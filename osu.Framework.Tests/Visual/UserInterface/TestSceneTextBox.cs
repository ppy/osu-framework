--- conflicted
+++ resolved
@@ -884,7 +884,6 @@
         }
 
         [Test]
-<<<<<<< HEAD
         public void TestTextChangedDuringDoubleClickDrag()
         {
             InsertableTextBox textBox = null;
@@ -1118,7 +1117,9 @@
                 InputManager.ReleaseKey(Key.ShiftLeft);
             });
             AddAssert("first textbox focused", () => textBoxes[0].HasFocus);
-=======
+        }
+
+        [Test]
         [Ignore("TextBox doesn't yet properly work with surrogate Unicode characters")]
         public void TestEmoji()
         {
@@ -1134,7 +1135,6 @@
             });
 
             AddAssert("only one sprite text", () => textBox.TextFlow.FlowingChildren, () => Has.Count.EqualTo(1));
->>>>>>> 63705cea
         }
 
         private void prependString(InsertableTextBox textBox, string text)
