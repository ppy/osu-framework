// Copyright (c) ppy Pty Ltd <contact@ppy.sh>. Licensed under the MIT Licence.
// See the LICENCE file in the repository root for full licence text.

#nullable disable

using System;
using System.Drawing;
using System.Runtime.CompilerServices;
using System.Runtime.InteropServices;
using osu.Framework.Extensions;
using osu.Framework.Extensions.EnumExtensions;
using osu.Framework.Graphics.Primitives;
using osu.Framework.Input;
using osu.Framework.Input.Bindings;
using osuTK.Input;
using static SDL2.SDL;

namespace osu.Framework.Platform.SDL2
{
    public static class SDL2Extensions
    {
<<<<<<< HEAD
        /// <summary>
        /// Whether this <paramref name="keycode"/> has the <see cref="SDL.SDLK_SCANCODE_MASK"/> bit set.
        /// </summary>
        [MethodImpl(MethodImplOptions.AggressiveInlining)]
        public static bool HasScancodeMask(this SDL.SDL_Keycode keycode) => keycode.HasFlagFast((SDL.SDL_Keycode)SDL.SDLK_SCANCODE_MASK);
=======
        public static Key ToKey(this SDL_Keysym sdlKeysym)
        {
            // Apple devices don't have the notion of NumLock (they have a Clear key instead).
            // treat them as if they always have NumLock on (the numpad always performs its primary actions).
            bool numLockOn = sdlKeysym.mod.HasFlagFast(SDL_Keymod.KMOD_NUM) || RuntimeInfo.IsApple;
>>>>>>> f6fd7526

        public static Key ToKey(this SDL.SDL_Keysym sdlKeysym, bool numLockOn)
        {
            switch (sdlKeysym.scancode)
            {
                default:
                case SDL_Scancode.SDL_SCANCODE_UNKNOWN:
                    return Key.Unknown;

                case SDL_Scancode.SDL_SCANCODE_KP_COMMA:
                    return Key.Comma;

                case SDL_Scancode.SDL_SCANCODE_KP_TAB:
                    return Key.Tab;

                case SDL_Scancode.SDL_SCANCODE_KP_BACKSPACE:
                    return Key.BackSpace;

                case SDL_Scancode.SDL_SCANCODE_KP_A:
                    return Key.A;

                case SDL_Scancode.SDL_SCANCODE_KP_B:
                    return Key.B;

                case SDL_Scancode.SDL_SCANCODE_KP_C:
                    return Key.C;

                case SDL_Scancode.SDL_SCANCODE_KP_D:
                    return Key.D;

                case SDL_Scancode.SDL_SCANCODE_KP_E:
                    return Key.E;

                case SDL_Scancode.SDL_SCANCODE_KP_F:
                    return Key.F;

                case SDL_Scancode.SDL_SCANCODE_KP_SPACE:
                    return Key.Space;

                case SDL_Scancode.SDL_SCANCODE_KP_CLEAR:
                    return Key.Clear;

                case SDL_Scancode.SDL_SCANCODE_RETURN:
                    return Key.Enter;

                case SDL_Scancode.SDL_SCANCODE_ESCAPE:
                    return Key.Escape;

                case SDL_Scancode.SDL_SCANCODE_BACKSPACE:
                    return Key.BackSpace;

                case SDL_Scancode.SDL_SCANCODE_TAB:
                    return Key.Tab;

                case SDL_Scancode.SDL_SCANCODE_SPACE:
                    return Key.Space;

                case SDL_Scancode.SDL_SCANCODE_APOSTROPHE:
                    return Key.Quote;

                case SDL_Scancode.SDL_SCANCODE_COMMA:
                    return Key.Comma;

                case SDL_Scancode.SDL_SCANCODE_MINUS:
                    return Key.Minus;

                case SDL_Scancode.SDL_SCANCODE_PERIOD:
                    return Key.Period;

                case SDL_Scancode.SDL_SCANCODE_SLASH:
                    return Key.Slash;

                case SDL_Scancode.SDL_SCANCODE_0:
                    return Key.Number0;

                case SDL_Scancode.SDL_SCANCODE_1:
                    return Key.Number1;

                case SDL_Scancode.SDL_SCANCODE_2:
                    return Key.Number2;

                case SDL_Scancode.SDL_SCANCODE_3:
                    return Key.Number3;

                case SDL_Scancode.SDL_SCANCODE_4:
                    return Key.Number4;

                case SDL_Scancode.SDL_SCANCODE_5:
                    return Key.Number5;

                case SDL_Scancode.SDL_SCANCODE_6:
                    return Key.Number6;

                case SDL_Scancode.SDL_SCANCODE_7:
                    return Key.Number7;

                case SDL_Scancode.SDL_SCANCODE_8:
                    return Key.Number8;

                case SDL_Scancode.SDL_SCANCODE_9:
                    return Key.Number9;

                case SDL_Scancode.SDL_SCANCODE_SEMICOLON:
                    return Key.Semicolon;

                case SDL_Scancode.SDL_SCANCODE_EQUALS:
                    return Key.Plus;

                case SDL_Scancode.SDL_SCANCODE_LEFTBRACKET:
                    return Key.BracketLeft;

                case SDL_Scancode.SDL_SCANCODE_BACKSLASH:
                    return Key.BackSlash;

                case SDL_Scancode.SDL_SCANCODE_RIGHTBRACKET:
                    return Key.BracketRight;

                case SDL_Scancode.SDL_SCANCODE_GRAVE:
                    return Key.Tilde;

                case SDL_Scancode.SDL_SCANCODE_A:
                    return Key.A;

                case SDL_Scancode.SDL_SCANCODE_B:
                    return Key.B;

                case SDL_Scancode.SDL_SCANCODE_C:
                    return Key.C;

                case SDL_Scancode.SDL_SCANCODE_D:
                    return Key.D;

                case SDL_Scancode.SDL_SCANCODE_E:
                    return Key.E;

                case SDL_Scancode.SDL_SCANCODE_F:
                    return Key.F;

                case SDL_Scancode.SDL_SCANCODE_G:
                    return Key.G;

                case SDL_Scancode.SDL_SCANCODE_H:
                    return Key.H;

                case SDL_Scancode.SDL_SCANCODE_I:
                    return Key.I;

                case SDL_Scancode.SDL_SCANCODE_J:
                    return Key.J;

                case SDL_Scancode.SDL_SCANCODE_K:
                    return Key.K;

                case SDL_Scancode.SDL_SCANCODE_L:
                    return Key.L;

                case SDL_Scancode.SDL_SCANCODE_M:
                    return Key.M;

                case SDL_Scancode.SDL_SCANCODE_N:
                    return Key.N;

                case SDL_Scancode.SDL_SCANCODE_O:
                    return Key.O;

                case SDL_Scancode.SDL_SCANCODE_P:
                    return Key.P;

                case SDL_Scancode.SDL_SCANCODE_Q:
                    return Key.Q;

                case SDL_Scancode.SDL_SCANCODE_R:
                    return Key.R;

                case SDL_Scancode.SDL_SCANCODE_S:
                    return Key.S;

                case SDL_Scancode.SDL_SCANCODE_T:
                    return Key.T;

                case SDL_Scancode.SDL_SCANCODE_U:
                    return Key.U;

                case SDL_Scancode.SDL_SCANCODE_V:
                    return Key.V;

                case SDL_Scancode.SDL_SCANCODE_W:
                    return Key.W;

                case SDL_Scancode.SDL_SCANCODE_X:
                    return Key.X;

                case SDL_Scancode.SDL_SCANCODE_Y:
                    return Key.Y;

                case SDL_Scancode.SDL_SCANCODE_Z:
                    return Key.Z;

                case SDL_Scancode.SDL_SCANCODE_CAPSLOCK:
                    return Key.CapsLock;

                case SDL_Scancode.SDL_SCANCODE_F1:
                    return Key.F1;

                case SDL_Scancode.SDL_SCANCODE_F2:
                    return Key.F2;

                case SDL_Scancode.SDL_SCANCODE_F3:
                    return Key.F3;

                case SDL_Scancode.SDL_SCANCODE_F4:
                    return Key.F4;

                case SDL_Scancode.SDL_SCANCODE_F5:
                    return Key.F5;

                case SDL_Scancode.SDL_SCANCODE_F6:
                    return Key.F6;

                case SDL_Scancode.SDL_SCANCODE_F7:
                    return Key.F7;

                case SDL_Scancode.SDL_SCANCODE_F8:
                    return Key.F8;

                case SDL_Scancode.SDL_SCANCODE_F9:
                    return Key.F9;

                case SDL_Scancode.SDL_SCANCODE_F10:
                    return Key.F10;

                case SDL_Scancode.SDL_SCANCODE_F11:
                    return Key.F11;

                case SDL_Scancode.SDL_SCANCODE_F12:
                    return Key.F12;

                case SDL_Scancode.SDL_SCANCODE_PRINTSCREEN:
                    return Key.PrintScreen;

                case SDL_Scancode.SDL_SCANCODE_SCROLLLOCK:
                    return Key.ScrollLock;

                case SDL_Scancode.SDL_SCANCODE_PAUSE:
                    return Key.Pause;

                case SDL_Scancode.SDL_SCANCODE_INSERT:
                    return Key.Insert;

                case SDL_Scancode.SDL_SCANCODE_HOME:
                    return Key.Home;

                case SDL_Scancode.SDL_SCANCODE_PAGEUP:
                    return Key.PageUp;

                case SDL_Scancode.SDL_SCANCODE_DELETE:
                    return Key.Delete;

                case SDL_Scancode.SDL_SCANCODE_END:
                    return Key.End;

                case SDL_Scancode.SDL_SCANCODE_PAGEDOWN:
                    return Key.PageDown;

                case SDL_Scancode.SDL_SCANCODE_RIGHT:
                    return Key.Right;

                case SDL_Scancode.SDL_SCANCODE_LEFT:
                    return Key.Left;

                case SDL_Scancode.SDL_SCANCODE_DOWN:
                    return Key.Down;

                case SDL_Scancode.SDL_SCANCODE_UP:
                    return Key.Up;

                case SDL_Scancode.SDL_SCANCODE_NUMLOCKCLEAR:
                    return Key.NumLock;

                case SDL_Scancode.SDL_SCANCODE_KP_DIVIDE:
                    return Key.KeypadDivide;

                case SDL_Scancode.SDL_SCANCODE_KP_MULTIPLY:
                    return Key.KeypadMultiply;

                case SDL_Scancode.SDL_SCANCODE_KP_MINUS:
                    return Key.KeypadMinus;

                case SDL_Scancode.SDL_SCANCODE_KP_PLUS:
                    return Key.KeypadPlus;

                case SDL_Scancode.SDL_SCANCODE_KP_ENTER:
                    return Key.KeypadEnter;

                case SDL_Scancode.SDL_SCANCODE_KP_1:
                    return numLockOn ? Key.Keypad1 : Key.End;

                case SDL_Scancode.SDL_SCANCODE_KP_2:
                    return numLockOn ? Key.Keypad2 : Key.Down;

                case SDL_Scancode.SDL_SCANCODE_KP_3:
                    return numLockOn ? Key.Keypad3 : Key.PageDown;

                case SDL_Scancode.SDL_SCANCODE_KP_4:
                    return numLockOn ? Key.Keypad4 : Key.Left;

                case SDL_Scancode.SDL_SCANCODE_KP_5:
                    return numLockOn ? Key.Keypad5 : Key.Clear;

                case SDL_Scancode.SDL_SCANCODE_KP_6:
                    return numLockOn ? Key.Keypad6 : Key.Right;

                case SDL_Scancode.SDL_SCANCODE_KP_7:
                    return numLockOn ? Key.Keypad7 : Key.Home;

                case SDL_Scancode.SDL_SCANCODE_KP_8:
                    return numLockOn ? Key.Keypad8 : Key.Up;

                case SDL_Scancode.SDL_SCANCODE_KP_9:
                    return numLockOn ? Key.Keypad9 : Key.PageUp;

                case SDL_Scancode.SDL_SCANCODE_KP_0:
                    return numLockOn ? Key.Keypad0 : Key.Insert;

                case SDL_Scancode.SDL_SCANCODE_KP_PERIOD:
                    return numLockOn ? Key.KeypadPeriod : Key.Delete;

                case SDL_Scancode.SDL_SCANCODE_NONUSBACKSLASH:
                    return Key.NonUSBackSlash;

                case SDL_Scancode.SDL_SCANCODE_F13:
                    return Key.F13;

                case SDL_Scancode.SDL_SCANCODE_F14:
                    return Key.F14;

                case SDL_Scancode.SDL_SCANCODE_F15:
                    return Key.F15;

                case SDL_Scancode.SDL_SCANCODE_F16:
                    return Key.F16;

                case SDL_Scancode.SDL_SCANCODE_F17:
                    return Key.F17;

                case SDL_Scancode.SDL_SCANCODE_F18:
                    return Key.F18;

                case SDL_Scancode.SDL_SCANCODE_F19:
                    return Key.F19;

                case SDL_Scancode.SDL_SCANCODE_F20:
                    return Key.F20;

                case SDL_Scancode.SDL_SCANCODE_F21:
                    return Key.F21;

                case SDL_Scancode.SDL_SCANCODE_F22:
                    return Key.F22;

                case SDL_Scancode.SDL_SCANCODE_F23:
                    return Key.F23;

                case SDL_Scancode.SDL_SCANCODE_F24:
                    return Key.F24;

                case SDL_Scancode.SDL_SCANCODE_MENU:
                case SDL_Scancode.SDL_SCANCODE_APPLICATION:
                    return Key.Menu;

                case SDL_Scancode.SDL_SCANCODE_STOP:
                    return Key.Stop;

                case SDL_Scancode.SDL_SCANCODE_MUTE:
                    return Key.Mute;

                case SDL_Scancode.SDL_SCANCODE_VOLUMEUP:
                    return Key.VolumeUp;

                case SDL_Scancode.SDL_SCANCODE_VOLUMEDOWN:
                    return Key.VolumeDown;

                case SDL_Scancode.SDL_SCANCODE_CLEAR:
                    return Key.Clear;

                case SDL_Scancode.SDL_SCANCODE_DECIMALSEPARATOR:
                    return Key.KeypadDecimal;

                case SDL_Scancode.SDL_SCANCODE_LCTRL:
                    return Key.ControlLeft;

                case SDL_Scancode.SDL_SCANCODE_LSHIFT:
                    return Key.ShiftLeft;

                case SDL_Scancode.SDL_SCANCODE_LALT:
                    return Key.AltLeft;

                case SDL_Scancode.SDL_SCANCODE_LGUI:
                    return Key.WinLeft;

                case SDL_Scancode.SDL_SCANCODE_RCTRL:
                    return Key.ControlRight;

                case SDL_Scancode.SDL_SCANCODE_RSHIFT:
                    return Key.ShiftRight;

                case SDL_Scancode.SDL_SCANCODE_RALT:
                    return Key.AltRight;

                case SDL_Scancode.SDL_SCANCODE_RGUI:
                    return Key.WinRight;

                case SDL_Scancode.SDL_SCANCODE_AUDIONEXT:
                    return Key.TrackNext;

                case SDL_Scancode.SDL_SCANCODE_AUDIOPREV:
                    return Key.TrackPrevious;

                case SDL_Scancode.SDL_SCANCODE_AUDIOSTOP:
                    return Key.Stop;

                case SDL_Scancode.SDL_SCANCODE_AUDIOPLAY:
                    return Key.PlayPause;

                case SDL_Scancode.SDL_SCANCODE_AUDIOMUTE:
                    return Key.Mute;

                case SDL_Scancode.SDL_SCANCODE_SLEEP:
                    return Key.Sleep;
            }
        }

        public static char? GetCharacter(this SDL.SDL_Keycode keycode, bool numLockOn)
        {
            switch (keycode)
            {
                case SDL.SDL_Keycode.SDLK_UNKNOWN:
                    return default;

                case SDL.SDL_Keycode.SDLK_RETURN: // SDLK_RETURN is '\r'
                    return '\n';
            }

            if (!keycode.HasScancodeMask())
            {
                // keycode is a UCS4 (UTF-32) unicode character.
                return ((int)keycode).GetCharacter();
            }

            // key is a scancode
            switch (keycode)
            {
                case SDL.SDL_Keycode.SDLK_KP_DIVIDE:
                    return '/';

                case SDL.SDL_Keycode.SDLK_KP_MULTIPLY:
                    return '*';

                case SDL.SDL_Keycode.SDLK_KP_MINUS:
                    return '-';

                case SDL.SDL_Keycode.SDLK_KP_PLUS:
                    return '+';

                case SDL.SDL_Keycode.SDLK_KP_ENTER:
                    return '\n';

                case SDL.SDL_Keycode.SDLK_KP_1:
                    return numLockOn ? '1' : default;

                case SDL.SDL_Keycode.SDLK_KP_2:
                    return numLockOn ? '2' : default;

                case SDL.SDL_Keycode.SDLK_KP_3:
                    return numLockOn ? '3' : default;

                case SDL.SDL_Keycode.SDLK_KP_4:
                    return numLockOn ? '4' : default;

                case SDL.SDL_Keycode.SDLK_KP_5:
                    return numLockOn ? '5' : default;

                case SDL.SDL_Keycode.SDLK_KP_6:
                    return numLockOn ? '6' : default;

                case SDL.SDL_Keycode.SDLK_KP_7:
                    return numLockOn ? '7' : default;

                case SDL.SDL_Keycode.SDLK_KP_8:
                    return numLockOn ? '8' : default;

                case SDL.SDL_Keycode.SDLK_KP_9:
                    return numLockOn ? '9' : default;

                case SDL.SDL_Keycode.SDLK_KP_0:
                    return numLockOn ? '0' : default;

                case SDL.SDL_Keycode.SDLK_KP_PERIOD:
                    // potentially return ',' as decimal separator based on keyboard layout.
                    return numLockOn ? '.' : '\x7f'; // char for delete

                case SDL.SDL_Keycode.SDLK_KP_COMMA:
                    // this keycode isn't sent for a keyboard that has a comma as a decimal separator.
                    // handle it anyway for prosperity.
                    return ',';

                // there are a lot of SDLK_KP_ keys that don't exits on regular keyboards.
                // can be added if needed.

                default:
                    return default;
            }
        }

        public static KeyboardKey ToKeyboardKey(this SDL.SDL_Keysym sdlKeysym)
        {
            // Apple devices don't have the notion of NumLock (they have a Clear key instead).
            // treat them as if they always have NumLock on (the numpad always performs its primary actions).
            bool numLockOn = sdlKeysym.mod.HasFlagFast(SDL.SDL_Keymod.KMOD_NUM) || RuntimeInfo.IsApple;

            var key = sdlKeysym.ToKey(numLockOn);
            char? c = sdlKeysym.sym.GetCharacter(numLockOn);
            return new KeyboardKey(key, c);
        }

        /// <summary>
        /// Returns the corresponding <see cref="SDL_Scancode"/> for a given <see cref="InputKey"/>.
        /// </summary>
        /// <param name="inputKey">
        /// Should be a keyboard key.
        /// </param>
        /// <returns>
        /// The corresponding <see cref="SDL_Scancode"/> if the <see cref="InputKey"/> is valid.
        /// <see cref="SDL_Scancode.SDL_SCANCODE_UNKNOWN"/> otherwise.
        /// </returns>
        public static SDL_Scancode ToScancode(this InputKey inputKey)
        {
            switch (inputKey)
            {
                default:
                case InputKey.Shift:
                case InputKey.Control:
                case InputKey.Alt:
                case InputKey.Super:
                case InputKey.F25:
                case InputKey.F26:
                case InputKey.F27:
                case InputKey.F28:
                case InputKey.F29:
                case InputKey.F30:
                case InputKey.F31:
                case InputKey.F32:
                case InputKey.F33:
                case InputKey.F34:
                case InputKey.F35:
                case InputKey.Clear:
                    return SDL_Scancode.SDL_SCANCODE_UNKNOWN;

                case InputKey.Menu:
                    return SDL_Scancode.SDL_SCANCODE_MENU;

                case InputKey.F1:
                    return SDL_Scancode.SDL_SCANCODE_F1;

                case InputKey.F2:
                    return SDL_Scancode.SDL_SCANCODE_F2;

                case InputKey.F3:
                    return SDL_Scancode.SDL_SCANCODE_F3;

                case InputKey.F4:
                    return SDL_Scancode.SDL_SCANCODE_F4;

                case InputKey.F5:
                    return SDL_Scancode.SDL_SCANCODE_F5;

                case InputKey.F6:
                    return SDL_Scancode.SDL_SCANCODE_F6;

                case InputKey.F7:
                    return SDL_Scancode.SDL_SCANCODE_F7;

                case InputKey.F8:
                    return SDL_Scancode.SDL_SCANCODE_F8;

                case InputKey.F9:
                    return SDL_Scancode.SDL_SCANCODE_F9;

                case InputKey.F10:
                    return SDL_Scancode.SDL_SCANCODE_F10;

                case InputKey.F11:
                    return SDL_Scancode.SDL_SCANCODE_F11;

                case InputKey.F12:
                    return SDL_Scancode.SDL_SCANCODE_F12;

                case InputKey.F13:
                    return SDL_Scancode.SDL_SCANCODE_F13;

                case InputKey.F14:
                    return SDL_Scancode.SDL_SCANCODE_F14;

                case InputKey.F15:
                    return SDL_Scancode.SDL_SCANCODE_F15;

                case InputKey.F16:
                    return SDL_Scancode.SDL_SCANCODE_F16;

                case InputKey.F17:
                    return SDL_Scancode.SDL_SCANCODE_F17;

                case InputKey.F18:
                    return SDL_Scancode.SDL_SCANCODE_F18;

                case InputKey.F19:
                    return SDL_Scancode.SDL_SCANCODE_F19;

                case InputKey.F20:
                    return SDL_Scancode.SDL_SCANCODE_F20;

                case InputKey.F21:
                    return SDL_Scancode.SDL_SCANCODE_F21;

                case InputKey.F22:
                    return SDL_Scancode.SDL_SCANCODE_F22;

                case InputKey.F23:
                    return SDL_Scancode.SDL_SCANCODE_F23;

                case InputKey.F24:
                    return SDL_Scancode.SDL_SCANCODE_F24;

                case InputKey.Up:
                    return SDL_Scancode.SDL_SCANCODE_UP;

                case InputKey.Down:
                    return SDL_Scancode.SDL_SCANCODE_DOWN;

                case InputKey.Left:
                    return SDL_Scancode.SDL_SCANCODE_LEFT;

                case InputKey.Right:
                    return SDL_Scancode.SDL_SCANCODE_RIGHT;

                case InputKey.Enter:
                    return SDL_Scancode.SDL_SCANCODE_RETURN;

                case InputKey.Escape:
                    return SDL_Scancode.SDL_SCANCODE_ESCAPE;

                case InputKey.Space:
                    return SDL_Scancode.SDL_SCANCODE_SPACE;

                case InputKey.Tab:
                    return SDL_Scancode.SDL_SCANCODE_TAB;

                case InputKey.BackSpace:
                    return SDL_Scancode.SDL_SCANCODE_BACKSPACE;

                case InputKey.Insert:
                    return SDL_Scancode.SDL_SCANCODE_INSERT;

                case InputKey.Delete:
                    return SDL_Scancode.SDL_SCANCODE_DELETE;

                case InputKey.PageUp:
                    return SDL_Scancode.SDL_SCANCODE_PAGEUP;

                case InputKey.PageDown:
                    return SDL_Scancode.SDL_SCANCODE_PAGEDOWN;

                case InputKey.Home:
                    return SDL_Scancode.SDL_SCANCODE_HOME;

                case InputKey.End:
                    return SDL_Scancode.SDL_SCANCODE_END;

                case InputKey.CapsLock:
                    return SDL_Scancode.SDL_SCANCODE_CAPSLOCK;

                case InputKey.ScrollLock:
                    return SDL_Scancode.SDL_SCANCODE_SCROLLLOCK;

                case InputKey.PrintScreen:
                    return SDL_Scancode.SDL_SCANCODE_PRINTSCREEN;

                case InputKey.Pause:
                    return SDL_Scancode.SDL_SCANCODE_PAUSE;

                case InputKey.NumLock:
                    return SDL_Scancode.SDL_SCANCODE_NUMLOCKCLEAR;

                case InputKey.Sleep:
                    return SDL_Scancode.SDL_SCANCODE_SLEEP;

                case InputKey.Keypad0:
                    return SDL_Scancode.SDL_SCANCODE_KP_0;

                case InputKey.Keypad1:
                    return SDL_Scancode.SDL_SCANCODE_KP_1;

                case InputKey.Keypad2:
                    return SDL_Scancode.SDL_SCANCODE_KP_2;

                case InputKey.Keypad3:
                    return SDL_Scancode.SDL_SCANCODE_KP_3;

                case InputKey.Keypad4:
                    return SDL_Scancode.SDL_SCANCODE_KP_4;

                case InputKey.Keypad5:
                    return SDL_Scancode.SDL_SCANCODE_KP_5;

                case InputKey.Keypad6:
                    return SDL_Scancode.SDL_SCANCODE_KP_6;

                case InputKey.Keypad7:
                    return SDL_Scancode.SDL_SCANCODE_KP_7;

                case InputKey.Keypad8:
                    return SDL_Scancode.SDL_SCANCODE_KP_8;

                case InputKey.Keypad9:
                    return SDL_Scancode.SDL_SCANCODE_KP_9;

                case InputKey.KeypadDivide:
                    return SDL_Scancode.SDL_SCANCODE_KP_DIVIDE;

                case InputKey.KeypadMultiply:
                    return SDL_Scancode.SDL_SCANCODE_KP_MULTIPLY;

                case InputKey.KeypadMinus:
                    return SDL_Scancode.SDL_SCANCODE_KP_MINUS;

                case InputKey.KeypadPlus:
                    return SDL_Scancode.SDL_SCANCODE_KP_PLUS;

                case InputKey.KeypadPeriod:
                    return SDL_Scancode.SDL_SCANCODE_KP_PERIOD;

                case InputKey.KeypadEnter:
                    return SDL_Scancode.SDL_SCANCODE_KP_ENTER;

                case InputKey.A:
                    return SDL_Scancode.SDL_SCANCODE_A;

                case InputKey.B:
                    return SDL_Scancode.SDL_SCANCODE_B;

                case InputKey.C:
                    return SDL_Scancode.SDL_SCANCODE_C;

                case InputKey.D:
                    return SDL_Scancode.SDL_SCANCODE_D;

                case InputKey.E:
                    return SDL_Scancode.SDL_SCANCODE_E;

                case InputKey.F:
                    return SDL_Scancode.SDL_SCANCODE_F;

                case InputKey.G:
                    return SDL_Scancode.SDL_SCANCODE_G;

                case InputKey.H:
                    return SDL_Scancode.SDL_SCANCODE_H;

                case InputKey.I:
                    return SDL_Scancode.SDL_SCANCODE_I;

                case InputKey.J:
                    return SDL_Scancode.SDL_SCANCODE_J;

                case InputKey.K:
                    return SDL_Scancode.SDL_SCANCODE_K;

                case InputKey.L:
                    return SDL_Scancode.SDL_SCANCODE_L;

                case InputKey.M:
                    return SDL_Scancode.SDL_SCANCODE_M;

                case InputKey.N:
                    return SDL_Scancode.SDL_SCANCODE_N;

                case InputKey.O:
                    return SDL_Scancode.SDL_SCANCODE_O;

                case InputKey.P:
                    return SDL_Scancode.SDL_SCANCODE_P;

                case InputKey.Q:
                    return SDL_Scancode.SDL_SCANCODE_Q;

                case InputKey.R:
                    return SDL_Scancode.SDL_SCANCODE_R;

                case InputKey.S:
                    return SDL_Scancode.SDL_SCANCODE_S;

                case InputKey.T:
                    return SDL_Scancode.SDL_SCANCODE_T;

                case InputKey.U:
                    return SDL_Scancode.SDL_SCANCODE_U;

                case InputKey.V:
                    return SDL_Scancode.SDL_SCANCODE_V;

                case InputKey.W:
                    return SDL_Scancode.SDL_SCANCODE_W;

                case InputKey.X:
                    return SDL_Scancode.SDL_SCANCODE_X;

                case InputKey.Y:
                    return SDL_Scancode.SDL_SCANCODE_Y;

                case InputKey.Z:
                    return SDL_Scancode.SDL_SCANCODE_Z;

                case InputKey.Number0:
                    return SDL_Scancode.SDL_SCANCODE_0;

                case InputKey.Number1:
                    return SDL_Scancode.SDL_SCANCODE_1;

                case InputKey.Number2:
                    return SDL_Scancode.SDL_SCANCODE_2;

                case InputKey.Number3:
                    return SDL_Scancode.SDL_SCANCODE_3;

                case InputKey.Number4:
                    return SDL_Scancode.SDL_SCANCODE_4;

                case InputKey.Number5:
                    return SDL_Scancode.SDL_SCANCODE_5;

                case InputKey.Number6:
                    return SDL_Scancode.SDL_SCANCODE_6;

                case InputKey.Number7:
                    return SDL_Scancode.SDL_SCANCODE_7;

                case InputKey.Number8:
                    return SDL_Scancode.SDL_SCANCODE_8;

                case InputKey.Number9:
                    return SDL_Scancode.SDL_SCANCODE_9;

                case InputKey.Grave:
                    return SDL_Scancode.SDL_SCANCODE_GRAVE;

                case InputKey.Minus:
                    return SDL_Scancode.SDL_SCANCODE_MINUS;

                case InputKey.Plus:
                    return SDL_Scancode.SDL_SCANCODE_EQUALS;

                case InputKey.BracketLeft:
                    return SDL_Scancode.SDL_SCANCODE_LEFTBRACKET;

                case InputKey.BracketRight:
                    return SDL_Scancode.SDL_SCANCODE_RIGHTBRACKET;

                case InputKey.Semicolon:
                    return SDL_Scancode.SDL_SCANCODE_SEMICOLON;

                case InputKey.Quote:
                    return SDL_Scancode.SDL_SCANCODE_APOSTROPHE;

                case InputKey.Comma:
                    return SDL_Scancode.SDL_SCANCODE_COMMA;

                case InputKey.Period:
                    return SDL_Scancode.SDL_SCANCODE_PERIOD;

                case InputKey.Slash:
                    return SDL_Scancode.SDL_SCANCODE_SLASH;

                case InputKey.BackSlash:
                    return SDL_Scancode.SDL_SCANCODE_BACKSLASH;

                case InputKey.NonUSBackSlash:
                    return SDL_Scancode.SDL_SCANCODE_NONUSBACKSLASH;

                case InputKey.Mute:
                    return SDL_Scancode.SDL_SCANCODE_AUDIOMUTE;

                case InputKey.PlayPause:
                    return SDL_Scancode.SDL_SCANCODE_AUDIOPLAY;

                case InputKey.Stop:
                    return SDL_Scancode.SDL_SCANCODE_AUDIOSTOP;

                case InputKey.VolumeUp:
                    return SDL_Scancode.SDL_SCANCODE_VOLUMEUP;

                case InputKey.VolumeDown:
                    return SDL_Scancode.SDL_SCANCODE_VOLUMEDOWN;

                case InputKey.TrackPrevious:
                    return SDL_Scancode.SDL_SCANCODE_AUDIOPREV;

                case InputKey.TrackNext:
                    return SDL_Scancode.SDL_SCANCODE_AUDIONEXT;

                case InputKey.LShift:
                    return SDL_Scancode.SDL_SCANCODE_LSHIFT;

                case InputKey.RShift:
                    return SDL_Scancode.SDL_SCANCODE_RSHIFT;

                case InputKey.LControl:
                    return SDL_Scancode.SDL_SCANCODE_LCTRL;

                case InputKey.RControl:
                    return SDL_Scancode.SDL_SCANCODE_RCTRL;

                case InputKey.LAlt:
                    return SDL_Scancode.SDL_SCANCODE_LALT;

                case InputKey.RAlt:
                    return SDL_Scancode.SDL_SCANCODE_RALT;

                case InputKey.LSuper:
                    return SDL_Scancode.SDL_SCANCODE_LGUI;

                case InputKey.RSuper:
                    return SDL_Scancode.SDL_SCANCODE_RGUI;
            }
        }

        public static WindowState ToWindowState(this SDL_WindowFlags windowFlags)
        {
            if (windowFlags.HasFlagFast(SDL_WindowFlags.SDL_WINDOW_FULLSCREEN_DESKTOP) ||
                windowFlags.HasFlagFast(SDL_WindowFlags.SDL_WINDOW_BORDERLESS))
                return WindowState.FullscreenBorderless;

            if (windowFlags.HasFlagFast(SDL_WindowFlags.SDL_WINDOW_MINIMIZED))
                return WindowState.Minimised;

            if (windowFlags.HasFlagFast(SDL_WindowFlags.SDL_WINDOW_FULLSCREEN))
                return WindowState.Fullscreen;

            if (windowFlags.HasFlagFast(SDL_WindowFlags.SDL_WINDOW_MAXIMIZED))
                return WindowState.Maximised;

            return WindowState.Normal;
        }

        public static SDL_WindowFlags ToFlags(this WindowState state)
        {
            switch (state)
            {
                case WindowState.Normal:
                    return 0;

                case WindowState.Fullscreen:
                    return SDL_WindowFlags.SDL_WINDOW_FULLSCREEN;

                case WindowState.Maximised:
                    return SDL_WindowFlags.SDL_WINDOW_MAXIMIZED;

                case WindowState.Minimised:
                    return SDL_WindowFlags.SDL_WINDOW_MINIMIZED;

                case WindowState.FullscreenBorderless:
                    return SDL_WindowFlags.SDL_WINDOW_FULLSCREEN_DESKTOP;
            }

            return 0;
        }

        public static SDL_WindowFlags ToFlags(this GraphicsSurfaceType surfaceType)
        {
            switch (surfaceType)
            {
                case GraphicsSurfaceType.OpenGL:
                    return SDL_WindowFlags.SDL_WINDOW_OPENGL;

                case GraphicsSurfaceType.Vulkan when !RuntimeInfo.IsApple:
                    return SDL_WindowFlags.SDL_WINDOW_VULKAN;

                case GraphicsSurfaceType.Metal:
                case GraphicsSurfaceType.Vulkan when RuntimeInfo.IsApple:
                    return SDL_WindowFlags.SDL_WINDOW_METAL;
            }

            return 0;
        }

        public static JoystickAxisSource ToJoystickAxisSource(this SDL_GameControllerAxis axis)
        {
            switch (axis)
            {
                default:
                case SDL_GameControllerAxis.SDL_CONTROLLER_AXIS_INVALID:
                    return 0;

                case SDL_GameControllerAxis.SDL_CONTROLLER_AXIS_LEFTX:
                    return JoystickAxisSource.GamePadLeftStickX;

                case SDL_GameControllerAxis.SDL_CONTROLLER_AXIS_LEFTY:
                    return JoystickAxisSource.GamePadLeftStickY;

                case SDL_GameControllerAxis.SDL_CONTROLLER_AXIS_TRIGGERLEFT:
                    return JoystickAxisSource.GamePadLeftTrigger;

                case SDL_GameControllerAxis.SDL_CONTROLLER_AXIS_RIGHTX:
                    return JoystickAxisSource.GamePadRightStickX;

                case SDL_GameControllerAxis.SDL_CONTROLLER_AXIS_RIGHTY:
                    return JoystickAxisSource.GamePadRightStickY;

                case SDL_GameControllerAxis.SDL_CONTROLLER_AXIS_TRIGGERRIGHT:
                    return JoystickAxisSource.GamePadRightTrigger;
            }
        }

        public static JoystickButton ToJoystickButton(this SDL_GameControllerButton button)
        {
            switch (button)
            {
                default:
                case SDL_GameControllerButton.SDL_CONTROLLER_BUTTON_INVALID:
                    return 0;

                case SDL_GameControllerButton.SDL_CONTROLLER_BUTTON_A:
                    return JoystickButton.GamePadA;

                case SDL_GameControllerButton.SDL_CONTROLLER_BUTTON_B:
                    return JoystickButton.GamePadB;

                case SDL_GameControllerButton.SDL_CONTROLLER_BUTTON_X:
                    return JoystickButton.GamePadX;

                case SDL_GameControllerButton.SDL_CONTROLLER_BUTTON_Y:
                    return JoystickButton.GamePadY;

                case SDL_GameControllerButton.SDL_CONTROLLER_BUTTON_BACK:
                    return JoystickButton.GamePadBack;

                case SDL_GameControllerButton.SDL_CONTROLLER_BUTTON_GUIDE:
                    return JoystickButton.GamePadGuide;

                case SDL_GameControllerButton.SDL_CONTROLLER_BUTTON_START:
                    return JoystickButton.GamePadStart;

                case SDL_GameControllerButton.SDL_CONTROLLER_BUTTON_LEFTSTICK:
                    return JoystickButton.GamePadLeftStick;

                case SDL_GameControllerButton.SDL_CONTROLLER_BUTTON_RIGHTSTICK:
                    return JoystickButton.GamePadRightStick;

                case SDL_GameControllerButton.SDL_CONTROLLER_BUTTON_LEFTSHOULDER:
                    return JoystickButton.GamePadLeftShoulder;

                case SDL_GameControllerButton.SDL_CONTROLLER_BUTTON_RIGHTSHOULDER:
                    return JoystickButton.GamePadRightShoulder;

                case SDL_GameControllerButton.SDL_CONTROLLER_BUTTON_DPAD_UP:
                    return JoystickButton.GamePadDPadUp;

                case SDL_GameControllerButton.SDL_CONTROLLER_BUTTON_DPAD_DOWN:
                    return JoystickButton.GamePadDPadDown;

                case SDL_GameControllerButton.SDL_CONTROLLER_BUTTON_DPAD_LEFT:
                    return JoystickButton.GamePadDPadLeft;

                case SDL_GameControllerButton.SDL_CONTROLLER_BUTTON_DPAD_RIGHT:
                    return JoystickButton.GamePadDPadRight;
            }
        }

        public static SDL_Rect ToSDLRect(this RectangleI rectangle) =>
            new SDL_Rect
            {
                x = rectangle.X,
                y = rectangle.Y,
                h = rectangle.Height,
                w = rectangle.Width,
            };

        /// <summary>
        /// Converts a UTF-8 byte pointer to a string.
        /// </summary>
        /// <remarks>Most commonly used with SDL text events.</remarks>
        /// <param name="bytePointer">Pointer to UTF-8 encoded byte array.</param>
        /// <param name="str">The resulting string</param>
        /// <returns><c>true</c> if the <paramref name="bytePointer"/> was successfully converted to a string.</returns>
        public static unsafe bool TryGetStringFromBytePointer(byte* bytePointer, out string str)
        {
            IntPtr ptr = new IntPtr(bytePointer);

            if (ptr == IntPtr.Zero)
            {
                str = null;
                return false;
            }

            str = Marshal.PtrToStringUTF8(ptr) ?? string.Empty;
            return true;
        }

        public static DisplayMode ToDisplayMode(this SDL_DisplayMode mode, int displayIndex)
        {
            SDL_PixelFormatEnumToMasks(mode.format, out int bpp, out _, out _, out _, out _);
            return new DisplayMode(SDL_GetPixelFormatName(mode.format), new Size(mode.w, mode.h), bpp, mode.refresh_rate, displayIndex);
        }

        public static string ReadableName(this SDL_LogCategory category)
        {
            switch (category)
            {
                case SDL_LogCategory.SDL_LOG_CATEGORY_APPLICATION:
                    return "application";

                case SDL_LogCategory.SDL_LOG_CATEGORY_ERROR:
                    return "error";

                case SDL_LogCategory.SDL_LOG_CATEGORY_ASSERT:
                    return "assert";

                case SDL_LogCategory.SDL_LOG_CATEGORY_SYSTEM:
                    return "system";

                case SDL_LogCategory.SDL_LOG_CATEGORY_AUDIO:
                    return "audio";

                case SDL_LogCategory.SDL_LOG_CATEGORY_VIDEO:
                    return "video";

                case SDL_LogCategory.SDL_LOG_CATEGORY_RENDER:
                    return "render";

                case SDL_LogCategory.SDL_LOG_CATEGORY_INPUT:
                    return "input";

                case SDL_LogCategory.SDL_LOG_CATEGORY_TEST:
                    return "test";

                default:
                    return "unknown";
            }
        }

        public static string ReadableName(this SDL_LogPriority priority)
        {
            switch (priority)
            {
                case SDL_LogPriority.SDL_LOG_PRIORITY_VERBOSE:
                    return "verbose";

                case SDL_LogPriority.SDL_LOG_PRIORITY_DEBUG:
                    return "debug";

                case SDL_LogPriority.SDL_LOG_PRIORITY_INFO:
                    return "info";

                case SDL_LogPriority.SDL_LOG_PRIORITY_WARN:
                    return "warn";

                case SDL_LogPriority.SDL_LOG_PRIORITY_ERROR:
                    return "error";

                case SDL_LogPriority.SDL_LOG_PRIORITY_CRITICAL:
                    return "critical";

                default:
                    return "unknown";
            }
        }

        /// <summary>
        /// Gets the readable string for this <see cref="SDL_DisplayMode"/>.
        /// </summary>
        /// <returns>
        /// <c>string</c> in the format of <c>1920x1080@60</c>.
        /// </returns>
        public static string ReadableString(this SDL_DisplayMode mode) => $"{mode.w}x{mode.h}@{mode.refresh_rate}";

        /// <summary>
        /// Gets the SDL error, and then clears it.
        /// </summary>
        public static string GetAndClearError()
        {
            string error = SDL_GetError();
            SDL_ClearError();
            return error;
        }

        private static bool tryGetTouchDeviceIndex(long touchId, out int index)
        {
            int n = SDL_GetNumTouchDevices();

            for (int i = 0; i < n; i++)
            {
                long currentTouchId = SDL_GetTouchDevice(i);

                if (touchId == currentTouchId)
                {
                    index = i;
                    return true;
                }
            }

            index = -1;
            return false;
        }

        /// <summary>
        /// Gets the <paramref name="name"/> of the touch device for this <see cref="SDL_TouchFingerEvent"/>.
        /// </summary>
        /// <remarks>
        /// On Windows, this will return <c>"touch"</c> for touchscreen events or <c>"pen"</c> for pen/tablet events.
        /// </remarks>
        public static bool TryGetTouchName(this SDL_TouchFingerEvent e, out string name)
        {
            if (tryGetTouchDeviceIndex(e.touchId, out int index))
            {
                name = SDL_GetTouchName(index);
                return name != null;
            }

            name = null;
            return false;
        }
    }
}<|MERGE_RESOLUTION|>--- conflicted
+++ resolved
@@ -19,538 +19,530 @@
 {
     public static class SDL2Extensions
     {
-<<<<<<< HEAD
         /// <summary>
-        /// Whether this <paramref name="keycode"/> has the <see cref="SDL.SDLK_SCANCODE_MASK"/> bit set.
+        /// Whether this <paramref name="keycode"/> has the <see cref="SDLK_SCANCODE_MASK"/> bit set.
         /// </summary>
         [MethodImpl(MethodImplOptions.AggressiveInlining)]
-        public static bool HasScancodeMask(this SDL.SDL_Keycode keycode) => keycode.HasFlagFast((SDL.SDL_Keycode)SDL.SDLK_SCANCODE_MASK);
-=======
-        public static Key ToKey(this SDL_Keysym sdlKeysym)
+        public static bool HasScancodeMask(this SDL_Keycode keycode) => keycode.HasFlagFast((SDL_Keycode)SDLK_SCANCODE_MASK);
+
+        public static Key ToKey(this SDL_Keysym sdlKeysym, bool numLockOn)
+        {
+            switch (sdlKeysym.scancode)
+            {
+                default:
+                case SDL_Scancode.SDL_SCANCODE_UNKNOWN:
+                    return Key.Unknown;
+
+                case SDL_Scancode.SDL_SCANCODE_KP_COMMA:
+                    return Key.Comma;
+
+                case SDL_Scancode.SDL_SCANCODE_KP_TAB:
+                    return Key.Tab;
+
+                case SDL_Scancode.SDL_SCANCODE_KP_BACKSPACE:
+                    return Key.BackSpace;
+
+                case SDL_Scancode.SDL_SCANCODE_KP_A:
+                    return Key.A;
+
+                case SDL_Scancode.SDL_SCANCODE_KP_B:
+                    return Key.B;
+
+                case SDL_Scancode.SDL_SCANCODE_KP_C:
+                    return Key.C;
+
+                case SDL_Scancode.SDL_SCANCODE_KP_D:
+                    return Key.D;
+
+                case SDL_Scancode.SDL_SCANCODE_KP_E:
+                    return Key.E;
+
+                case SDL_Scancode.SDL_SCANCODE_KP_F:
+                    return Key.F;
+
+                case SDL_Scancode.SDL_SCANCODE_KP_SPACE:
+                    return Key.Space;
+
+                case SDL_Scancode.SDL_SCANCODE_KP_CLEAR:
+                    return Key.Clear;
+
+                case SDL_Scancode.SDL_SCANCODE_RETURN:
+                    return Key.Enter;
+
+                case SDL_Scancode.SDL_SCANCODE_ESCAPE:
+                    return Key.Escape;
+
+                case SDL_Scancode.SDL_SCANCODE_BACKSPACE:
+                    return Key.BackSpace;
+
+                case SDL_Scancode.SDL_SCANCODE_TAB:
+                    return Key.Tab;
+
+                case SDL_Scancode.SDL_SCANCODE_SPACE:
+                    return Key.Space;
+
+                case SDL_Scancode.SDL_SCANCODE_APOSTROPHE:
+                    return Key.Quote;
+
+                case SDL_Scancode.SDL_SCANCODE_COMMA:
+                    return Key.Comma;
+
+                case SDL_Scancode.SDL_SCANCODE_MINUS:
+                    return Key.Minus;
+
+                case SDL_Scancode.SDL_SCANCODE_PERIOD:
+                    return Key.Period;
+
+                case SDL_Scancode.SDL_SCANCODE_SLASH:
+                    return Key.Slash;
+
+                case SDL_Scancode.SDL_SCANCODE_0:
+                    return Key.Number0;
+
+                case SDL_Scancode.SDL_SCANCODE_1:
+                    return Key.Number1;
+
+                case SDL_Scancode.SDL_SCANCODE_2:
+                    return Key.Number2;
+
+                case SDL_Scancode.SDL_SCANCODE_3:
+                    return Key.Number3;
+
+                case SDL_Scancode.SDL_SCANCODE_4:
+                    return Key.Number4;
+
+                case SDL_Scancode.SDL_SCANCODE_5:
+                    return Key.Number5;
+
+                case SDL_Scancode.SDL_SCANCODE_6:
+                    return Key.Number6;
+
+                case SDL_Scancode.SDL_SCANCODE_7:
+                    return Key.Number7;
+
+                case SDL_Scancode.SDL_SCANCODE_8:
+                    return Key.Number8;
+
+                case SDL_Scancode.SDL_SCANCODE_9:
+                    return Key.Number9;
+
+                case SDL_Scancode.SDL_SCANCODE_SEMICOLON:
+                    return Key.Semicolon;
+
+                case SDL_Scancode.SDL_SCANCODE_EQUALS:
+                    return Key.Plus;
+
+                case SDL_Scancode.SDL_SCANCODE_LEFTBRACKET:
+                    return Key.BracketLeft;
+
+                case SDL_Scancode.SDL_SCANCODE_BACKSLASH:
+                    return Key.BackSlash;
+
+                case SDL_Scancode.SDL_SCANCODE_RIGHTBRACKET:
+                    return Key.BracketRight;
+
+                case SDL_Scancode.SDL_SCANCODE_GRAVE:
+                    return Key.Tilde;
+
+                case SDL_Scancode.SDL_SCANCODE_A:
+                    return Key.A;
+
+                case SDL_Scancode.SDL_SCANCODE_B:
+                    return Key.B;
+
+                case SDL_Scancode.SDL_SCANCODE_C:
+                    return Key.C;
+
+                case SDL_Scancode.SDL_SCANCODE_D:
+                    return Key.D;
+
+                case SDL_Scancode.SDL_SCANCODE_E:
+                    return Key.E;
+
+                case SDL_Scancode.SDL_SCANCODE_F:
+                    return Key.F;
+
+                case SDL_Scancode.SDL_SCANCODE_G:
+                    return Key.G;
+
+                case SDL_Scancode.SDL_SCANCODE_H:
+                    return Key.H;
+
+                case SDL_Scancode.SDL_SCANCODE_I:
+                    return Key.I;
+
+                case SDL_Scancode.SDL_SCANCODE_J:
+                    return Key.J;
+
+                case SDL_Scancode.SDL_SCANCODE_K:
+                    return Key.K;
+
+                case SDL_Scancode.SDL_SCANCODE_L:
+                    return Key.L;
+
+                case SDL_Scancode.SDL_SCANCODE_M:
+                    return Key.M;
+
+                case SDL_Scancode.SDL_SCANCODE_N:
+                    return Key.N;
+
+                case SDL_Scancode.SDL_SCANCODE_O:
+                    return Key.O;
+
+                case SDL_Scancode.SDL_SCANCODE_P:
+                    return Key.P;
+
+                case SDL_Scancode.SDL_SCANCODE_Q:
+                    return Key.Q;
+
+                case SDL_Scancode.SDL_SCANCODE_R:
+                    return Key.R;
+
+                case SDL_Scancode.SDL_SCANCODE_S:
+                    return Key.S;
+
+                case SDL_Scancode.SDL_SCANCODE_T:
+                    return Key.T;
+
+                case SDL_Scancode.SDL_SCANCODE_U:
+                    return Key.U;
+
+                case SDL_Scancode.SDL_SCANCODE_V:
+                    return Key.V;
+
+                case SDL_Scancode.SDL_SCANCODE_W:
+                    return Key.W;
+
+                case SDL_Scancode.SDL_SCANCODE_X:
+                    return Key.X;
+
+                case SDL_Scancode.SDL_SCANCODE_Y:
+                    return Key.Y;
+
+                case SDL_Scancode.SDL_SCANCODE_Z:
+                    return Key.Z;
+
+                case SDL_Scancode.SDL_SCANCODE_CAPSLOCK:
+                    return Key.CapsLock;
+
+                case SDL_Scancode.SDL_SCANCODE_F1:
+                    return Key.F1;
+
+                case SDL_Scancode.SDL_SCANCODE_F2:
+                    return Key.F2;
+
+                case SDL_Scancode.SDL_SCANCODE_F3:
+                    return Key.F3;
+
+                case SDL_Scancode.SDL_SCANCODE_F4:
+                    return Key.F4;
+
+                case SDL_Scancode.SDL_SCANCODE_F5:
+                    return Key.F5;
+
+                case SDL_Scancode.SDL_SCANCODE_F6:
+                    return Key.F6;
+
+                case SDL_Scancode.SDL_SCANCODE_F7:
+                    return Key.F7;
+
+                case SDL_Scancode.SDL_SCANCODE_F8:
+                    return Key.F8;
+
+                case SDL_Scancode.SDL_SCANCODE_F9:
+                    return Key.F9;
+
+                case SDL_Scancode.SDL_SCANCODE_F10:
+                    return Key.F10;
+
+                case SDL_Scancode.SDL_SCANCODE_F11:
+                    return Key.F11;
+
+                case SDL_Scancode.SDL_SCANCODE_F12:
+                    return Key.F12;
+
+                case SDL_Scancode.SDL_SCANCODE_PRINTSCREEN:
+                    return Key.PrintScreen;
+
+                case SDL_Scancode.SDL_SCANCODE_SCROLLLOCK:
+                    return Key.ScrollLock;
+
+                case SDL_Scancode.SDL_SCANCODE_PAUSE:
+                    return Key.Pause;
+
+                case SDL_Scancode.SDL_SCANCODE_INSERT:
+                    return Key.Insert;
+
+                case SDL_Scancode.SDL_SCANCODE_HOME:
+                    return Key.Home;
+
+                case SDL_Scancode.SDL_SCANCODE_PAGEUP:
+                    return Key.PageUp;
+
+                case SDL_Scancode.SDL_SCANCODE_DELETE:
+                    return Key.Delete;
+
+                case SDL_Scancode.SDL_SCANCODE_END:
+                    return Key.End;
+
+                case SDL_Scancode.SDL_SCANCODE_PAGEDOWN:
+                    return Key.PageDown;
+
+                case SDL_Scancode.SDL_SCANCODE_RIGHT:
+                    return Key.Right;
+
+                case SDL_Scancode.SDL_SCANCODE_LEFT:
+                    return Key.Left;
+
+                case SDL_Scancode.SDL_SCANCODE_DOWN:
+                    return Key.Down;
+
+                case SDL_Scancode.SDL_SCANCODE_UP:
+                    return Key.Up;
+
+                case SDL_Scancode.SDL_SCANCODE_NUMLOCKCLEAR:
+                    return Key.NumLock;
+
+                case SDL_Scancode.SDL_SCANCODE_KP_DIVIDE:
+                    return Key.KeypadDivide;
+
+                case SDL_Scancode.SDL_SCANCODE_KP_MULTIPLY:
+                    return Key.KeypadMultiply;
+
+                case SDL_Scancode.SDL_SCANCODE_KP_MINUS:
+                    return Key.KeypadMinus;
+
+                case SDL_Scancode.SDL_SCANCODE_KP_PLUS:
+                    return Key.KeypadPlus;
+
+                case SDL_Scancode.SDL_SCANCODE_KP_ENTER:
+                    return Key.KeypadEnter;
+
+                case SDL_Scancode.SDL_SCANCODE_KP_1:
+                    return numLockOn ? Key.Keypad1 : Key.End;
+
+                case SDL_Scancode.SDL_SCANCODE_KP_2:
+                    return numLockOn ? Key.Keypad2 : Key.Down;
+
+                case SDL_Scancode.SDL_SCANCODE_KP_3:
+                    return numLockOn ? Key.Keypad3 : Key.PageDown;
+
+                case SDL_Scancode.SDL_SCANCODE_KP_4:
+                    return numLockOn ? Key.Keypad4 : Key.Left;
+
+                case SDL_Scancode.SDL_SCANCODE_KP_5:
+                    return numLockOn ? Key.Keypad5 : Key.Clear;
+
+                case SDL_Scancode.SDL_SCANCODE_KP_6:
+                    return numLockOn ? Key.Keypad6 : Key.Right;
+
+                case SDL_Scancode.SDL_SCANCODE_KP_7:
+                    return numLockOn ? Key.Keypad7 : Key.Home;
+
+                case SDL_Scancode.SDL_SCANCODE_KP_8:
+                    return numLockOn ? Key.Keypad8 : Key.Up;
+
+                case SDL_Scancode.SDL_SCANCODE_KP_9:
+                    return numLockOn ? Key.Keypad9 : Key.PageUp;
+
+                case SDL_Scancode.SDL_SCANCODE_KP_0:
+                    return numLockOn ? Key.Keypad0 : Key.Insert;
+
+                case SDL_Scancode.SDL_SCANCODE_KP_PERIOD:
+                    return numLockOn ? Key.KeypadPeriod : Key.Delete;
+
+                case SDL_Scancode.SDL_SCANCODE_NONUSBACKSLASH:
+                    return Key.NonUSBackSlash;
+
+                case SDL_Scancode.SDL_SCANCODE_F13:
+                    return Key.F13;
+
+                case SDL_Scancode.SDL_SCANCODE_F14:
+                    return Key.F14;
+
+                case SDL_Scancode.SDL_SCANCODE_F15:
+                    return Key.F15;
+
+                case SDL_Scancode.SDL_SCANCODE_F16:
+                    return Key.F16;
+
+                case SDL_Scancode.SDL_SCANCODE_F17:
+                    return Key.F17;
+
+                case SDL_Scancode.SDL_SCANCODE_F18:
+                    return Key.F18;
+
+                case SDL_Scancode.SDL_SCANCODE_F19:
+                    return Key.F19;
+
+                case SDL_Scancode.SDL_SCANCODE_F20:
+                    return Key.F20;
+
+                case SDL_Scancode.SDL_SCANCODE_F21:
+                    return Key.F21;
+
+                case SDL_Scancode.SDL_SCANCODE_F22:
+                    return Key.F22;
+
+                case SDL_Scancode.SDL_SCANCODE_F23:
+                    return Key.F23;
+
+                case SDL_Scancode.SDL_SCANCODE_F24:
+                    return Key.F24;
+
+                case SDL_Scancode.SDL_SCANCODE_MENU:
+                case SDL_Scancode.SDL_SCANCODE_APPLICATION:
+                    return Key.Menu;
+
+                case SDL_Scancode.SDL_SCANCODE_STOP:
+                    return Key.Stop;
+
+                case SDL_Scancode.SDL_SCANCODE_MUTE:
+                    return Key.Mute;
+
+                case SDL_Scancode.SDL_SCANCODE_VOLUMEUP:
+                    return Key.VolumeUp;
+
+                case SDL_Scancode.SDL_SCANCODE_VOLUMEDOWN:
+                    return Key.VolumeDown;
+
+                case SDL_Scancode.SDL_SCANCODE_CLEAR:
+                    return Key.Clear;
+
+                case SDL_Scancode.SDL_SCANCODE_DECIMALSEPARATOR:
+                    return Key.KeypadDecimal;
+
+                case SDL_Scancode.SDL_SCANCODE_LCTRL:
+                    return Key.ControlLeft;
+
+                case SDL_Scancode.SDL_SCANCODE_LSHIFT:
+                    return Key.ShiftLeft;
+
+                case SDL_Scancode.SDL_SCANCODE_LALT:
+                    return Key.AltLeft;
+
+                case SDL_Scancode.SDL_SCANCODE_LGUI:
+                    return Key.WinLeft;
+
+                case SDL_Scancode.SDL_SCANCODE_RCTRL:
+                    return Key.ControlRight;
+
+                case SDL_Scancode.SDL_SCANCODE_RSHIFT:
+                    return Key.ShiftRight;
+
+                case SDL_Scancode.SDL_SCANCODE_RALT:
+                    return Key.AltRight;
+
+                case SDL_Scancode.SDL_SCANCODE_RGUI:
+                    return Key.WinRight;
+
+                case SDL_Scancode.SDL_SCANCODE_AUDIONEXT:
+                    return Key.TrackNext;
+
+                case SDL_Scancode.SDL_SCANCODE_AUDIOPREV:
+                    return Key.TrackPrevious;
+
+                case SDL_Scancode.SDL_SCANCODE_AUDIOSTOP:
+                    return Key.Stop;
+
+                case SDL_Scancode.SDL_SCANCODE_AUDIOPLAY:
+                    return Key.PlayPause;
+
+                case SDL_Scancode.SDL_SCANCODE_AUDIOMUTE:
+                    return Key.Mute;
+
+                case SDL_Scancode.SDL_SCANCODE_SLEEP:
+                    return Key.Sleep;
+            }
+        }
+
+        public static char? GetCharacter(this SDL_Keycode keycode, bool numLockOn)
+        {
+            switch (keycode)
+            {
+                case SDL_Keycode.SDLK_UNKNOWN:
+                    return default;
+
+                case SDL_Keycode.SDLK_RETURN: // SDLK_RETURN is '\r'
+                    return '\n';
+            }
+
+            if (!keycode.HasScancodeMask())
+            {
+                // keycode is a UCS4 (UTF-32) unicode character.
+                return ((int)keycode).GetCharacter();
+            }
+
+            // key is a scancode
+            switch (keycode)
+            {
+                case SDL_Keycode.SDLK_KP_DIVIDE:
+                    return '/';
+
+                case SDL_Keycode.SDLK_KP_MULTIPLY:
+                    return '*';
+
+                case SDL_Keycode.SDLK_KP_MINUS:
+                    return '-';
+
+                case SDL_Keycode.SDLK_KP_PLUS:
+                    return '+';
+
+                case SDL_Keycode.SDLK_KP_ENTER:
+                    return '\n';
+
+                case SDL_Keycode.SDLK_KP_1:
+                    return numLockOn ? '1' : default;
+
+                case SDL_Keycode.SDLK_KP_2:
+                    return numLockOn ? '2' : default;
+
+                case SDL_Keycode.SDLK_KP_3:
+                    return numLockOn ? '3' : default;
+
+                case SDL_Keycode.SDLK_KP_4:
+                    return numLockOn ? '4' : default;
+
+                case SDL_Keycode.SDLK_KP_5:
+                    return numLockOn ? '5' : default;
+
+                case SDL_Keycode.SDLK_KP_6:
+                    return numLockOn ? '6' : default;
+
+                case SDL_Keycode.SDLK_KP_7:
+                    return numLockOn ? '7' : default;
+
+                case SDL_Keycode.SDLK_KP_8:
+                    return numLockOn ? '8' : default;
+
+                case SDL_Keycode.SDLK_KP_9:
+                    return numLockOn ? '9' : default;
+
+                case SDL_Keycode.SDLK_KP_0:
+                    return numLockOn ? '0' : default;
+
+                case SDL_Keycode.SDLK_KP_PERIOD:
+                    // potentially return ',' as decimal separator based on keyboard layout.
+                    return numLockOn ? '.' : '\x7f'; // char for delete
+
+                case SDL_Keycode.SDLK_KP_COMMA:
+                    // this keycode isn't sent for a keyboard that has a comma as a decimal separator.
+                    // handle it anyway for prosperity.
+                    return ',';
+
+                // there are a lot of SDLK_KP_ keys that don't exits on regular keyboards.
+                // can be added if needed.
+
+                default:
+                    return default;
+            }
+        }
+
+        public static KeyboardKey ToKeyboardKey(this SDL_Keysym sdlKeysym)
         {
             // Apple devices don't have the notion of NumLock (they have a Clear key instead).
             // treat them as if they always have NumLock on (the numpad always performs its primary actions).
             bool numLockOn = sdlKeysym.mod.HasFlagFast(SDL_Keymod.KMOD_NUM) || RuntimeInfo.IsApple;
->>>>>>> f6fd7526
-
-        public static Key ToKey(this SDL.SDL_Keysym sdlKeysym, bool numLockOn)
-        {
-            switch (sdlKeysym.scancode)
-            {
-                default:
-                case SDL_Scancode.SDL_SCANCODE_UNKNOWN:
-                    return Key.Unknown;
-
-                case SDL_Scancode.SDL_SCANCODE_KP_COMMA:
-                    return Key.Comma;
-
-                case SDL_Scancode.SDL_SCANCODE_KP_TAB:
-                    return Key.Tab;
-
-                case SDL_Scancode.SDL_SCANCODE_KP_BACKSPACE:
-                    return Key.BackSpace;
-
-                case SDL_Scancode.SDL_SCANCODE_KP_A:
-                    return Key.A;
-
-                case SDL_Scancode.SDL_SCANCODE_KP_B:
-                    return Key.B;
-
-                case SDL_Scancode.SDL_SCANCODE_KP_C:
-                    return Key.C;
-
-                case SDL_Scancode.SDL_SCANCODE_KP_D:
-                    return Key.D;
-
-                case SDL_Scancode.SDL_SCANCODE_KP_E:
-                    return Key.E;
-
-                case SDL_Scancode.SDL_SCANCODE_KP_F:
-                    return Key.F;
-
-                case SDL_Scancode.SDL_SCANCODE_KP_SPACE:
-                    return Key.Space;
-
-                case SDL_Scancode.SDL_SCANCODE_KP_CLEAR:
-                    return Key.Clear;
-
-                case SDL_Scancode.SDL_SCANCODE_RETURN:
-                    return Key.Enter;
-
-                case SDL_Scancode.SDL_SCANCODE_ESCAPE:
-                    return Key.Escape;
-
-                case SDL_Scancode.SDL_SCANCODE_BACKSPACE:
-                    return Key.BackSpace;
-
-                case SDL_Scancode.SDL_SCANCODE_TAB:
-                    return Key.Tab;
-
-                case SDL_Scancode.SDL_SCANCODE_SPACE:
-                    return Key.Space;
-
-                case SDL_Scancode.SDL_SCANCODE_APOSTROPHE:
-                    return Key.Quote;
-
-                case SDL_Scancode.SDL_SCANCODE_COMMA:
-                    return Key.Comma;
-
-                case SDL_Scancode.SDL_SCANCODE_MINUS:
-                    return Key.Minus;
-
-                case SDL_Scancode.SDL_SCANCODE_PERIOD:
-                    return Key.Period;
-
-                case SDL_Scancode.SDL_SCANCODE_SLASH:
-                    return Key.Slash;
-
-                case SDL_Scancode.SDL_SCANCODE_0:
-                    return Key.Number0;
-
-                case SDL_Scancode.SDL_SCANCODE_1:
-                    return Key.Number1;
-
-                case SDL_Scancode.SDL_SCANCODE_2:
-                    return Key.Number2;
-
-                case SDL_Scancode.SDL_SCANCODE_3:
-                    return Key.Number3;
-
-                case SDL_Scancode.SDL_SCANCODE_4:
-                    return Key.Number4;
-
-                case SDL_Scancode.SDL_SCANCODE_5:
-                    return Key.Number5;
-
-                case SDL_Scancode.SDL_SCANCODE_6:
-                    return Key.Number6;
-
-                case SDL_Scancode.SDL_SCANCODE_7:
-                    return Key.Number7;
-
-                case SDL_Scancode.SDL_SCANCODE_8:
-                    return Key.Number8;
-
-                case SDL_Scancode.SDL_SCANCODE_9:
-                    return Key.Number9;
-
-                case SDL_Scancode.SDL_SCANCODE_SEMICOLON:
-                    return Key.Semicolon;
-
-                case SDL_Scancode.SDL_SCANCODE_EQUALS:
-                    return Key.Plus;
-
-                case SDL_Scancode.SDL_SCANCODE_LEFTBRACKET:
-                    return Key.BracketLeft;
-
-                case SDL_Scancode.SDL_SCANCODE_BACKSLASH:
-                    return Key.BackSlash;
-
-                case SDL_Scancode.SDL_SCANCODE_RIGHTBRACKET:
-                    return Key.BracketRight;
-
-                case SDL_Scancode.SDL_SCANCODE_GRAVE:
-                    return Key.Tilde;
-
-                case SDL_Scancode.SDL_SCANCODE_A:
-                    return Key.A;
-
-                case SDL_Scancode.SDL_SCANCODE_B:
-                    return Key.B;
-
-                case SDL_Scancode.SDL_SCANCODE_C:
-                    return Key.C;
-
-                case SDL_Scancode.SDL_SCANCODE_D:
-                    return Key.D;
-
-                case SDL_Scancode.SDL_SCANCODE_E:
-                    return Key.E;
-
-                case SDL_Scancode.SDL_SCANCODE_F:
-                    return Key.F;
-
-                case SDL_Scancode.SDL_SCANCODE_G:
-                    return Key.G;
-
-                case SDL_Scancode.SDL_SCANCODE_H:
-                    return Key.H;
-
-                case SDL_Scancode.SDL_SCANCODE_I:
-                    return Key.I;
-
-                case SDL_Scancode.SDL_SCANCODE_J:
-                    return Key.J;
-
-                case SDL_Scancode.SDL_SCANCODE_K:
-                    return Key.K;
-
-                case SDL_Scancode.SDL_SCANCODE_L:
-                    return Key.L;
-
-                case SDL_Scancode.SDL_SCANCODE_M:
-                    return Key.M;
-
-                case SDL_Scancode.SDL_SCANCODE_N:
-                    return Key.N;
-
-                case SDL_Scancode.SDL_SCANCODE_O:
-                    return Key.O;
-
-                case SDL_Scancode.SDL_SCANCODE_P:
-                    return Key.P;
-
-                case SDL_Scancode.SDL_SCANCODE_Q:
-                    return Key.Q;
-
-                case SDL_Scancode.SDL_SCANCODE_R:
-                    return Key.R;
-
-                case SDL_Scancode.SDL_SCANCODE_S:
-                    return Key.S;
-
-                case SDL_Scancode.SDL_SCANCODE_T:
-                    return Key.T;
-
-                case SDL_Scancode.SDL_SCANCODE_U:
-                    return Key.U;
-
-                case SDL_Scancode.SDL_SCANCODE_V:
-                    return Key.V;
-
-                case SDL_Scancode.SDL_SCANCODE_W:
-                    return Key.W;
-
-                case SDL_Scancode.SDL_SCANCODE_X:
-                    return Key.X;
-
-                case SDL_Scancode.SDL_SCANCODE_Y:
-                    return Key.Y;
-
-                case SDL_Scancode.SDL_SCANCODE_Z:
-                    return Key.Z;
-
-                case SDL_Scancode.SDL_SCANCODE_CAPSLOCK:
-                    return Key.CapsLock;
-
-                case SDL_Scancode.SDL_SCANCODE_F1:
-                    return Key.F1;
-
-                case SDL_Scancode.SDL_SCANCODE_F2:
-                    return Key.F2;
-
-                case SDL_Scancode.SDL_SCANCODE_F3:
-                    return Key.F3;
-
-                case SDL_Scancode.SDL_SCANCODE_F4:
-                    return Key.F4;
-
-                case SDL_Scancode.SDL_SCANCODE_F5:
-                    return Key.F5;
-
-                case SDL_Scancode.SDL_SCANCODE_F6:
-                    return Key.F6;
-
-                case SDL_Scancode.SDL_SCANCODE_F7:
-                    return Key.F7;
-
-                case SDL_Scancode.SDL_SCANCODE_F8:
-                    return Key.F8;
-
-                case SDL_Scancode.SDL_SCANCODE_F9:
-                    return Key.F9;
-
-                case SDL_Scancode.SDL_SCANCODE_F10:
-                    return Key.F10;
-
-                case SDL_Scancode.SDL_SCANCODE_F11:
-                    return Key.F11;
-
-                case SDL_Scancode.SDL_SCANCODE_F12:
-                    return Key.F12;
-
-                case SDL_Scancode.SDL_SCANCODE_PRINTSCREEN:
-                    return Key.PrintScreen;
-
-                case SDL_Scancode.SDL_SCANCODE_SCROLLLOCK:
-                    return Key.ScrollLock;
-
-                case SDL_Scancode.SDL_SCANCODE_PAUSE:
-                    return Key.Pause;
-
-                case SDL_Scancode.SDL_SCANCODE_INSERT:
-                    return Key.Insert;
-
-                case SDL_Scancode.SDL_SCANCODE_HOME:
-                    return Key.Home;
-
-                case SDL_Scancode.SDL_SCANCODE_PAGEUP:
-                    return Key.PageUp;
-
-                case SDL_Scancode.SDL_SCANCODE_DELETE:
-                    return Key.Delete;
-
-                case SDL_Scancode.SDL_SCANCODE_END:
-                    return Key.End;
-
-                case SDL_Scancode.SDL_SCANCODE_PAGEDOWN:
-                    return Key.PageDown;
-
-                case SDL_Scancode.SDL_SCANCODE_RIGHT:
-                    return Key.Right;
-
-                case SDL_Scancode.SDL_SCANCODE_LEFT:
-                    return Key.Left;
-
-                case SDL_Scancode.SDL_SCANCODE_DOWN:
-                    return Key.Down;
-
-                case SDL_Scancode.SDL_SCANCODE_UP:
-                    return Key.Up;
-
-                case SDL_Scancode.SDL_SCANCODE_NUMLOCKCLEAR:
-                    return Key.NumLock;
-
-                case SDL_Scancode.SDL_SCANCODE_KP_DIVIDE:
-                    return Key.KeypadDivide;
-
-                case SDL_Scancode.SDL_SCANCODE_KP_MULTIPLY:
-                    return Key.KeypadMultiply;
-
-                case SDL_Scancode.SDL_SCANCODE_KP_MINUS:
-                    return Key.KeypadMinus;
-
-                case SDL_Scancode.SDL_SCANCODE_KP_PLUS:
-                    return Key.KeypadPlus;
-
-                case SDL_Scancode.SDL_SCANCODE_KP_ENTER:
-                    return Key.KeypadEnter;
-
-                case SDL_Scancode.SDL_SCANCODE_KP_1:
-                    return numLockOn ? Key.Keypad1 : Key.End;
-
-                case SDL_Scancode.SDL_SCANCODE_KP_2:
-                    return numLockOn ? Key.Keypad2 : Key.Down;
-
-                case SDL_Scancode.SDL_SCANCODE_KP_3:
-                    return numLockOn ? Key.Keypad3 : Key.PageDown;
-
-                case SDL_Scancode.SDL_SCANCODE_KP_4:
-                    return numLockOn ? Key.Keypad4 : Key.Left;
-
-                case SDL_Scancode.SDL_SCANCODE_KP_5:
-                    return numLockOn ? Key.Keypad5 : Key.Clear;
-
-                case SDL_Scancode.SDL_SCANCODE_KP_6:
-                    return numLockOn ? Key.Keypad6 : Key.Right;
-
-                case SDL_Scancode.SDL_SCANCODE_KP_7:
-                    return numLockOn ? Key.Keypad7 : Key.Home;
-
-                case SDL_Scancode.SDL_SCANCODE_KP_8:
-                    return numLockOn ? Key.Keypad8 : Key.Up;
-
-                case SDL_Scancode.SDL_SCANCODE_KP_9:
-                    return numLockOn ? Key.Keypad9 : Key.PageUp;
-
-                case SDL_Scancode.SDL_SCANCODE_KP_0:
-                    return numLockOn ? Key.Keypad0 : Key.Insert;
-
-                case SDL_Scancode.SDL_SCANCODE_KP_PERIOD:
-                    return numLockOn ? Key.KeypadPeriod : Key.Delete;
-
-                case SDL_Scancode.SDL_SCANCODE_NONUSBACKSLASH:
-                    return Key.NonUSBackSlash;
-
-                case SDL_Scancode.SDL_SCANCODE_F13:
-                    return Key.F13;
-
-                case SDL_Scancode.SDL_SCANCODE_F14:
-                    return Key.F14;
-
-                case SDL_Scancode.SDL_SCANCODE_F15:
-                    return Key.F15;
-
-                case SDL_Scancode.SDL_SCANCODE_F16:
-                    return Key.F16;
-
-                case SDL_Scancode.SDL_SCANCODE_F17:
-                    return Key.F17;
-
-                case SDL_Scancode.SDL_SCANCODE_F18:
-                    return Key.F18;
-
-                case SDL_Scancode.SDL_SCANCODE_F19:
-                    return Key.F19;
-
-                case SDL_Scancode.SDL_SCANCODE_F20:
-                    return Key.F20;
-
-                case SDL_Scancode.SDL_SCANCODE_F21:
-                    return Key.F21;
-
-                case SDL_Scancode.SDL_SCANCODE_F22:
-                    return Key.F22;
-
-                case SDL_Scancode.SDL_SCANCODE_F23:
-                    return Key.F23;
-
-                case SDL_Scancode.SDL_SCANCODE_F24:
-                    return Key.F24;
-
-                case SDL_Scancode.SDL_SCANCODE_MENU:
-                case SDL_Scancode.SDL_SCANCODE_APPLICATION:
-                    return Key.Menu;
-
-                case SDL_Scancode.SDL_SCANCODE_STOP:
-                    return Key.Stop;
-
-                case SDL_Scancode.SDL_SCANCODE_MUTE:
-                    return Key.Mute;
-
-                case SDL_Scancode.SDL_SCANCODE_VOLUMEUP:
-                    return Key.VolumeUp;
-
-                case SDL_Scancode.SDL_SCANCODE_VOLUMEDOWN:
-                    return Key.VolumeDown;
-
-                case SDL_Scancode.SDL_SCANCODE_CLEAR:
-                    return Key.Clear;
-
-                case SDL_Scancode.SDL_SCANCODE_DECIMALSEPARATOR:
-                    return Key.KeypadDecimal;
-
-                case SDL_Scancode.SDL_SCANCODE_LCTRL:
-                    return Key.ControlLeft;
-
-                case SDL_Scancode.SDL_SCANCODE_LSHIFT:
-                    return Key.ShiftLeft;
-
-                case SDL_Scancode.SDL_SCANCODE_LALT:
-                    return Key.AltLeft;
-
-                case SDL_Scancode.SDL_SCANCODE_LGUI:
-                    return Key.WinLeft;
-
-                case SDL_Scancode.SDL_SCANCODE_RCTRL:
-                    return Key.ControlRight;
-
-                case SDL_Scancode.SDL_SCANCODE_RSHIFT:
-                    return Key.ShiftRight;
-
-                case SDL_Scancode.SDL_SCANCODE_RALT:
-                    return Key.AltRight;
-
-                case SDL_Scancode.SDL_SCANCODE_RGUI:
-                    return Key.WinRight;
-
-                case SDL_Scancode.SDL_SCANCODE_AUDIONEXT:
-                    return Key.TrackNext;
-
-                case SDL_Scancode.SDL_SCANCODE_AUDIOPREV:
-                    return Key.TrackPrevious;
-
-                case SDL_Scancode.SDL_SCANCODE_AUDIOSTOP:
-                    return Key.Stop;
-
-                case SDL_Scancode.SDL_SCANCODE_AUDIOPLAY:
-                    return Key.PlayPause;
-
-                case SDL_Scancode.SDL_SCANCODE_AUDIOMUTE:
-                    return Key.Mute;
-
-                case SDL_Scancode.SDL_SCANCODE_SLEEP:
-                    return Key.Sleep;
-            }
-        }
-
-        public static char? GetCharacter(this SDL.SDL_Keycode keycode, bool numLockOn)
-        {
-            switch (keycode)
-            {
-                case SDL.SDL_Keycode.SDLK_UNKNOWN:
-                    return default;
-
-                case SDL.SDL_Keycode.SDLK_RETURN: // SDLK_RETURN is '\r'
-                    return '\n';
-            }
-
-            if (!keycode.HasScancodeMask())
-            {
-                // keycode is a UCS4 (UTF-32) unicode character.
-                return ((int)keycode).GetCharacter();
-            }
-
-            // key is a scancode
-            switch (keycode)
-            {
-                case SDL.SDL_Keycode.SDLK_KP_DIVIDE:
-                    return '/';
-
-                case SDL.SDL_Keycode.SDLK_KP_MULTIPLY:
-                    return '*';
-
-                case SDL.SDL_Keycode.SDLK_KP_MINUS:
-                    return '-';
-
-                case SDL.SDL_Keycode.SDLK_KP_PLUS:
-                    return '+';
-
-                case SDL.SDL_Keycode.SDLK_KP_ENTER:
-                    return '\n';
-
-                case SDL.SDL_Keycode.SDLK_KP_1:
-                    return numLockOn ? '1' : default;
-
-                case SDL.SDL_Keycode.SDLK_KP_2:
-                    return numLockOn ? '2' : default;
-
-                case SDL.SDL_Keycode.SDLK_KP_3:
-                    return numLockOn ? '3' : default;
-
-                case SDL.SDL_Keycode.SDLK_KP_4:
-                    return numLockOn ? '4' : default;
-
-                case SDL.SDL_Keycode.SDLK_KP_5:
-                    return numLockOn ? '5' : default;
-
-                case SDL.SDL_Keycode.SDLK_KP_6:
-                    return numLockOn ? '6' : default;
-
-                case SDL.SDL_Keycode.SDLK_KP_7:
-                    return numLockOn ? '7' : default;
-
-                case SDL.SDL_Keycode.SDLK_KP_8:
-                    return numLockOn ? '8' : default;
-
-                case SDL.SDL_Keycode.SDLK_KP_9:
-                    return numLockOn ? '9' : default;
-
-                case SDL.SDL_Keycode.SDLK_KP_0:
-                    return numLockOn ? '0' : default;
-
-                case SDL.SDL_Keycode.SDLK_KP_PERIOD:
-                    // potentially return ',' as decimal separator based on keyboard layout.
-                    return numLockOn ? '.' : '\x7f'; // char for delete
-
-                case SDL.SDL_Keycode.SDLK_KP_COMMA:
-                    // this keycode isn't sent for a keyboard that has a comma as a decimal separator.
-                    // handle it anyway for prosperity.
-                    return ',';
-
-                // there are a lot of SDLK_KP_ keys that don't exits on regular keyboards.
-                // can be added if needed.
-
-                default:
-                    return default;
-            }
-        }
-
-        public static KeyboardKey ToKeyboardKey(this SDL.SDL_Keysym sdlKeysym)
-        {
-            // Apple devices don't have the notion of NumLock (they have a Clear key instead).
-            // treat them as if they always have NumLock on (the numpad always performs its primary actions).
-            bool numLockOn = sdlKeysym.mod.HasFlagFast(SDL.SDL_Keymod.KMOD_NUM) || RuntimeInfo.IsApple;
 
             var key = sdlKeysym.ToKey(numLockOn);
             char? c = sdlKeysym.sym.GetCharacter(numLockOn);
