--- conflicted
+++ resolved
@@ -1372,13 +1372,8 @@
             // TextBox has special handling of text input activation when focus is changed directly from one TextBox to another.
             // We don't deactivate and activate, but instead keep text input active during the focus handoff, so that virtual keyboards on phones don't flicker.
 
-<<<<<<< HEAD
             if (textBoxFocusedPreviously)
-                textInput.EnsureActivated(AllowIme);
-=======
-            if (previousFocusWasTextBox)
                 textInput.EnsureActivated(AllowIme, ScreenSpaceDrawQuad.AABBFloat);
->>>>>>> 267129d3
             else
                 textInput.Activate(AllowIme, ScreenSpaceDrawQuad.AABBFloat);
 
