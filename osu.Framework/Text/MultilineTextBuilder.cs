// Copyright (c) ppy Pty Ltd <contact@ppy.sh>. Licensed under the MIT Licence.
// See the LICENCE file in the repository root for full licence text.

using System.Collections.Generic;
using System.Text;
using osu.Framework.Graphics.Sprites;
using osuTK;

namespace osu.Framework.Text
{
    public sealed class MultilineTextBuilder : TextBuilder
    {
        /// <summary>
        /// Creates a new <see cref="TextBuilder"/>.
        /// </summary>
        /// <param name="store">The store from which glyphs are to be retrieved from.</param>
        /// <param name="font">The font to use for glyph lookups from <paramref name="store"/>.</param>
        /// <param name="maxWidth">The maximum width of the resulting text bounds.</param>
        /// <param name="useFontSizeAsHeight">True to use the provided <paramref name="font"/> size as the height for each line. False if the height of each individual glyph should be used.</param>
        /// <param name="startOffset">The offset at which characters should begin being added at.</param>
        /// <param name="spacing">The spacing between characters.</param>
        /// <param name="characterList">That list to contain all resulting <see cref="TextBuilderGlyph"/>s.</param>
        /// <param name="neverFixedWidthCharacters">The characters for which fixed width should never be applied.</param>
        /// <param name="fallbackCharacter">The character to use if a glyph lookup fails.</param>
        /// <param name="fixedWidthReferenceCharacter">The character to use to calculate the fixed width width. Defaults to 'm'.</param>
        public MultilineTextBuilder(ITexturedGlyphLookupStore store, FontUsage font, float maxWidth, bool useFontSizeAsHeight = true, Vector2 startOffset = default, Vector2 spacing = default,
<<<<<<< HEAD
                                    List<TextBuilderGlyph>? characterList = null, char[]? neverFixedWidthCharacters = null, char fallbackCharacter = '?', char fixedWidthReferenceCharacter = 'm')
=======
                                    List<TextBuilderGlyph> characterList = null, Rune[] neverFixedWidthCharacters = null, char fallbackCharacter = '?', char fixedWidthReferenceCharacter = 'm')
>>>>>>> 63705cea
            : base(store, font, maxWidth, useFontSizeAsHeight, startOffset, spacing, characterList, neverFixedWidthCharacters, fallbackCharacter, fixedWidthReferenceCharacter)
        {
        }

        protected override void OnWidthExceeded() => AddNewLine();
    }
}<|MERGE_RESOLUTION|>--- conflicted
+++ resolved
@@ -24,11 +24,7 @@
         /// <param name="fallbackCharacter">The character to use if a glyph lookup fails.</param>
         /// <param name="fixedWidthReferenceCharacter">The character to use to calculate the fixed width width. Defaults to 'm'.</param>
         public MultilineTextBuilder(ITexturedGlyphLookupStore store, FontUsage font, float maxWidth, bool useFontSizeAsHeight = true, Vector2 startOffset = default, Vector2 spacing = default,
-<<<<<<< HEAD
-                                    List<TextBuilderGlyph>? characterList = null, char[]? neverFixedWidthCharacters = null, char fallbackCharacter = '?', char fixedWidthReferenceCharacter = 'm')
-=======
-                                    List<TextBuilderGlyph> characterList = null, Rune[] neverFixedWidthCharacters = null, char fallbackCharacter = '?', char fixedWidthReferenceCharacter = 'm')
->>>>>>> 63705cea
+                                    List<TextBuilderGlyph>? characterList = null, Rune[]? neverFixedWidthCharacters = null, char fallbackCharacter = '?', char fixedWidthReferenceCharacter = 'm')
             : base(store, font, maxWidth, useFontSizeAsHeight, startOffset, spacing, characterList, neverFixedWidthCharacters, fallbackCharacter, fixedWidthReferenceCharacter)
         {
         }
