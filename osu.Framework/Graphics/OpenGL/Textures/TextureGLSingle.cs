--- conflicted
+++ resolved
@@ -1,4 +1,3 @@
-<<<<<<< HEAD
 ﻿// Copyright (c) 2007-2018 ppy Pty Ltd <contact@ppy.sh>.
 // Licensed under the MIT Licence - https://raw.githubusercontent.com/ppy/osu-framework/master/LICENCE
 
@@ -411,435 +410,4 @@
             h0.Free();
         }
     }
-}
-=======
-﻿// Copyright (c) 2007-2018 ppy Pty Ltd <contact@ppy.sh>.
-// Licensed under the MIT Licence - https://raw.githubusercontent.com/ppy/osu-framework/master/LICENCE
-
-using System;
-using System.Collections.Concurrent;
-using System.Runtime.InteropServices;
-using osu.Framework.Development;
-using osu.Framework.Graphics.Batches;
-using osu.Framework.Graphics.Primitives;
-using OpenTK;
-using OpenTK.Graphics.ES30;
-using osu.Framework.Statistics;
-using osu.Framework.Graphics.Colour;
-using osu.Framework.Graphics.OpenGL.Vertices;
-
-namespace osu.Framework.Graphics.OpenGL.Textures
-{
-    internal class TextureGLSingle : TextureGL
-    {
-        public const int MAX_MIPMAP_LEVELS = 3;
-
-        private static readonly Action<TexturedVertex2D> default_quad_action;
-        private static readonly Action<TexturedVertex2D> default_triangle_action;
-
-        static TextureGLSingle()
-        {
-            QuadBatch<TexturedVertex2D> quadBatch = new QuadBatch<TexturedVertex2D>(512, 128);
-            default_quad_action = quadBatch.AddAction;
-
-            // We multiply the size param by 3 such that the amount of vertices is a multiple of the amount of vertices
-            // per primitive (triangles in this case). Otherwise overflowing the batch will result in wrong
-            // grouping of vertices into primitives.
-            LinearBatch<TexturedVertex2D> triangleBatch = new LinearBatch<TexturedVertex2D>(512 * 3, 128, PrimitiveType.Triangles);
-            default_triangle_action = triangleBatch.AddAction;
-        }
-
-        private readonly ConcurrentQueue<TextureUpload> uploadQueue = new ConcurrentQueue<TextureUpload>();
-
-        private int internalWidth;
-        private int internalHeight;
-
-        private readonly All filteringMode;
-        private TextureWrapMode internalWrapMode;
-
-        public override bool Loaded => textureId > 0 || uploadQueue.Count > 0;
-
-        public TextureGLSingle(int width, int height, bool manualMipmaps = false, All filteringMode = All.Linear)
-        {
-            Width = width;
-            Height = height;
-            this.manualMipmaps = manualMipmaps;
-            this.filteringMode = filteringMode;
-        }
-
-        #region Disposal
-
-        protected override void Dispose(bool isDisposing)
-        {
-            base.Dispose(isDisposing);
-
-            while (uploadQueue.TryDequeue(out TextureUpload u))
-                u.Dispose();
-
-            GLWrapper.ScheduleDisposal(unload);
-        }
-
-        /// <summary>
-        /// Removes texture from GL memory.
-        /// </summary>
-        private void unload()
-        {
-            int disposableId = textureId;
-
-            if (disposableId <= 0)
-                return;
-
-            GL.DeleteTextures(1, new[] { disposableId });
-
-            textureId = 0;
-        }
-
-        #endregion
-
-        private int height;
-
-        public override TextureGL Native => this;
-
-        public override int Height
-        {
-            get { return height; }
-            set { height = value; }
-        }
-
-        private int width;
-
-        public override int Width
-        {
-            get { return width; }
-            set { width = value; }
-        }
-
-        private int textureId;
-
-        public override int TextureId
-        {
-            get
-            {
-                if (IsDisposed)
-                    throw new ObjectDisposedException(ToString(), "Can not obtain ID of a disposed texture.");
-
-                if (textureId == 0)
-                    throw new InvalidOperationException("Can not obtain ID of a texture before uploading it.");
-
-                return textureId;
-            }
-        }
-
-        private static void rotateVector(ref Vector2 toRotate, float sin, float cos)
-        {
-            float oldX = toRotate.X;
-            toRotate.X = toRotate.X * cos - toRotate.Y * sin;
-            toRotate.Y = oldX * sin + toRotate.Y * cos;
-        }
-
-        public override RectangleF GetTextureRect(RectangleF? textureRect)
-        {
-            RectangleF texRect = textureRect != null
-                ? new RectangleF(textureRect.Value.X, textureRect.Value.Y, textureRect.Value.Width, textureRect.Value.Height)
-                : new RectangleF(0, 0, Width, Height);
-
-            texRect.X /= width;
-            texRect.Y /= height;
-            texRect.Width /= width;
-            texRect.Height /= height;
-
-            return texRect;
-        }
-
-        public override void DrawTriangle(Triangle vertexTriangle, RectangleF? textureRect, ColourInfo drawColour, Action<TexturedVertex2D> vertexAction = null, Vector2? inflationPercentage = null)
-        {
-            if (IsDisposed)
-                throw new ObjectDisposedException(ToString(), "Can not draw a triangle with a disposed texture.");
-
-            RectangleF texRect = GetTextureRect(textureRect);
-            Vector2 inflationAmount = inflationPercentage.HasValue ? new Vector2(inflationPercentage.Value.X * texRect.Width, inflationPercentage.Value.Y * texRect.Height) : Vector2.Zero;
-            RectangleF inflatedTexRect = texRect.Inflate(inflationAmount);
-
-            if (vertexAction == null)
-                vertexAction = default_triangle_action;
-
-            // We split the triangle into two, such that we can obtain smooth edges with our
-            // texture coordinate trick. We might want to revert this to drawing a single
-            // triangle in case we ever need proper texturing, or if the additional vertices
-            // end up becoming an overhead (unlikely).
-            SRGBColour topColour = (drawColour.TopLeft + drawColour.TopRight) / 2;
-            SRGBColour bottomColour = (drawColour.BottomLeft + drawColour.BottomRight) / 2;
-
-            // Left triangle half
-            vertexAction(new TexturedVertex2D
-            {
-                Position = vertexTriangle.P0,
-                TexturePosition = new Vector2(inflatedTexRect.Left, inflatedTexRect.Top),
-                TextureRect = new Vector4(texRect.Left, texRect.Top, texRect.Right, texRect.Bottom),
-                BlendRange = inflationAmount,
-                Colour = topColour.Linear,
-            });
-            vertexAction(new TexturedVertex2D
-            {
-                Position = vertexTriangle.P1,
-                TexturePosition = new Vector2(inflatedTexRect.Left, inflatedTexRect.Bottom),
-                TextureRect = new Vector4(texRect.Left, texRect.Top, texRect.Right, texRect.Bottom),
-                BlendRange = inflationAmount,
-                Colour = drawColour.BottomLeft.Linear,
-            });
-            vertexAction(new TexturedVertex2D
-            {
-                Position = (vertexTriangle.P1 + vertexTriangle.P2) / 2,
-                TexturePosition = new Vector2((inflatedTexRect.Left + inflatedTexRect.Right) / 2, inflatedTexRect.Bottom),
-                TextureRect = new Vector4(texRect.Left, texRect.Top, texRect.Right, texRect.Bottom),
-                BlendRange = inflationAmount,
-                Colour = bottomColour.Linear,
-            });
-
-            // Right triangle half
-            vertexAction(new TexturedVertex2D
-            {
-                Position = vertexTriangle.P0,
-                TexturePosition = new Vector2(inflatedTexRect.Right, inflatedTexRect.Top),
-                TextureRect = new Vector4(texRect.Left, texRect.Top, texRect.Right, texRect.Bottom),
-                BlendRange = inflationAmount,
-                Colour = topColour.Linear,
-            });
-            vertexAction(new TexturedVertex2D
-            {
-                Position = (vertexTriangle.P1 + vertexTriangle.P2) / 2,
-                TexturePosition = new Vector2((inflatedTexRect.Left + inflatedTexRect.Right) / 2, inflatedTexRect.Bottom),
-                TextureRect = new Vector4(texRect.Left, texRect.Top, texRect.Right, texRect.Bottom),
-                BlendRange = inflationAmount,
-                Colour = bottomColour.Linear,
-            });
-            vertexAction(new TexturedVertex2D
-            {
-                Position = vertexTriangle.P2,
-                TexturePosition = new Vector2(inflatedTexRect.Right, inflatedTexRect.Bottom),
-                TextureRect = new Vector4(texRect.Left, texRect.Top, texRect.Right, texRect.Bottom),
-                BlendRange = inflationAmount,
-                Colour = drawColour.BottomRight.Linear,
-            });
-
-            FrameStatistics.Add(StatisticsCounterType.Pixels, (long)vertexTriangle.ConservativeArea);
-        }
-
-        public override void DrawQuad(Quad vertexQuad, RectangleF? textureRect, ColourInfo drawColour, Action<TexturedVertex2D> vertexAction = null, Vector2? inflationPercentage = null, Vector2? blendRangeOverride = null)
-        {
-            if (IsDisposed)
-                throw new ObjectDisposedException(ToString(), "Can not draw a quad with a disposed texture.");
-
-            RectangleF texRect = GetTextureRect(textureRect);
-            Vector2 inflationAmount = inflationPercentage.HasValue ? new Vector2(inflationPercentage.Value.X * texRect.Width, inflationPercentage.Value.Y * texRect.Height) : Vector2.Zero;
-            RectangleF inflatedTexRect = texRect.Inflate(inflationAmount);
-            Vector2 blendRange = blendRangeOverride ?? inflationAmount;
-
-            if (vertexAction == null)
-                vertexAction = default_quad_action;
-
-            vertexAction(new TexturedVertex2D
-            {
-                Position = vertexQuad.BottomLeft,
-                TexturePosition = new Vector2(inflatedTexRect.Left, inflatedTexRect.Bottom),
-                TextureRect = new Vector4(texRect.Left, texRect.Top, texRect.Right, texRect.Bottom),
-                BlendRange = blendRange,
-                Colour = drawColour.BottomLeft.Linear,
-            });
-            vertexAction(new TexturedVertex2D
-            {
-                Position = vertexQuad.BottomRight,
-                TexturePosition = new Vector2(inflatedTexRect.Right, inflatedTexRect.Bottom),
-                TextureRect = new Vector4(texRect.Left, texRect.Top, texRect.Right, texRect.Bottom),
-                BlendRange = blendRange,
-                Colour = drawColour.BottomRight.Linear,
-            });
-            vertexAction(new TexturedVertex2D
-            {
-                Position = vertexQuad.TopRight,
-                TexturePosition = new Vector2(inflatedTexRect.Right, inflatedTexRect.Top),
-                TextureRect = new Vector4(texRect.Left, texRect.Top, texRect.Right, texRect.Bottom),
-                BlendRange = blendRange,
-                Colour = drawColour.TopRight.Linear,
-            });
-            vertexAction(new TexturedVertex2D
-            {
-                Position = vertexQuad.TopLeft,
-                TexturePosition = new Vector2(inflatedTexRect.Left, inflatedTexRect.Top),
-                TextureRect = new Vector4(texRect.Left, texRect.Top, texRect.Right, texRect.Bottom),
-                BlendRange = blendRange,
-                Colour = drawColour.TopLeft.Linear,
-            });
-
-            FrameStatistics.Add(StatisticsCounterType.Pixels, (long)vertexQuad.ConservativeArea);
-        }
-
-        private void updateWrapMode()
-        {
-            if (IsDisposed)
-                throw new ObjectDisposedException(ToString(), "Can not update wrap mode of a disposed texture.");
-
-            internalWrapMode = WrapMode;
-            GL.TexParameter(TextureTarget.Texture2D, TextureParameterName.TextureWrapS, (int)internalWrapMode);
-            GL.TexParameter(TextureTarget.Texture2D, TextureParameterName.TextureWrapT, (int)internalWrapMode);
-        }
-
-        public override void SetData(TextureUpload upload)
-        {
-            if (IsDisposed)
-                throw new ObjectDisposedException(ToString(), "Can not set data of a disposed texture.");
-
-            if (upload.Bounds.IsEmpty)
-                upload.Bounds = new RectangleI(0, 0, width, height);
-
-            IsTransparent = false;
-
-            bool requireUpload = uploadQueue.Count == 0;
-            uploadQueue.Enqueue(upload);
-            if (requireUpload)
-                GLWrapper.EnqueueTextureUpload(this);
-        }
-
-        public override bool Bind()
-        {
-            if (IsDisposed)
-                throw new ObjectDisposedException(ToString(), "Can not bind a disposed texture.");
-
-            Upload();
-
-            if (textureId <= 0)
-                return false;
-
-            if (IsTransparent)
-                return false;
-
-            GLWrapper.BindTexture(this);
-
-            if (internalWrapMode != WrapMode)
-                updateWrapMode();
-
-            return true;
-        }
-
-        private bool manualMipmaps;
-
-        internal override bool Upload()
-        {
-            // We should never run raw OGL calls on another thread than the main thread due to race conditions.
-            ThreadSafety.EnsureDrawThread();
-
-            if (IsDisposed)
-                throw new ObjectDisposedException(ToString(), "Can not upload data to a disposed texture.");
-
-            bool didUpload = false;
-
-            while (uploadQueue.TryDequeue(out TextureUpload upload))
-            {
-                IntPtr dataPointer;
-                GCHandle? h0;
-
-                if (upload.Data.Length == 0)
-                {
-                    h0 = null;
-                    dataPointer = IntPtr.Zero;
-                }
-                else
-                {
-                    h0 = GCHandle.Alloc(upload.Data, GCHandleType.Pinned);
-                    dataPointer = h0.Value.AddrOfPinnedObject();
-                    didUpload = true;
-                }
-
-                try
-                {
-                    // Do we need to generate a new texture?
-                    if (textureId <= 0 || internalWidth != width || internalHeight != height)
-                    {
-                        internalWidth = width;
-                        internalHeight = height;
-
-                        // We only need to generate a new texture if we don't have one already. Otherwise just re-use the current one.
-                        if (textureId <= 0)
-                        {
-                            int[] textures = new int[1];
-                            GL.GenTextures(1, textures);
-
-                            textureId = textures[0];
-
-                            GLWrapper.BindTexture(this);
-                            GL.TexParameter(TextureTarget.Texture2D, TextureParameterName.TextureMinFilter,
-                                (int)(manualMipmaps ? filteringMode : (filteringMode == All.Linear ? All.LinearMipmapLinear : All.Nearest)));
-                            GL.TexParameter(TextureTarget.Texture2D, TextureParameterName.TextureMagFilter, (int)filteringMode);
-
-                            // 33085 is GL_TEXTURE_MAX_LEVEL, which is not available within TextureParameterName.
-                            // It controls the amount of mipmap levels generated by GL.GenerateMipmap later on.
-                            GL.TexParameter(TextureTarget.Texture2D, (TextureParameterName)33085, MAX_MIPMAP_LEVELS);
-
-                            updateWrapMode();
-                        }
-                        else
-                            GLWrapper.BindTexture(this);
-
-                        if (width == upload.Bounds.Width && height == upload.Bounds.Height || dataPointer == IntPtr.Zero)
-                            GL.TexImage2D(TextureTarget2d.Texture2D, upload.Level, TextureComponentCount.Srgb8Alpha8, width, height, 0, upload.Format, PixelType.UnsignedByte, dataPointer);
-                        else
-                        {
-                            initializeLevel(upload.Level, width, height);
-
-                            GL.TexSubImage2D(TextureTarget2d.Texture2D, upload.Level, upload.Bounds.X, upload.Bounds.Y, upload.Bounds.Width, upload.Bounds.Height, upload.Format, PixelType.UnsignedByte,
-                                dataPointer);
-                        }
-                    }
-                    // Just update content of the current texture
-                    else if (dataPointer != IntPtr.Zero)
-                    {
-                        GLWrapper.BindTexture(this);
-
-                        if (!manualMipmaps && upload.Level > 0)
-                        {
-                            //allocate mipmap levels
-                            int level = 1;
-                            int d = 2;
-
-                            while (width / d > 0)
-                            {
-                                initializeLevel(level, width / d, height / d);
-                                level++;
-                                d *= 2;
-                            }
-
-                            manualMipmaps = true;
-                        }
-
-                        int div = (int)Math.Pow(2, upload.Level);
-
-                        GL.TexSubImage2D(TextureTarget2d.Texture2D, upload.Level, upload.Bounds.X / div, upload.Bounds.Y / div, upload.Bounds.Width / div, upload.Bounds.Height / div, upload.Format,
-                            PixelType.UnsignedByte, dataPointer);
-                    }
-                }
-                finally
-                {
-                    h0?.Free();
-                    upload.Dispose();
-                }
-            }
-
-            if (didUpload && !manualMipmaps)
-            {
-                GL.Hint(HintTarget.GenerateMipmapHint, HintMode.Nicest);
-                GL.GenerateMipmap(TextureTarget.Texture2D);
-            }
-
-            return didUpload;
-        }
-
-        private void initializeLevel(int level, int width, int height)
-        {
-            byte[] transparentWhite = new byte[width * height * 4];
-            GCHandle h0 = GCHandle.Alloc(transparentWhite, GCHandleType.Pinned);
-            GL.TexImage2D(TextureTarget2d.Texture2D, level, TextureComponentCount.Srgb8Alpha8, width, height, 0, PixelFormat.Rgba, PixelType.UnsignedByte, h0.AddrOfPinnedObject());
-            h0.Free();
-        }
-    }
-}
->>>>>>> b210a4bd
+}