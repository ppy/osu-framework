--- conflicted
+++ resolved
@@ -2,40 +2,6 @@
 skip_tags: true
 version: '{build}'
 image: Visual Studio 2017
-<<<<<<< HEAD
-configuration: Debug
-cache:
-  - C:\ProgramData\chocolatey\bin -> appveyor.yml
-  - C:\ProgramData\chocolatey\lib -> appveyor.yml
-install:
-  - cmd: git submodule update --init --recursive
-  - cmd: choco install resharper-clt -y
-  - cmd: choco install nvika -y
-  - cmd: dotnet tool install CodeFileSanity --version 0.0.27 --global
-  - cmd: pip install httpbin waitress
-  - ps: Start-Process waitress-serve "--listen=*:80 httpbin:app" -PassThru
-before_build:
-  - cmd: CodeFileSanity
-  - cmd: nuget restore osu-framework.sln
-  - cmd: nuget restore osu-framework.iOS.sln
-  - cmd: nuget restore osu-framework.Android.sln
-build:
-  project: osu-framework.sln
-  parallel: true
-  verbosity: minimal
-after_build:
-  - cmd: inspectcode /o="inspectcodereport.xml" /caches-home="inspectcode" osu-framework.sln
-  - cmd: NVika parsereport "inspectcodereport.xml" --treatwarningsaserrors
-  - cmd: set APPVEYOR_DEPLOY=1
-  - cmd: dotnet pack osu.Framework /p:Version=0.0.%APPVEYOR_BUILD_VERSION%
-  - cmd: msbuild /t:pack osu.Framework.iOS /p:Configuration=Debug /p:Version=0.0.%APPVEYOR_BUILD_VERSION%
-  - cmd: msbuild /t:pack osu.Framework.Android /p:Configuration=Debug /p:Version=0.0.%APPVEYOR_BUILD_VERSION%
-artifacts:
-  - path: osu.Framework/bin/Debug/*.nupkg
-  - path: osu.Framework.iOS/bin/Debug/*.nupkg
-  - path: osu.Framework.Android/bin/Debug/*.nupkg
-=======
 test: off
 build_script:
-  - cmd: PowerShell -Version 2.0 .\build.ps1
->>>>>>> 2b8739c7
+  - cmd: PowerShell -Version 2.0 .\build.ps1