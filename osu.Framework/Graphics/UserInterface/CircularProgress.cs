--- conflicted
+++ resolved
@@ -23,11 +23,6 @@
         public CircularProgress()
             : base("CircularProgress")
         {
-<<<<<<< HEAD
-=======
-            Texture ??= renderer.WhitePixel;
-            TextureShader = shaders.Load(VertexShaderDescriptor.TEXTURE_2, "CircularProgress");
->>>>>>> d1a56794
         }
 
         protected override void LoadComplete()
@@ -115,11 +110,7 @@
 
             protected override void UpdateUniforms(IShader shader)
             {
-<<<<<<< HEAD
                 base.UpdateUniforms(shader);
-=======
-                var shader = TextureShader;
->>>>>>> d1a56794
 
                 shader.GetUniform<float>("innerRadius").UpdateValue(ref innerRadius);
                 shader.GetUniform<float>("progress").UpdateValue(ref progress);
