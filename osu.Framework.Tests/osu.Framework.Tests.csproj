--- conflicted
+++ resolved
@@ -1,72 +1,67 @@
-﻿<?xml version="1.0" encoding="utf-8"?>
-<Project DefaultTargets="Build" ToolsVersion="12.0" xmlns="http://schemas.microsoft.com/developer/msbuild/2003">
-  <PropertyGroup>
-    <Configuration Condition=" '$(Configuration)' == '' ">Debug</Configuration>
-    <Platform Condition=" '$(Platform)' == '' ">AnyCPU</Platform>
-    <ProjectGuid>{79803407-6F50-484F-93F5-641911EABD8A}</ProjectGuid>
-    <OutputType>Library</OutputType>
-    <RootNamespace>osu.Framework.Tests</RootNamespace>
-    <AssemblyName>osu.Framework.Tests</AssemblyName>
-    <TargetFrameworkVersion>v4.6.1</TargetFrameworkVersion>
-    <TargetFrameworkProfile />
-  </PropertyGroup>
-  <PropertyGroup Condition=" '$(Configuration)|$(Platform)' == 'Debug|AnyCPU' ">
-    <DebugSymbols>true</DebugSymbols>
-    <DebugType>full</DebugType>
-    <Optimize>false</Optimize>
-    <OutputPath>bin\Debug</OutputPath>
-    <DefineConstants>DEBUG;</DefineConstants>
-    <ErrorReport>prompt</ErrorReport>
-    <WarningLevel>4</WarningLevel>
-    <ConsolePause>false</ConsolePause>
-    <TreatWarningsAsErrors>false</TreatWarningsAsErrors>
-  </PropertyGroup>
-  <PropertyGroup Condition=" '$(Configuration)|$(Platform)' == 'Release|AnyCPU' ">
-    <Optimize>true</Optimize>
-    <OutputPath>bin\Release</OutputPath>
-    <ErrorReport>prompt</ErrorReport>
-    <WarningLevel>4</WarningLevel>
-    <ConsolePause>false</ConsolePause>
-    <TreatWarningsAsErrors>false</TreatWarningsAsErrors>
-  </PropertyGroup>
-  <ItemGroup>
-<<<<<<< HEAD
-    <Reference Include="Castle.Core, Version=4.1.1.0, Culture=neutral, PublicKeyToken=407dd0808d44fbdc, processorArchitecture=MSIL">
-      <HintPath>..\packages\Castle.Core.4.1.1\lib\net45\Castle.Core.dll</HintPath>
-    </Reference>
-    <Reference Include="Moq, Version=4.7.99.0, Culture=neutral, PublicKeyToken=69f491c39445e920, processorArchitecture=MSIL">
-      <HintPath>..\packages\Moq.4.7.99\lib\net45\Moq.dll</HintPath>
-    </Reference>
-    <Reference Include="nunit.framework, Version=3.7.1.0, Culture=neutral, PublicKeyToken=2638cd05610744eb, processorArchitecture=MSIL">
-      <HintPath>$(SolutionDir)\packages\NUnit.3.7.1\lib\net45\nunit.framework.dll</HintPath>
-=======
-    <Reference Include="nunit.framework, Version=3.8.1.0, Culture=neutral, PublicKeyToken=2638cd05610744eb, processorArchitecture=MSIL">
-      <HintPath>$(SolutionDir)\packages\NUnit.3.8.1\lib\net45\nunit.framework.dll</HintPath>
->>>>>>> 3f4545aa
-      <Private>True</Private>
-    </Reference>
-    <Reference Include="System" />
-  </ItemGroup>
-  <ItemGroup>
-    <Compile Include="Lists\TestSortedList.cs" />
-    <Compile Include="MathUtils\TestInterpolation.cs" />
-    <Compile Include="MathUtils\TestRNG.cs" />
-  </ItemGroup>
-  <ItemGroup>
-    <ProjectReference Include="..\osu.Framework\osu.Framework.csproj">
-      <Project>{C76BF5B3-985E-4D39-95FE-97C9C879B83A}</Project>
-      <Name>osu.Framework</Name>
-    </ProjectReference>
-  </ItemGroup>
-  <ItemGroup>
-    <None Include="..\osu-framework.licenseheader">
-      <Link>osu-framework.licenseheader</Link>
-    </None>
-    <None Include="app.config" />
-    <None Include="packages.config" />
-  </ItemGroup>
-  <ItemGroup>
-    <Service Include="{82A7F48D-3B50-4B1E-B82E-3ADA8210C358}" />
-  </ItemGroup>
-  <Import Project="$(MSBuildBinPath)\Microsoft.CSharp.targets" />
+﻿<?xml version="1.0" encoding="utf-8"?>
+<Project DefaultTargets="Build" ToolsVersion="12.0" xmlns="http://schemas.microsoft.com/developer/msbuild/2003">
+  <PropertyGroup>
+    <Configuration Condition=" '$(Configuration)' == '' ">Debug</Configuration>
+    <Platform Condition=" '$(Platform)' == '' ">AnyCPU</Platform>
+    <ProjectGuid>{79803407-6F50-484F-93F5-641911EABD8A}</ProjectGuid>
+    <OutputType>Library</OutputType>
+    <RootNamespace>osu.Framework.Tests</RootNamespace>
+    <AssemblyName>osu.Framework.Tests</AssemblyName>
+    <TargetFrameworkVersion>v4.6.1</TargetFrameworkVersion>
+    <TargetFrameworkProfile />
+  </PropertyGroup>
+  <PropertyGroup Condition=" '$(Configuration)|$(Platform)' == 'Debug|AnyCPU' ">
+    <DebugSymbols>true</DebugSymbols>
+    <DebugType>full</DebugType>
+    <Optimize>false</Optimize>
+    <OutputPath>bin\Debug</OutputPath>
+    <DefineConstants>DEBUG;</DefineConstants>
+    <ErrorReport>prompt</ErrorReport>
+    <WarningLevel>4</WarningLevel>
+    <ConsolePause>false</ConsolePause>
+    <TreatWarningsAsErrors>false</TreatWarningsAsErrors>
+  </PropertyGroup>
+  <PropertyGroup Condition=" '$(Configuration)|$(Platform)' == 'Release|AnyCPU' ">
+    <Optimize>true</Optimize>
+    <OutputPath>bin\Release</OutputPath>
+    <ErrorReport>prompt</ErrorReport>
+    <WarningLevel>4</WarningLevel>
+    <ConsolePause>false</ConsolePause>
+    <TreatWarningsAsErrors>false</TreatWarningsAsErrors>
+  </PropertyGroup>
+  <ItemGroup>
+    <Reference Include="Castle.Core, Version=4.1.1.0, Culture=neutral, PublicKeyToken=407dd0808d44fbdc, processorArchitecture=MSIL">
+      <HintPath>..\packages\Castle.Core.4.1.1\lib\net45\Castle.Core.dll</HintPath>
+    </Reference>
+    <Reference Include="Moq, Version=4.7.99.0, Culture=neutral, PublicKeyToken=69f491c39445e920, processorArchitecture=MSIL">
+      <HintPath>..\packages\Moq.4.7.99\lib\net45\Moq.dll</HintPath>
+    </Reference>
+       <Reference Include="nunit.framework, Version=3.8.1.0, Culture=neutral, PublicKeyToken=2638cd05610744eb, processorArchitecture=MSIL">
+      <HintPath>$(SolutionDir)\packages\NUnit.3.8.1\lib\net45\nunit.framework.dll</HintPath>
+      <Private>True</Private>
+    </Reference>
+    <Reference Include="System" />
+  </ItemGroup>
+  <ItemGroup>
+    <Compile Include="Lists\TestSortedList.cs" />
+    <Compile Include="MathUtils\TestInterpolation.cs" />
+    <Compile Include="MathUtils\TestRNG.cs" />
+  </ItemGroup>
+  <ItemGroup>
+    <ProjectReference Include="..\osu.Framework\osu.Framework.csproj">
+      <Project>{C76BF5B3-985E-4D39-95FE-97C9C879B83A}</Project>
+      <Name>osu.Framework</Name>
+    </ProjectReference>
+  </ItemGroup>
+  <ItemGroup>
+    <None Include="..\osu-framework.licenseheader">
+      <Link>osu-framework.licenseheader</Link>
+    </None>
+    <None Include="app.config" />
+    <None Include="packages.config" />
+  </ItemGroup>
+  <ItemGroup>
+    <Service Include="{82A7F48D-3B50-4B1E-B82E-3ADA8210C358}" />
+  </ItemGroup>
+  <Import Project="$(MSBuildBinPath)\Microsoft.CSharp.targets" />
 </Project>