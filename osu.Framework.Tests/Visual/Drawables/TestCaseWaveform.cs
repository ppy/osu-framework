--- conflicted
+++ resolved
@@ -97,6 +97,7 @@
             };
 
             zoom.ValueChanged += e => waveformContainer.Width = track_width * e.NewValue;
+            button.Clicked += startStop;
         }
 
         [TestCase(1f)]
@@ -118,13 +119,8 @@
         {
             TestWaveform graph = null;
 
-<<<<<<< HEAD
-            zoom.ValueChanged += e => flow.Width = track_width * e.NewValue;
-            button.Clicked += startStop;
-=======
             AddStep("create waveform", () => waveformContainer.Child = graph = new TestWaveform(track, 1) { Waveform = new Waveform(null) });
             AddUntilStep("wait for load", () => graph.ResampledWaveform != null);
->>>>>>> ab11fb5b
         }
 
         private void startStop()
