--- conflicted
+++ resolved
@@ -5,12 +5,9 @@
 
 using System;
 using System.Collections.Generic;
-<<<<<<< HEAD
 using System.Linq;
-=======
 using System.Numerics;
 using System.Runtime.InteropServices;
->>>>>>> a8e471f0
 using osu.Framework.Development;
 using osu.Framework.Extensions.ImageExtensions;
 using osu.Framework.Graphics.Primitives;
@@ -219,11 +216,6 @@
             // We should never run raw OGL calls on another thread than the main thread due to race conditions.
             ThreadSafety.EnsureDrawThread();
 
-<<<<<<< HEAD
-            uploadedRegions.Clear();
-
-=======
->>>>>>> a8e471f0
             while (tryGetNextUpload(out ITextureUpload upload))
             {
                 using (upload)
@@ -235,7 +227,6 @@
                 }
             }
 
-<<<<<<< HEAD
             GenerateMipmaps();
             return uploadedRegions.Count != 0;
         }
@@ -246,15 +237,11 @@
                 return false;
 
             var regions = uploadedRegions.ToList();
-=======
-            #region Custom mipmap generation (disabled)
->>>>>>> a8e471f0
 
             // Generate mipmaps for just the updated regions of the texture.
             // This implementation is functionally equivalent to GL.GenerateMipmap(),
             // only that it is much more efficient if only small parts of the texture
             // have been updated.
-<<<<<<< HEAD
             RectangleI? current = null;
 
             RectangleI rightRectangle = regions[0];
@@ -297,18 +284,6 @@
             // Uncomment the following block of code in order to compare the above with the OpenGL
             // reference mipmap generation GL.GenerateMipmap().
             // if (!manualMipmaps && uploadedRegions.Count != 0)
-            // {
-            //     GL.Hint(HintTarget.GenerateMipmapHint, HintMode.Nicest);
-            //     GL.GenerateMipmap(TextureTarget.Texture2D);
-            // }
-=======
-
-            // The implementation has been tried in a release, but the user reception has been mixed
-            // due to various issues on various platforms (most prominently android).
-            // As it's difficult to ascertain a reasonable heuristic as to when it should be safe to use this implementation,
-            // for now it is unconditionally disabled, and it can be revisited at a later date.
-
-            // if (uploadedRegions.Count != 0 && !manualMipmaps)
             // {
             //     // Merge overlapping upload regions to prevent redundant mipmap generation.
             //     // i goes through the list left-to-right, j goes through it right-to-left
@@ -427,19 +402,6 @@
             //     GL.TexParameter(TextureTarget.Texture2D, TextureParameterName.TextureMaxLod, IRenderer.MAX_MIPMAP_LEVELS);
             // }
 
-            #endregion
-
-            #region GL-provided mipmap generation
-
-            if (uploadedRegions.Count != 0 && !manualMipmaps)
-            {
-                GL.Hint(HintTarget.GenerateMipmapHint, HintMode.Nicest);
-                GL.GenerateMipmap(TextureTarget.Texture2D);
-            }
-
-            #endregion
->>>>>>> a8e471f0
-
             return true;
         }
 
