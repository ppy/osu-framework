--- conflicted
+++ resolved
@@ -1,362 +1,357 @@
-﻿// Copyright (c) 2007-2016 ppy Pty Ltd <contact@ppy.sh>.
-// Licensed under the MIT Licence - https://raw.githubusercontent.com/ppy/osu-framework/master/LICENCE
-
-using System;
-using System.Collections.Concurrent;
-using System.Diagnostics;
-using System.Drawing;
-using System.Runtime.InteropServices;
-using osu.Framework.DebugUtils;
-using osu.Framework.Graphics.Batches;
-using osu.Framework.Graphics.Primitives;
-using OpenTK;
-using OpenTK.Graphics;
-using OpenTK.Graphics.ES20;
-using RectangleF = osu.Framework.Graphics.Primitives.RectangleF;
-using osu.Framework.Statistics;
-
-namespace osu.Framework.Graphics.OpenGL.Textures
-{
-    class TextureGLSingle : TextureGL
-    {
-        public const int MAX_MIPMAP_LEVELS = 3;
-
-        private static VertexBatch<TexturedVertex2D> spriteBatch;
-
-        private ConcurrentQueue<TextureUpload> uploadQueue = new ConcurrentQueue<TextureUpload>();
-
-        private int internalWidth;
-        private int internalHeight;
-
-<<<<<<< HEAD
-        private TextureWrapMode internalWrapMode;
-        private All filteringMode;
-
-=======
->>>>>>> 46cf8906
-        public override bool Loaded => textureId > 0 || uploadQueue.Count > 0;
-
-        public TextureGLSingle(int width, int height, bool manualMipmaps = false, All filteringMode = All.Linear)
-        {
-            Width = width;
-            Height = height;
-            this.manualMipmaps = manualMipmaps;
-            this.filteringMode = filteringMode;
-        }
-
-        #region Disposal
-
-        protected override void Dispose(bool isDisposing)
-        {
-            base.Dispose(isDisposing);
-            unload();
-        }
-
-        /// <summary>
-        /// Removes texture from GL memory.
-        /// </summary>
-        private void unload()
-        {
-            TextureUpload u;
-            while (uploadQueue.TryDequeue(out u))
-                u.Dispose();
-
-            int disposableId = textureId;
-
-            if (disposableId <= 0)
-                return;
-
-            GLWrapper.DeleteTextures(disposableId);
-
-            textureId = 0;
-        }
-
-        #endregion
-
-        private int height;
-
-        public override TextureGL Native => this;
-
-        public override int Height
-        {
-            get
-            {
-                Debug.Assert(!isDisposed);
-                return height;
-            }
-
-            set
-            {
-                Debug.Assert(!isDisposed);
-                height = value;
-            }
-        }
-
-        private int width;
-
-        public override int Width
-        {
-            get
-            {
-                Debug.Assert(!isDisposed);
-                return width;
-            }
-
-            set
-            {
-                Debug.Assert(!isDisposed);
-                width = value;
-            }
-        }
-
-        private int textureId;
-
-        public override int TextureId
-        {
-            get
-            {
-                Debug.Assert(!isDisposed);
-                Debug.Assert(textureId > 0);
-
-                return textureId;
-            }
-        }
-
-        private static void rotateVector(ref Vector2 toRotate, float sin, float cos)
-        {
-            float oldX = toRotate.X;
-            toRotate.X = toRotate.X * cos - toRotate.Y * sin;
-            toRotate.Y = oldX * sin + toRotate.Y * cos;
-        }
-
-        public override RectangleF GetTextureRect(RectangleF? textureRect)
-        {
-            RectangleF texRect = textureRect != null
-                ? new RectangleF(textureRect.Value.X, textureRect.Value.Y, textureRect.Value.Width, textureRect.Value.Height)
-                : new RectangleF(0, 0, Width, Height);
-
-            texRect.X /= width;
-            texRect.Y /= height;
-            texRect.Width /= width;
-            texRect.Height /= height;
-
-            return texRect;
-        }
-
-        /// <summary>
-        /// Blits sprite to OpenGL display with specified parameters.
-        /// </summary>
-        public override void Draw(Quad vertexQuad, RectangleF? textureRect, Color4 drawColour, VertexBatch<TexturedVertex2D> spriteBatch = null)
-        {
-            Debug.Assert(!isDisposed);
-
-            RectangleF texRect = GetTextureRect(textureRect);
-
-            if (spriteBatch == null)
-            {
-                if (TextureGLSingle.spriteBatch == null)
-                    TextureGLSingle.spriteBatch = new QuadBatch<TexturedVertex2D>(512, 128);
-                spriteBatch = TextureGLSingle.spriteBatch;
-            }
-
-            spriteBatch.Add(new TexturedVertex2D
-            {
-                Position = vertexQuad.BottomLeft,
-                TexturePosition = new Vector2(texRect.Left, texRect.Bottom),
-                Colour = drawColour
-            });
-            spriteBatch.Add(new TexturedVertex2D
-            {
-                Position = vertexQuad.BottomRight,
-                TexturePosition = new Vector2(texRect.Right, texRect.Bottom),
-                Colour = drawColour
-            });
-            spriteBatch.Add(new TexturedVertex2D
-            {
-                Position = vertexQuad.TopRight,
-                TexturePosition = new Vector2(texRect.Right, texRect.Top),
-                Colour = drawColour
-            });
-            spriteBatch.Add(new TexturedVertex2D
-            {
-                Position = vertexQuad.TopLeft,
-                TexturePosition = new Vector2(texRect.Left, texRect.Top),
-                Colour = drawColour
-            });
-
-            FrameStatistics.Increment(StatisticsCounterType.KiloPixels, (long)vertexQuad.ConservativeArea);
-        }
-
-        public override void SetData(TextureUpload upload)
-        {
-            Debug.Assert(!isDisposed);
-
-            if (upload.Bounds == Rectangle.Empty)
-                upload.Bounds = new Rectangle(0, 0, width, height);
-
-            IsTransparent = false;
-
-            bool requireUpload = uploadQueue.Count == 0;
-            uploadQueue.Enqueue(upload);
-            if (requireUpload)
-                GLWrapper.EnqueueTextureUpload(this);
-        }
-
-        public override bool Bind()
-        {
-            Debug.Assert(!isDisposed);
-
-            Upload();
-
-            if (textureId <= 0)
-                return false;
-
-            if (IsTransparent)
-                return false;
-
-            GLWrapper.BindTexture(this);
-            return true;
-        }
-
-        bool manualMipmaps;
-
-        internal override bool Upload()
-        {
-            // We should never run raw OGL calls on another thread than the main thread due to race conditions.
-            ThreadSafety.EnsureDrawThread();
-
-            if (isDisposed)
-                return false;
-
-            IntPtr dataPointer;
-            GCHandle? h0;
-            TextureUpload upload;
-            bool didUpload = false;
-
-            while (uploadQueue.TryDequeue(out upload))
-            {
-                if (upload.Data.Length == 0)
-                {
-                    h0 = null;
-                    dataPointer = IntPtr.Zero;
-                }
-                else
-                {
-                    h0 = GCHandle.Alloc(upload.Data, GCHandleType.Pinned);
-                    dataPointer = h0.Value.AddrOfPinnedObject();
-                    didUpload = true;
-                }
-
-                try
-                {
-                    // Do we need to generate a new texture?
-                    if (textureId <= 0 || internalWidth < width || internalHeight < height)
-                    {
-                        internalWidth = width;
-                        internalHeight = height;
-
-                        // We only need to generate a new texture if we don't have one already. Otherwise just re-use the current one.
-                        if (textureId <= 0)
-                        {
-                            int[] textures = new int[1];
-                            GL.GenTextures(1, textures);
-
-                            textureId = textures[0];
-
-                            GLWrapper.BindTexture(this);
-                            GL.TexParameter(TextureTarget.Texture2D, TextureParameterName.TextureMinFilter, (int)(manualMipmaps ? filteringMode : (filteringMode == All.Linear ? All.LinearMipmapLinear : All.Nearest)));
-                            GL.TexParameter(TextureTarget.Texture2D, TextureParameterName.TextureMagFilter, (int)(filteringMode));
-
-                            // 33085 is GL_TEXTURE_MAX_LEVEL, which is not available within TextureParameterName.
-                            // It controls the amount of mipmap levels generated by GL.GenerateMipmap later on.
-                            GL.TexParameter(TextureTarget.Texture2D, (TextureParameterName)33085, MAX_MIPMAP_LEVELS);
-                        }
-                        else
-                            GLWrapper.BindTexture(this);
-
-                        if (width == upload.Bounds.Width && height == upload.Bounds.Height || dataPointer == IntPtr.Zero)
-                            GL.TexImage2D(TextureTarget2d.Texture2D, upload.Level, TextureComponentCount.Rgba, width, height, 0, upload.Format, PixelType.UnsignedByte, dataPointer);
-                        else
-                        {
-                            initializeLevel(upload.Level, width, height);
-
-                            GL.TexSubImage2D(TextureTarget2d.Texture2D, upload.Level, upload.Bounds.X, upload.Bounds.Y, upload.Bounds.Width, upload.Bounds.Height, upload.Format, PixelType.UnsignedByte,
-                                dataPointer);
-                        }
-                    }
-                    // Just update content of the current texture
-                    else if (dataPointer != IntPtr.Zero)
-                    {
-                        GLWrapper.BindTexture(this);
-
-                        if (!manualMipmaps && upload.Level > 0)
-                        {
-                            //allocate mipmap levels
-                            int level = 1;
-                            int d = 2;
-
-                            while (width / d > 0)
-                            {
-                                initializeLevel(level, width / d, height / d);
-                                level++;
-                                d *= 2;
-                            }
-
-                            manualMipmaps = true;
-                        }
-
-                        int div = (int)Math.Pow(2, upload.Level);
-
-                        GL.TexSubImage2D(TextureTarget2d.Texture2D, upload.Level, upload.Bounds.X / div, upload.Bounds.Y / div, upload.Bounds.Width / div, upload.Bounds.Height / div, upload.Format,
-                            PixelType.UnsignedByte, dataPointer);
-                    }
-                }
-                finally
-                {
-                    h0?.Free();
-                    upload.Dispose();
-                }
-            }
-
-            if (didUpload && !manualMipmaps)
-            {
-                GL.Hint(HintTarget.GenerateMipmapHint, HintMode.Nicest);
-                GL.GenerateMipmap(TextureTarget.Texture2D);
-            }
-
-            return didUpload;
-        }
-
-        //private static int clearFBO = -1;
-
-        private void initializeLevel(int level, int width, int height)
-        {
-            byte[] transparentWhite = new byte[width * height * 4];
-            int i = 0;
-            while ((i += 4) < transparentWhite.Length)
-            {
-                transparentWhite[i] = 255;
-                transparentWhite[i + 1] = 255;
-                transparentWhite[i + 2] = 255;
-            }
-
-            GCHandle h0 = GCHandle.Alloc(transparentWhite, GCHandleType.Pinned);
-            GL.TexImage2D(TextureTarget2d.Texture2D, level, TextureComponentCount.Rgba, width, height, 0, PixelFormat.Rgba, PixelType.UnsignedByte, h0.AddrOfPinnedObject());
-            h0.Free();
-
-            //todo: figure why FBO clear method doesn't work.
-
-            //if (clearFBO < 0)
-            //    clearFBO = GL.GenFramebuffer();
-
-            //int lastFramebuffer = GLWrapper.BindFrameBuffer(clearFBO);
-            //GL.FramebufferTexture2D(FramebufferTarget.Framebuffer, All.ColorAttachment0, TextureTarget2d.Texture2D, TextureId, 0);
-
-            //GL.ClearColor(new Color4(255, 255, 255, 0));
-            //GL.Clear(ClearBufferMask.ColorBufferBit);
-            //GL.ClearColor(new Color4(0, 0, 0, 0));
-
-            //GLWrapper.BindFrameBuffer(lastFramebuffer);
-        }
-    }
-}
+﻿// Copyright (c) 2007-2016 ppy Pty Ltd <contact@ppy.sh>.
+// Licensed under the MIT Licence - https://raw.githubusercontent.com/ppy/osu-framework/master/LICENCE
+
+using System;
+using System.Collections.Concurrent;
+using System.Diagnostics;
+using System.Drawing;
+using System.Runtime.InteropServices;
+using osu.Framework.DebugUtils;
+using osu.Framework.Graphics.Batches;
+using osu.Framework.Graphics.Primitives;
+using OpenTK;
+using OpenTK.Graphics;
+using OpenTK.Graphics.ES20;
+using RectangleF = osu.Framework.Graphics.Primitives.RectangleF;
+using osu.Framework.Statistics;
+
+namespace osu.Framework.Graphics.OpenGL.Textures
+{
+    class TextureGLSingle : TextureGL
+    {
+        public const int MAX_MIPMAP_LEVELS = 3;
+
+        private static VertexBatch<TexturedVertex2D> spriteBatch;
+
+        private ConcurrentQueue<TextureUpload> uploadQueue = new ConcurrentQueue<TextureUpload>();
+
+        private int internalWidth;
+        private int internalHeight;
+
+        private All filteringMode;
+        public override bool Loaded => textureId > 0 || uploadQueue.Count > 0;
+
+        public TextureGLSingle(int width, int height, bool manualMipmaps = false, All filteringMode = All.Linear)
+        {
+            Width = width;
+            Height = height;
+            this.manualMipmaps = manualMipmaps;
+            this.filteringMode = filteringMode;
+        }
+
+        #region Disposal
+
+        protected override void Dispose(bool isDisposing)
+        {
+            base.Dispose(isDisposing);
+            unload();
+        }
+
+        /// <summary>
+        /// Removes texture from GL memory.
+        /// </summary>
+        private void unload()
+        {
+            TextureUpload u;
+            while (uploadQueue.TryDequeue(out u))
+                u.Dispose();
+
+            int disposableId = textureId;
+
+            if (disposableId <= 0)
+                return;
+
+            GLWrapper.DeleteTextures(disposableId);
+
+            textureId = 0;
+        }
+
+        #endregion
+
+        private int height;
+
+        public override TextureGL Native => this;
+
+        public override int Height
+        {
+            get
+            {
+                Debug.Assert(!isDisposed);
+                return height;
+            }
+
+            set
+            {
+                Debug.Assert(!isDisposed);
+                height = value;
+            }
+        }
+
+        private int width;
+
+        public override int Width
+        {
+            get
+            {
+                Debug.Assert(!isDisposed);
+                return width;
+            }
+
+            set
+            {
+                Debug.Assert(!isDisposed);
+                width = value;
+            }
+        }
+
+        private int textureId;
+
+        public override int TextureId
+        {
+            get
+            {
+                Debug.Assert(!isDisposed);
+                Debug.Assert(textureId > 0);
+
+                return textureId;
+            }
+        }
+
+        private static void rotateVector(ref Vector2 toRotate, float sin, float cos)
+        {
+            float oldX = toRotate.X;
+            toRotate.X = toRotate.X * cos - toRotate.Y * sin;
+            toRotate.Y = oldX * sin + toRotate.Y * cos;
+        }
+
+        public override RectangleF GetTextureRect(RectangleF? textureRect)
+        {
+            RectangleF texRect = textureRect != null
+                ? new RectangleF(textureRect.Value.X, textureRect.Value.Y, textureRect.Value.Width, textureRect.Value.Height)
+                : new RectangleF(0, 0, Width, Height);
+
+            texRect.X /= width;
+            texRect.Y /= height;
+            texRect.Width /= width;
+            texRect.Height /= height;
+
+            return texRect;
+        }
+
+        /// <summary>
+        /// Blits sprite to OpenGL display with specified parameters.
+        /// </summary>
+        public override void Draw(Quad vertexQuad, RectangleF? textureRect, Color4 drawColour, VertexBatch<TexturedVertex2D> spriteBatch = null)
+        {
+            Debug.Assert(!isDisposed);
+
+            RectangleF texRect = GetTextureRect(textureRect);
+
+            if (spriteBatch == null)
+            {
+                if (TextureGLSingle.spriteBatch == null)
+                    TextureGLSingle.spriteBatch = new QuadBatch<TexturedVertex2D>(512, 128);
+                spriteBatch = TextureGLSingle.spriteBatch;
+            }
+
+            spriteBatch.Add(new TexturedVertex2D
+            {
+                Position = vertexQuad.BottomLeft,
+                TexturePosition = new Vector2(texRect.Left, texRect.Bottom),
+                Colour = drawColour
+            });
+            spriteBatch.Add(new TexturedVertex2D
+            {
+                Position = vertexQuad.BottomRight,
+                TexturePosition = new Vector2(texRect.Right, texRect.Bottom),
+                Colour = drawColour
+            });
+            spriteBatch.Add(new TexturedVertex2D
+            {
+                Position = vertexQuad.TopRight,
+                TexturePosition = new Vector2(texRect.Right, texRect.Top),
+                Colour = drawColour
+            });
+            spriteBatch.Add(new TexturedVertex2D
+            {
+                Position = vertexQuad.TopLeft,
+                TexturePosition = new Vector2(texRect.Left, texRect.Top),
+                Colour = drawColour
+            });
+
+            FrameStatistics.Increment(StatisticsCounterType.KiloPixels, (long)vertexQuad.ConservativeArea);
+        }
+
+        public override void SetData(TextureUpload upload)
+        {
+            Debug.Assert(!isDisposed);
+
+            if (upload.Bounds == Rectangle.Empty)
+                upload.Bounds = new Rectangle(0, 0, width, height);
+
+            IsTransparent = false;
+
+            bool requireUpload = uploadQueue.Count == 0;
+            uploadQueue.Enqueue(upload);
+            if (requireUpload)
+                GLWrapper.EnqueueTextureUpload(this);
+        }
+
+        public override bool Bind()
+        {
+            Debug.Assert(!isDisposed);
+
+            Upload();
+
+            if (textureId <= 0)
+                return false;
+
+            if (IsTransparent)
+                return false;
+
+            GLWrapper.BindTexture(this);
+            return true;
+        }
+
+        bool manualMipmaps;
+
+        internal override bool Upload()
+        {
+            // We should never run raw OGL calls on another thread than the main thread due to race conditions.
+            ThreadSafety.EnsureDrawThread();
+
+            if (isDisposed)
+                return false;
+
+            IntPtr dataPointer;
+            GCHandle? h0;
+            TextureUpload upload;
+            bool didUpload = false;
+
+            while (uploadQueue.TryDequeue(out upload))
+            {
+                if (upload.Data.Length == 0)
+                {
+                    h0 = null;
+                    dataPointer = IntPtr.Zero;
+                }
+                else
+                {
+                    h0 = GCHandle.Alloc(upload.Data, GCHandleType.Pinned);
+                    dataPointer = h0.Value.AddrOfPinnedObject();
+                    didUpload = true;
+                }
+
+                try
+                {
+                    // Do we need to generate a new texture?
+                    if (textureId <= 0 || internalWidth < width || internalHeight < height)
+                    {
+                        internalWidth = width;
+                        internalHeight = height;
+
+                        // We only need to generate a new texture if we don't have one already. Otherwise just re-use the current one.
+                        if (textureId <= 0)
+                        {
+                            int[] textures = new int[1];
+                            GL.GenTextures(1, textures);
+
+                            textureId = textures[0];
+
+                            GLWrapper.BindTexture(this);
+                            GL.TexParameter(TextureTarget.Texture2D, TextureParameterName.TextureMinFilter, (int)(manualMipmaps ? filteringMode : (filteringMode == All.Linear ? All.LinearMipmapLinear : All.Nearest)));
+                            GL.TexParameter(TextureTarget.Texture2D, TextureParameterName.TextureMagFilter, (int)(filteringMode));
+
+                            // 33085 is GL_TEXTURE_MAX_LEVEL, which is not available within TextureParameterName.
+                            // It controls the amount of mipmap levels generated by GL.GenerateMipmap later on.
+                            GL.TexParameter(TextureTarget.Texture2D, (TextureParameterName)33085, MAX_MIPMAP_LEVELS);
+                        }
+                        else
+                            GLWrapper.BindTexture(this);
+
+                        if (width == upload.Bounds.Width && height == upload.Bounds.Height || dataPointer == IntPtr.Zero)
+                            GL.TexImage2D(TextureTarget2d.Texture2D, upload.Level, TextureComponentCount.Rgba, width, height, 0, upload.Format, PixelType.UnsignedByte, dataPointer);
+                        else
+                        {
+                            initializeLevel(upload.Level, width, height);
+
+                            GL.TexSubImage2D(TextureTarget2d.Texture2D, upload.Level, upload.Bounds.X, upload.Bounds.Y, upload.Bounds.Width, upload.Bounds.Height, upload.Format, PixelType.UnsignedByte,
+                                dataPointer);
+                        }
+                    }
+                    // Just update content of the current texture
+                    else if (dataPointer != IntPtr.Zero)
+                    {
+                        GLWrapper.BindTexture(this);
+
+                        if (!manualMipmaps && upload.Level > 0)
+                        {
+                            //allocate mipmap levels
+                            int level = 1;
+                            int d = 2;
+
+                            while (width / d > 0)
+                            {
+                                initializeLevel(level, width / d, height / d);
+                                level++;
+                                d *= 2;
+                            }
+
+                            manualMipmaps = true;
+                        }
+
+                        int div = (int)Math.Pow(2, upload.Level);
+
+                        GL.TexSubImage2D(TextureTarget2d.Texture2D, upload.Level, upload.Bounds.X / div, upload.Bounds.Y / div, upload.Bounds.Width / div, upload.Bounds.Height / div, upload.Format,
+                            PixelType.UnsignedByte, dataPointer);
+                    }
+                }
+                finally
+                {
+                    h0?.Free();
+                    upload.Dispose();
+                }
+            }
+
+            if (didUpload && !manualMipmaps)
+            {
+                GL.Hint(HintTarget.GenerateMipmapHint, HintMode.Nicest);
+                GL.GenerateMipmap(TextureTarget.Texture2D);
+            }
+
+            return didUpload;
+        }
+
+        //private static int clearFBO = -1;
+
+        private void initializeLevel(int level, int width, int height)
+        {
+            byte[] transparentWhite = new byte[width * height * 4];
+            int i = 0;
+            while ((i += 4) < transparentWhite.Length)
+            {
+                transparentWhite[i] = 255;
+                transparentWhite[i + 1] = 255;
+                transparentWhite[i + 2] = 255;
+            }
+
+            GCHandle h0 = GCHandle.Alloc(transparentWhite, GCHandleType.Pinned);
+            GL.TexImage2D(TextureTarget2d.Texture2D, level, TextureComponentCount.Rgba, width, height, 0, PixelFormat.Rgba, PixelType.UnsignedByte, h0.AddrOfPinnedObject());
+            h0.Free();
+
+            //todo: figure why FBO clear method doesn't work.
+
+            //if (clearFBO < 0)
+            //    clearFBO = GL.GenFramebuffer();
+
+            //int lastFramebuffer = GLWrapper.BindFrameBuffer(clearFBO);
+            //GL.FramebufferTexture2D(FramebufferTarget.Framebuffer, All.ColorAttachment0, TextureTarget2d.Texture2D, TextureId, 0);
+
+            //GL.ClearColor(new Color4(255, 255, 255, 0));
+            //GL.Clear(ClearBufferMask.ColorBufferBit);
+            //GL.ClearColor(new Color4(0, 0, 0, 0));
+
+            //GLWrapper.BindFrameBuffer(lastFramebuffer);
+        }
+    }
+}