// Copyright (c) ppy Pty Ltd <contact@ppy.sh>. Licensed under the MIT Licence.
// See the LICENCE file in the repository root for full licence text.

using System.Collections.Generic;
using System.Linq;
using System.Threading.Tasks;
using OpenTabletDriver;
using OpenTabletDriver.Plugin;
using OpenTabletDriver.Plugin.Output;
using OpenTabletDriver.Plugin.Platform.Pointer;
using OpenTabletDriver.Plugin.Tablet;
using osu.Framework.Bindables;
using osu.Framework.Extensions;
using osu.Framework.Input.StateChanges;
using osu.Framework.Platform;
using osu.Framework.Statistics;
using osuTK;

namespace osu.Framework.Input.Handlers.Tablet
{
    public class OpenTabletDriverHandler : InputHandler, IAbsolutePointer, IRelativePointer, IPressureHandler, ITabletHandler
    {
        private static readonly GlobalStatistic<ulong> statistic_total_events = GlobalStatistics.Get<ulong>(StatisticGroupFor<OpenTabletDriverHandler>(), "Total events");

        private TabletDriver? tabletDriver;

        private InputDeviceTree? device;

        private AbsoluteOutputMode outputMode = null!;

        private GameHost host = null!;

        public override string Description => "Tablet";

        public override bool IsActive => tabletDriver != null;

        public Bindable<Vector2> AreaOffset { get; } = new Bindable<Vector2>();

        public Bindable<Vector2> AreaSize { get; } = new Bindable<Vector2>();

<<<<<<< HEAD
        public Bindable<Vector2> OutputSize { get; } = new Bindable<Vector2>();
=======
        public Bindable<Vector2> OutputAreaPosition { get; } = new Bindable<Vector2>();

        public Bindable<Vector2> OutputAreaSize { get; } = new Bindable<Vector2>(new Vector2(1f, 1f));
>>>>>>> f8aab308

        public Bindable<float> Rotation { get; } = new Bindable<float>();

        public IBindable<TabletInfo?> Tablet => tablet;

        private readonly Bindable<TabletInfo?> tablet = new Bindable<TabletInfo?>();

        private Task? lastInitTask;

        public override bool Initialize(GameHost host)
        {
            this.host = host;

            outputMode = new AbsoluteTabletMode(this);

            host.Window.Resized += updateOutputArea;

            AreaOffset.BindValueChanged(_ => updateTabletAndInputArea(device));
            AreaSize.BindValueChanged(_ => updateTabletAndInputArea(device));
            OutputSize.BindValueChanged(_ => updateOutputArea());
            Rotation.BindValueChanged(_ => updateTabletAndInputArea(device), true);

            OutputAreaPosition.BindValueChanged(_ => updateOutputArea(host.Window));
            OutputAreaSize.BindValueChanged(_ => updateOutputArea(host.Window));

            updateOutputArea(host.Window);

            Enabled.BindValueChanged(enabled =>
            {
                if (enabled.NewValue)
                {
                    lastInitTask = Task.Run(() =>
                    {
                        tabletDriver = TabletDriver.Create();
                        tabletDriver.PostLog = Log;
                        tabletDriver.TabletsChanged += handleTabletsChanged;
                        tabletDriver.DeviceReported += handleDeviceReported;
                        tabletDriver.Detect();
                    });
                }
                else
                {
                    lastInitTask?.WaitSafely();

                    if (tabletDriver != null)
                    {
                        tabletDriver.DeviceReported -= handleDeviceReported;
                        tabletDriver.TabletsChanged -= handleTabletsChanged;
                        tabletDriver.Dispose();
                        tabletDriver = null;
                    }
                }
            }, true);

            return true;
        }

        void IAbsolutePointer.SetPosition(System.Numerics.Vector2 pos) => enqueueInput(new MousePositionAbsoluteInput { Position = new Vector2(pos.X, pos.Y) });

        void IRelativePointer.SetPosition(System.Numerics.Vector2 delta) => enqueueInput(new MousePositionRelativeInput { Delta = new Vector2(delta.X, delta.Y) });

        void IPressureHandler.SetPressure(float percentage) => enqueueInput(new MouseButtonInput(osuTK.Input.MouseButton.Left, percentage > 0));

        private void handleTabletsChanged(object? sender, IEnumerable<TabletReference> tablets)
        {
            device = tablets.Any() ? tabletDriver?.InputDevices.First() : null;

            if (device != null)
            {
                device.OutputMode = outputMode;
                outputMode.Tablet = device.CreateReference();

                updateTabletAndInputArea(device);
                updateOutputArea();
            }
            else
                tablet.Value = null;
        }

        private void handleDeviceReported(object? sender, IDeviceReport report)
        {
            if (report is ITabletReport tabletReport)
                handleTabletReport(tabletReport);

            if (report is IAuxReport auxiliaryReport)
                handleAuxiliaryReport(auxiliaryReport);
        }

        private void updateOutputArea()
        {
            if (device == null)
                return;

            switch (device.OutputMode)
            {
                case AbsoluteOutputMode absoluteOutputMode:
                {
<<<<<<< HEAD
                    // Set output area in pixels
                    absoluteOutputMode.Output = new Area
                    {
                        Width = OutputSize.Value.X,
                        Height = OutputSize.Value.Y,
                        Position = new System.Numerics.Vector2(host.Window.Size.Width / 2f, host.Window.Size.Height / 2f)
=======
                    // window size & pos
                    float outputWidth = window.ClientSize.Width;
                    float outputHeight = window.ClientSize.Height;
                    float posX = outputWidth / 2;
                    float posY = outputHeight / 2;

                    // applying "output area"
                    float areaOffsX = (1f - OutputAreaSize.Value.X) * (OutputAreaPosition.Value.X - 0.5f) * outputWidth;
                    float areaOffsY = (1f - OutputAreaSize.Value.Y) * (OutputAreaPosition.Value.Y - 0.5f) * outputHeight;
                    outputWidth *= OutputAreaSize.Value.X;
                    outputHeight *= OutputAreaSize.Value.Y;
                    posX += areaOffsX;
                    posY += areaOffsY;

                    // Set output area in pixels
                    absoluteOutputMode.Output = new Area
                    {
                        Width = outputWidth,
                        Height = outputHeight,
                        Position = new System.Numerics.Vector2(posX, posY)
>>>>>>> f8aab308
                    };
                    break;
                }
            }
        }

        private void updateTabletAndInputArea(InputDeviceTree? inputDevice)
        {
            if (inputDevice == null)
                return;

            var digitizer = inputDevice.Properties.Specifications.Digitizer;
            float inputWidth = digitizer.Width;
            float inputHeight = digitizer.Height;

            AreaSize.Default = new Vector2(inputWidth, inputHeight);

            // if it's clear the user has not configured the area, take the full area from the tablet that was just found.
            if (AreaSize.Value == Vector2.Zero)
                AreaSize.SetDefault();

            AreaOffset.Default = new Vector2(inputWidth / 2, inputHeight / 2);

            // likewise with the position, use the centre point if it has not been configured.
            // it's safe to assume no user would set their centre point to 0,0 for now.
            if (AreaOffset.Value == Vector2.Zero)
                AreaOffset.SetDefault();

            tablet.Value = new TabletInfo(inputDevice.Properties.Name, AreaSize.Default);

            switch (inputDevice.OutputMode)
            {
                case AbsoluteOutputMode absoluteOutputMode:
                {
                    // Set input area in millimeters
                    absoluteOutputMode.Input = new Area
                    {
                        Width = AreaSize.Value.X,
                        Height = AreaSize.Value.Y,
                        Position = new System.Numerics.Vector2(AreaOffset.Value.X, AreaOffset.Value.Y),
                        Rotation = Rotation.Value
                    };
                    break;
                }
            }
        }

        private void handleTabletReport(ITabletReport tabletReport)
        {
            int buttonCount = tabletReport.PenButtons.Length;
            var buttons = new ButtonInputEntry<TabletPenButton>[buttonCount];
            for (int i = 0; i < buttonCount; i++)
                buttons[i] = new ButtonInputEntry<TabletPenButton>((TabletPenButton)i, tabletReport.PenButtons[i]);

            enqueueInput(new TabletPenButtonInput(buttons));
        }

        private void handleAuxiliaryReport(IAuxReport auxiliaryReport)
        {
            int buttonCount = auxiliaryReport.AuxButtons.Length;
            var buttons = new ButtonInputEntry<TabletAuxiliaryButton>[buttonCount];
            for (int i = 0; i < buttonCount; i++)
                buttons[i] = new ButtonInputEntry<TabletAuxiliaryButton>((TabletAuxiliaryButton)i, auxiliaryReport.AuxButtons[i]);

            enqueueInput(new TabletAuxiliaryButtonInput(buttons));
        }

        private void enqueueInput(IInput input)
        {
            PendingInputs.Enqueue(input);
            FrameStatistics.Increment(StatisticsCounterType.TabletEvents);
            statistic_total_events.Value++;
        }
    }
}<|MERGE_RESOLUTION|>--- conflicted
+++ resolved
@@ -38,19 +38,15 @@
 
         public Bindable<Vector2> AreaSize { get; } = new Bindable<Vector2>();
 
-<<<<<<< HEAD
-        public Bindable<Vector2> OutputSize { get; } = new Bindable<Vector2>();
-=======
         public Bindable<Vector2> OutputAreaPosition { get; } = new Bindable<Vector2>();
 
         public Bindable<Vector2> OutputAreaSize { get; } = new Bindable<Vector2>(new Vector2(1f, 1f));
->>>>>>> f8aab308
 
         public Bindable<float> Rotation { get; } = new Bindable<float>();
 
-        public IBindable<TabletInfo?> Tablet => tablet;
-
-        private readonly Bindable<TabletInfo?> tablet = new Bindable<TabletInfo?>();
+        public IBindable<TabletInfo> Tablet => tablet;
+
+        private readonly Bindable<TabletInfo> tablet = new Bindable<TabletInfo>();
 
         private Task? lastInitTask;
 
@@ -60,12 +56,11 @@
 
             outputMode = new AbsoluteTabletMode(this);
 
-            host.Window.Resized += updateOutputArea;
-
-            AreaOffset.BindValueChanged(_ => updateTabletAndInputArea(device));
-            AreaSize.BindValueChanged(_ => updateTabletAndInputArea(device));
-            OutputSize.BindValueChanged(_ => updateOutputArea());
-            Rotation.BindValueChanged(_ => updateTabletAndInputArea(device), true);
+            host.Window.Resized += () => updateOutputArea(host.Window);
+
+            AreaOffset.BindValueChanged(_ => updateInputArea(device));
+            AreaSize.BindValueChanged(_ => updateInputArea(device), true);
+            Rotation.BindValueChanged(_ => updateInputArea(device), true);
 
             OutputAreaPosition.BindValueChanged(_ => updateOutputArea(host.Window));
             OutputAreaSize.BindValueChanged(_ => updateOutputArea(host.Window));
@@ -117,11 +112,9 @@
                 device.OutputMode = outputMode;
                 outputMode.Tablet = device.CreateReference();
 
-                updateTabletAndInputArea(device);
-                updateOutputArea();
+                updateInputArea(device);
+                updateOutputArea(host.Window);
             }
-            else
-                tablet.Value = null;
         }
 
         private void handleDeviceReported(object? sender, IDeviceReport report)
@@ -133,7 +126,7 @@
                 handleAuxiliaryReport(auxiliaryReport);
         }
 
-        private void updateOutputArea()
+        private void updateOutputArea(IWindow window)
         {
             if (device == null)
                 return;
@@ -142,14 +135,6 @@
             {
                 case AbsoluteOutputMode absoluteOutputMode:
                 {
-<<<<<<< HEAD
-                    // Set output area in pixels
-                    absoluteOutputMode.Output = new Area
-                    {
-                        Width = OutputSize.Value.X,
-                        Height = OutputSize.Value.Y,
-                        Position = new System.Numerics.Vector2(host.Window.Size.Width / 2f, host.Window.Size.Height / 2f)
-=======
                     // window size & pos
                     float outputWidth = window.ClientSize.Width;
                     float outputHeight = window.ClientSize.Height;
@@ -170,14 +155,13 @@
                         Width = outputWidth,
                         Height = outputHeight,
                         Position = new System.Numerics.Vector2(posX, posY)
->>>>>>> f8aab308
                     };
                     break;
                 }
             }
         }
 
-        private void updateTabletAndInputArea(InputDeviceTree? inputDevice)
+        private void updateInputArea(InputDeviceTree? inputDevice)
         {
             if (inputDevice == null)
                 return;
