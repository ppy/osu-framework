--- conflicted
+++ resolved
@@ -570,17 +570,12 @@
                 }
                 catch (OutOfMemoryException)
                 {
-<<<<<<< HEAD
-                    CleanupRequested?.Invoke();
-
-                    // Close the window and stop all threads
-                    PerformExit(true);
-=======
->>>>>>> 3bf538d4
                 }
             }
             finally
             {
+                CleanupRequested?.Invoke();
+
                 // Close the window and stop all threads
                 PerformExit(true);
             }
