// Copyright (c) ppy Pty Ltd <contact@ppy.sh>. Licensed under the MIT Licence.
// See the LICENCE file in the repository root for full licence text.

using osuTK;
using osuTK.Graphics;
using osu.Framework.Allocation;
using osu.Framework.Caching;
using osu.Framework.Extensions.TypeExtensions;
using osu.Framework.Graphics.Colour;
using osu.Framework.Graphics.Containers;
using osu.Framework.Graphics.Effects;
using osu.Framework.Graphics.Primitives;
using osu.Framework.Graphics.Transforms;
using osu.Framework.Input;
using osu.Framework.Logging;
using osu.Framework.Statistics;
using osu.Framework.Threading;
using osu.Framework.Timing;
using System;
using System.Collections.Concurrent;
using System.Collections.Generic;
using System.Diagnostics;
using System.Linq;
using System.Reflection;
using System.Threading;
using osu.Framework.Bindables;
using osu.Framework.Development;
using osu.Framework.Graphics.Cursor;
using osu.Framework.Graphics.OpenGL;
using osu.Framework.Input.Bindings;
using osu.Framework.Input.Events;
using osu.Framework.Input.States;
using osu.Framework.MathUtils;
using osuTK.Input;

namespace osu.Framework.Graphics
{
    /// <summary>
    /// Drawables are the basic building blocks of a scene graph in this framework.
    /// Anything that is visible or that the user interacts with has to be a Drawable.
    ///
    /// For example:
    ///  - Boxes
    ///  - Sprites
    ///  - Collections of Drawables
    ///
    /// Drawables are always rectangular in shape in their local coordinate system,
    /// which makes them quad-shaped in arbitrary (linearly transformed) coordinate systems.
    /// </summary>
    public abstract partial class Drawable : Transformable, IDisposable, IDrawable
    {
        #region Construction and disposal

        protected Drawable()
        {
            scheduler = new Lazy<Scheduler>(() => new Scheduler(MainThread, Clock));
        }

        ~Drawable()
        {
            dispose(false);
        }

        /// <summary>
        /// Disposes this drawable.
        /// </summary>
        public void Dispose()
        {
            dispose(true);
            GC.SuppressFinalize(this);
        }

        protected bool IsDisposed { get; private set; }

        /// <summary>
        /// Disposes this drawable.
        /// </summary>
        protected virtual void Dispose(bool isDisposing)
        {
        }

        private void dispose(bool isDisposing)
        {
            //we can't dispose if we are mid-load, else our children may get in a bad state.
            lock (loadLock)
            {
                if (IsDisposed)
                    return;

                Dispose(isDisposing);

                UnbindAllBindables();

                Parent = null;

                OnUpdate = null;
                OnInvalidate = null;

                // If this Drawable is disposed, then we need to also
                // stop remotely rendering it.
                proxy?.Dispose();

                OnDispose?.Invoke();
                OnDispose = null;

                for (int i = 0; i < drawNodes.Length; i++)
                    drawNodes[i]?.Dispose();

                IsDisposed = true;
            }
        }

        /// <summary>
        /// Whether this Drawable should be disposed when it is automatically removed from
        /// its <see cref="Parent"/> due to <see cref="ShouldBeAlive"/> being false.
        /// </summary>
        public virtual bool DisposeOnDeathRemoval => RemoveCompletedTransforms;

        private static readonly ConcurrentDictionary<Type, Action<object>> unbind_action_cache = new ConcurrentDictionary<Type, Action<object>>();

        /// <summary>
        /// Recursively invokes <see cref="UnbindAllBindables"/> on this <see cref="Drawable"/> and all <see cref="Drawable"/>s further down the scene graph.
        /// </summary>
        internal virtual void UnbindAllBindablesSubTree() => UnbindAllBindables();

        private void cacheUnbindActions()
        {
            foreach (var type in GetType().EnumerateBaseTypes())
            {
                if (unbind_action_cache.TryGetValue(type, out _))
                    return;

                // List containing all the delegates to perform the unbinds
                var actions = new List<Action<object>>();

                // Generate delegates to unbind fields
                actions.AddRange(type.GetFields(BindingFlags.Public | BindingFlags.NonPublic | BindingFlags.Instance | BindingFlags.DeclaredOnly)
                                     .Where(f => typeof(IUnbindable).IsAssignableFrom(f.FieldType))
                                     .Select(f => new Action<object>(target => ((IUnbindable)f.GetValue(target))?.UnbindAll())));

                // Generate delegates to unbind properties
                actions.AddRange(type.GetProperties(BindingFlags.Public | BindingFlags.NonPublic | BindingFlags.Instance | BindingFlags.DeclaredOnly)
                                     .Where(p => typeof(IUnbindable).IsAssignableFrom(p.PropertyType))
                                     .Select(p => new Action<object>(target => ((IUnbindable)p.GetValue(target))?.UnbindAll())));

                unbind_action_cache[type] = target =>
                {
                    foreach (var a in actions)
                    {
                        try
                        {
                            a(target);
                        }
                        catch
                        {
                            // Execution should continue regardless of whether an unbind failed
                        }
                    }
                };
            }
        }

        private bool unbindComplete;

        /// <summary>
        /// Unbinds all <see cref="Bindable{T}"/>s stored as fields or properties in this <see cref="Drawable"/>.
        /// </summary>
        internal virtual void UnbindAllBindables()
        {
            if (unbindComplete)
                return;

            unbindComplete = true;

            foreach (var type in GetType().EnumerateBaseTypes())
                if (unbind_action_cache.TryGetValue(type, out var existing))
                    existing?.Invoke(this);

            OnUnbindAllBindables?.Invoke();
        }

        #endregion

        #region Loading

        /// <summary>
        /// Whether this Drawable is fully loaded.
        /// This is true iff <see cref="UpdateSubTree"/> has run once on this <see cref="Drawable"/>.
        /// </summary>
        public bool IsLoaded => loadState >= LoadState.Loaded;

        private volatile LoadState loadState;

        /// <summary>
        /// Describes the current state of this Drawable within the loading pipeline.
        /// </summary>
        public LoadState LoadState => loadState;

        /// <summary>
        /// The thread on which the <see cref="Load"/> operation started, or null if <see cref="Drawable"/> has not started loading.
        /// </summary>
        internal Thread LoadThread { get; private set; }

        private readonly object loadLock = new object();

        private static readonly StopwatchClock perf = new StopwatchClock(true);
        private static double getPerfTime() => perf.CurrentTime;

        /// <summary>
        /// Loads this drawable, including the gathering of dependencies and initialisation of required resources.
        /// </summary>
        /// <param name="clock">The clock we should use by default.</param>
        /// <param name="dependencies">The dependency tree we will inherit by default. May be extended via <see cref="CompositeDrawable.CreateChildDependencies"/></param>
        internal void Load(IFrameBasedClock clock, IReadOnlyDependencyContainer dependencies)
        {
            lock (loadLock)
            {
                if (IsDisposed)
                    throw new ObjectDisposedException(ToString(), "Attempting to load an already disposed drawable.");

                if (loadState == LoadState.NotLoaded)
                {
                    Trace.Assert(loadState == LoadState.NotLoaded);

                    loadState = LoadState.Loading;

                    load(clock, dependencies);

                    loadState = LoadState.Ready;
                }
            }
        }

        private void load(IFrameBasedClock clock, IReadOnlyDependencyContainer dependencies)
        {
            LoadThread = Thread.CurrentThread;

            double t0 = getPerfTime();

            double lockDuration = getPerfTime() - t0;
            if (getPerfTime() > 1000 && lockDuration > 50 && ThreadSafety.IsUpdateThread)
                Logger.Log($@"Drawable [{ToString()}] load was blocked for {lockDuration:0.00}ms!", LoggingTarget.Performance);

            UpdateClock(clock);

            double t1 = getPerfTime();

            RequestsNonPositionalInput = HandleInputCache.RequestsNonPositionalInput(this);
            RequestsPositionalInput = HandleInputCache.RequestsPositionalInput(this);

            RequestsNonPositionalInputSubTree = RequestsNonPositionalInput;
            RequestsPositionalInputSubTree = RequestsPositionalInput;

            InjectDependencies(dependencies);

            cacheUnbindActions();

            LoadAsyncComplete();

            double loadDuration = perf.CurrentTime - t1;
            if (perf.CurrentTime > 1000 && loadDuration > 50 && ThreadSafety.IsUpdateThread)
                Logger.Log($@"Drawable [{ToString()}] took {loadDuration:0.00}ms to load and was not async!", LoggingTarget.Performance);
        }

        /// <summary>
        /// Injects dependencies from an <see cref="IReadOnlyDependencyContainer"/> into this <see cref="Drawable"/>.
        /// </summary>
        /// <param name="dependencies">The dependencies to inject.</param>
        protected virtual void InjectDependencies(IReadOnlyDependencyContainer dependencies) => dependencies.Inject(this);

        /// <summary>
        /// Runs once on the update thread after loading has finished.
        /// </summary>
        private bool loadComplete()
        {
            if (loadState < LoadState.Ready) return false;

            MainThread = Thread.CurrentThread;
            if (scheduler.IsValueCreated) scheduler.Value.SetCurrentThread(MainThread);

            loadState = LoadState.Loaded;
            Invalidate();
            LoadComplete();

            OnLoadComplete?.Invoke(this);
            OnLoadComplete = null;
            return true;
        }

        /// <summary>
        /// Invoked after dependency injection has completed for this <see cref="Drawable"/> and all
        /// children if this is a <see cref="CompositeDrawable"/>.
        /// </summary>
        /// <remarks>
        /// This method is invoked in the potentially asynchronous context of <see cref="Load"/> prior to
        /// this <see cref="Drawable"/> becoming <see cref="IsLoaded"/> = true.
        /// </remarks>
        protected virtual void LoadAsyncComplete()
        {
        }

        /// <summary>
        /// Invoked after this <see cref="Drawable"/> has finished loading.
        /// </summary>
        /// <remarks>
        /// This method is invoked on the update thread inside this <see cref="Drawable"/>'s <see cref="UpdateSubTree"/>.
        /// </remarks>
        protected virtual void LoadComplete()
        {
        }

        #endregion

        #region Sorting (CreationID / Depth)

        /// <summary>
        /// Captures the order in which Drawables were added to a <see cref="CompositeDrawable"/>. Each Drawable
        /// is assigned a monotonically increasing ID upon being added to a <see cref="CompositeDrawable"/>. This
        /// ID is unique within the <see cref="Parent"/> <see cref="CompositeDrawable"/>.
        /// The primary use case of this ID is stable sorting of Drawables with equal <see cref="Depth"/>.
        /// </summary>
        internal ulong ChildID { get; set; }

        /// <summary>
        /// Whether this drawable has been added to a parent <see cref="CompositeDrawable"/>. Note that this does NOT imply that
        /// <see cref="Parent"/> has been set.
        /// This is primarily used to block properties such as <see cref="Depth"/> that strictly rely on the value of <see cref="Parent"/>
        /// to alert the user of an invalid operation.
        /// </summary>
        internal bool IsPartOfComposite => ChildID != 0;

        /// <summary>
        /// Whether this drawable is part of its parent's <see cref="CompositeDrawable.AliveInternalChildren"/>.
        /// </summary>
        public bool IsAlive { get; internal set; }

        private float depth;

        /// <summary>
        /// Controls which Drawables are behind or in front of other Drawables.
        /// This amounts to sorting Drawables by their <see cref="Depth"/>.
        /// A Drawable with higher <see cref="Depth"/> than another Drawable is
        /// drawn behind the other Drawable.
        /// </summary>
        public float Depth
        {
            get => depth;
            set
            {
                if (IsPartOfComposite)
                    throw new InvalidOperationException(
                        $"May not change {nameof(Depth)} while inside a parent {nameof(CompositeDrawable)}." +
                        $"Use the parent's {nameof(CompositeDrawable.ChangeInternalChildDepth)} or {nameof(Container.ChangeChildDepth)} instead.");

                depth = value;
            }
        }

        #endregion

        #region Periodic tasks (events, Scheduler, Transforms, Update)

        /// <summary>
        /// This event is fired after the <see cref="Update"/> method is called at the end of
        /// <see cref="UpdateSubTree"/>. It should be used when a simple action should be performed
        /// at the end of every update call which does not warrant overriding the Drawable.
        /// </summary>
        public event Action<Drawable> OnUpdate;

        /// <summary>
        /// This event is fired after the <see cref="LoadComplete"/> method is called.
        /// It should be used when a simple action should be performed
        /// when the Drawable is loaded which does not warrant overriding the Drawable.
        /// This event is automatically cleared after being invoked.
        /// </summary>
        public event Action<Drawable> OnLoadComplete;

        /// <summary>.
        /// Fired after the <see cref="Invalidate(Invalidation, Drawable, bool)"/> method is called.
        /// </summary>
        internal event Action<Drawable> OnInvalidate;

        /// <summary>
        /// Fired after the <see cref="dispose(bool)"/> method is called.
        /// </summary>
        internal event Action OnDispose;

        /// <summary>
        /// Fired after the <see cref="UnbindAllBindables"/> method is called.
        /// </summary>
        internal event Action OnUnbindAllBindables;

        private readonly Lazy<Scheduler> scheduler;

        internal Thread MainThread { get; private set; }

        /// <summary>
        /// A lazily-initialized scheduler used to schedule tasks to be invoked in future <see cref="Update"/>s calls.
        /// The tasks are invoked at the beginning of the <see cref="Update"/> method before anything else.
        /// </summary>
        protected Scheduler Scheduler => scheduler.Value;

        /// <summary>
        /// Updates this Drawable and all Drawables further down the scene graph.
        /// Called once every frame.
        /// </summary>
        /// <returns>False if the drawable should not be updated.</returns>
        public virtual bool UpdateSubTree()
        {
            if (IsDisposed)
                throw new ObjectDisposedException(ToString(), "Disposed Drawables may never be in the scene graph.");

            if (ProcessCustomClock)
                customClock?.ProcessFrame();

            if (loadState < LoadState.Ready)
                return false;

            if (loadState == LoadState.Ready)
                loadComplete();

            Debug.Assert(loadState == LoadState.Loaded);

            UpdateTransforms();

            if (!IsPresent)
                return true;

            if (scheduler.IsValueCreated)
            {
                int amountScheduledTasks = scheduler.Value.Update();
                FrameStatistics.Add(StatisticsCounterType.ScheduleInvk, amountScheduledTasks);
            }

            Update();
            OnUpdate?.Invoke(this);
            return true;
        }

        /// <summary>
        /// Updates all masking calculations for this <see cref="Drawable"/>.
        /// This occurs post-<see cref="UpdateSubTree"/> to ensure that all <see cref="Drawable"/> updates have taken place.
        /// </summary>
        /// <param name="source">The parent that triggered this update on this <see cref="Drawable"/>.</param>
        /// <param name="maskingBounds">The <see cref="RectangleF"/> that defines the masking bounds.</param>
        /// <returns>Whether masking calculations have taken place.</returns>
        public virtual bool UpdateSubTreeMasking(Drawable source, RectangleF maskingBounds)
        {
            if (!IsPresent)
                return false;

            if (HasProxy && source != proxy)
                return false;

            IsMaskedAway = ComputeIsMaskedAway(maskingBounds);
            return true;
        }

        /// <summary>
        /// Computes whether this <see cref="Drawable"/> is masked away.
        /// </summary>
        /// <param name="maskingBounds">The <see cref="RectangleF"/> that defines the masking bounds.</param>
        /// <returns>Whether this <see cref="Drawable"/> is currently masked away.</returns>
        protected virtual bool ComputeIsMaskedAway(RectangleF maskingBounds) => !maskingBounds.IntersectsWith(ScreenSpaceDrawQuad.AABBFloat);

        /// <summary>
        /// Performs a once-per-frame update specific to this Drawable. A more elegant alternative to
        /// <see cref="OnUpdate"/> when deriving from <see cref="Drawable"/>. Note, that this
        /// method is always called before Drawables further down the scene graph are updated.
        /// </summary>
        protected virtual void Update()
        {
        }

        #endregion

        #region Position / Size (with margin)

        private Vector2 position
        {
            get => new Vector2(x, y);
            set
            {
                x = value.X;
                y = value.Y;
            }
        }

        /// <summary>
        /// Positional offset of <see cref="Origin"/> to <see cref="RelativeAnchorPosition"/> in the
        /// <see cref="Parent"/>'s coordinate system. May be in absolute or relative units
        /// (controlled by <see cref="RelativePositionAxes"/>).
        /// </summary>
        public Vector2 Position
        {
            get => position;
            set
            {
                if (position == value) return;

                if (!Validation.IsFinite(value)) throw new ArgumentException($@"{nameof(Position)} must be finite, but is {value}.");

                position = value;

                Invalidate(Invalidation.MiscGeometry);
            }
        }

        private float x;
        private float y;

        /// <summary>
        /// X component of <see cref="Position"/>.
        /// </summary>
        public float X
        {
            get => x;
            set
            {
                if (x == value) return;

                if (!Validation.IsFinite(value)) throw new ArgumentException($@"{nameof(X)} must be finite, but is {value}.");

                x = value;

                Invalidate(Invalidation.MiscGeometry);
            }
        }

        /// <summary>
        /// Y component of <see cref="Position"/>.
        /// </summary>
        public float Y
        {
            get => y;
            set
            {
                if (y == value) return;

                if (!Validation.IsFinite(value)) throw new ArgumentException($@"{nameof(Y)} must be finite, but is {value}.");

                y = value;

                Invalidate(Invalidation.MiscGeometry);
            }
        }

        private Axes relativePositionAxes;

        /// <summary>
        /// Controls which <see cref="Axes"/> of <see cref="Position"/> are relative w.r.t.
        /// <see cref="Parent"/>'s size (from 0 to 1) rather than absolute.
        /// The <see cref="Axes"/> set in this property are ignored by automatically sizing
        /// parents.
        /// </summary>
        /// <remarks>
        /// When setting this property, the <see cref="Position"/> is converted such that
        /// <see cref="DrawPosition"/> remains invariant.
        /// </remarks>
        public Axes RelativePositionAxes
        {
            get => relativePositionAxes;
            set
            {
                if (value == relativePositionAxes)
                    return;

                // Convert coordinates from relative to absolute or vice versa
                Vector2 conversion = relativeToAbsoluteFactor;
                if ((value & Axes.X) > (relativePositionAxes & Axes.X))
                    X = Precision.AlmostEquals(conversion.X, 0) ? 0 : X / conversion.X;
                else if ((relativePositionAxes & Axes.X) > (value & Axes.X))
                    X *= conversion.X;

                if ((value & Axes.Y) > (relativePositionAxes & Axes.Y))
                    Y = Precision.AlmostEquals(conversion.Y, 0) ? 0 : Y / conversion.Y;
                else if ((relativePositionAxes & Axes.Y) > (value & Axes.Y))
                    Y *= conversion.Y;

                relativePositionAxes = value;

                updateBypassAutoSizeAxes();
            }
        }

        /// <summary>
        /// Absolute positional offset of <see cref="Origin"/> to <see cref="RelativeAnchorPosition"/>
        /// in the <see cref="Parent"/>'s coordinate system.
        /// </summary>
        public Vector2 DrawPosition
        {
            get
            {
                Vector2 offset = Vector2.Zero;

                if (Parent != null && RelativePositionAxes != Axes.None)
                {
                    offset = Parent.RelativeChildOffset;

                    if (!RelativePositionAxes.HasFlag(Axes.X))
                        offset.X = 0;

                    if (!RelativePositionAxes.HasFlag(Axes.Y))
                        offset.Y = 0;
                }

                return ApplyRelativeAxes(RelativePositionAxes, Position - offset, FillMode.Stretch);
            }
        }

        private Vector2 size
        {
            get => new Vector2(width, height);
            set
            {
                width = value.X;
                height = value.Y;
            }
        }

        /// <summary>
        /// Size of this Drawable in the <see cref="Parent"/>'s coordinate system.
        /// May be in absolute or relative units (controlled by <see cref="RelativeSizeAxes"/>).
        /// </summary>
        public virtual Vector2 Size
        {
            get => size;
            set
            {
                if (size == value) return;

                if (!Validation.IsFinite(value)) throw new ArgumentException($@"{nameof(Size)} must be finite, but is {value}.");

                size = value;

                Invalidate(Invalidation.DrawSize);
            }
        }

        private float width;
        private float height;

        /// <summary>
        /// X component of <see cref="Size"/>.
        /// </summary>
        public virtual float Width
        {
            get => width;
            set
            {
                if (width == value) return;

                if (!Validation.IsFinite(value)) throw new ArgumentException($@"{nameof(Width)} must be finite, but is {value}.");

                width = value;

                Invalidate(Invalidation.DrawSize);
            }
        }

        /// <summary>
        /// Y component of <see cref="Size"/>.
        /// </summary>
        public virtual float Height
        {
            get => height;
            set
            {
                if (height == value) return;

                if (!Validation.IsFinite(value)) throw new ArgumentException($@"{nameof(Height)} must be finite, but is {value}.");

                height = value;

                Invalidate(Invalidation.DrawSize);
            }
        }

        private Axes relativeSizeAxes;

        /// <summary>
        /// Controls which <see cref="Axes"/> are relative sizes w.r.t. <see cref="Parent"/>'s size
        /// (from 0 to 1) in the <see cref="Parent"/>'s coordinate system, rather than absolute sizes.
        /// The <see cref="Axes"/> set in this property are ignored by automatically sizing
        /// parents.
        /// </summary>
        /// <remarks>
        /// If an axis becomes relatively sized and its component of <see cref="Size"/> was previously 0,
        /// then it automatically becomes 1. In all other cases <see cref="Size"/> is converted such that
        /// <see cref="DrawSize"/> remains invariant across changes of this property.
        /// </remarks>
        public virtual Axes RelativeSizeAxes
        {
            get => relativeSizeAxes;
            set
            {
                if (value == relativeSizeAxes)
                    return;

                // In some cases we cannot easily preserve our size, and so we simply invalidate and
                // leave correct sizing to the user.
                if (fillMode != FillMode.Stretch && (value == Axes.Both || relativeSizeAxes == Axes.Both))
                    Invalidate(Invalidation.DrawSize);
                else
                {
                    // Convert coordinates from relative to absolute or vice versa
                    Vector2 conversion = relativeToAbsoluteFactor;
                    if ((value & Axes.X) > (relativeSizeAxes & Axes.X))
                        Width = Precision.AlmostEquals(conversion.X, 0) ? 0 : Width / conversion.X;
                    else if ((relativeSizeAxes & Axes.X) > (value & Axes.X))
                        Width *= conversion.X;

                    if ((value & Axes.Y) > (relativeSizeAxes & Axes.Y))
                        Height = Precision.AlmostEquals(conversion.Y, 0) ? 0 : Height / conversion.Y;
                    else if ((relativeSizeAxes & Axes.Y) > (value & Axes.Y))
                        Height *= conversion.Y;
                }

                relativeSizeAxes = value;

                if (relativeSizeAxes.HasFlag(Axes.X) && Width == 0) Width = 1;
                if (relativeSizeAxes.HasFlag(Axes.Y) && Height == 0) Height = 1;

                updateBypassAutoSizeAxes();

                OnSizingChanged();
            }
        }

        private Cached<Vector2> drawSizeBacking;

        /// <summary>
        /// Absolute size of this Drawable in the <see cref="Parent"/>'s coordinate system.
        /// </summary>
        public Vector2 DrawSize => drawSizeBacking.IsValid ? drawSizeBacking : drawSizeBacking.Value = ApplyRelativeAxes(RelativeSizeAxes, Size, FillMode);

        /// <summary>
        /// X component of <see cref="DrawSize"/>.
        /// </summary>
        public float DrawWidth => DrawSize.X;

        /// <summary>
        /// Y component of <see cref="DrawSize"/>.
        /// </summary>
        public float DrawHeight => DrawSize.Y;

        private MarginPadding margin;

        /// <summary>
        /// Size of an empty region around this Drawable used to manipulate
        /// layout. Does not affect <see cref="DrawSize"/> or the region of accepted input,
        /// but does affect <see cref="LayoutSize"/>.
        /// </summary>
        public MarginPadding Margin
        {
            get => margin;
            set
            {
                if (margin.Equals(value)) return;

                if (!Validation.IsFinite(value)) throw new ArgumentException($@"{nameof(Margin)} must be finite, but is {value}.");

                margin = value;

                Invalidate(Invalidation.MiscGeometry);
            }
        }

        /// <summary>
        /// Absolute size of this Drawable's layout rectangle in the <see cref="Parent"/>'s
        /// coordinate system; i.e. <see cref="DrawSize"/> with the addition of <see cref="Margin"/>.
        /// </summary>
        public Vector2 LayoutSize => DrawSize + new Vector2(margin.TotalHorizontal, margin.TotalVertical);

        /// <summary>
        /// Absolutely sized rectangle for drawing in the <see cref="Parent"/>'s coordinate system.
        /// Based on <see cref="DrawSize"/>.
        /// </summary>
        public RectangleF DrawRectangle
        {
            get
            {
                Vector2 s = DrawSize;
                return new RectangleF(0, 0, s.X, s.Y);
            }
        }

        /// <summary>
        /// Absolutely sized rectangle for layout in the <see cref="Parent"/>'s coordinate system.
        /// Based on <see cref="LayoutSize"/> and <see cref="margin"/>.
        /// </summary>
        public RectangleF LayoutRectangle
        {
            get
            {
                Vector2 s = LayoutSize;
                return new RectangleF(-margin.Left, -margin.Top, s.X, s.Y);
            }
        }

        /// <summary>
        /// Helper function for converting potentially relative coordinates in the
        /// <see cref="Parent"/>'s space to absolute coordinates based on which
        /// axes are relative. <see cref="Axes"/>
        /// </summary>
        /// <param name="relativeAxes">Describes which axes are relative.</param>
        /// <param name="v">The coordinates to convert.</param>
        /// <param name="fillMode">The <see cref="FillMode"/> to be used.</param>
        /// <returns>Absolute coordinates in <see cref="Parent"/>'s space.</returns>
        protected Vector2 ApplyRelativeAxes(Axes relativeAxes, Vector2 v, FillMode fillMode)
        {
            if (relativeAxes != Axes.None)
            {
                Vector2 conversion = relativeToAbsoluteFactor;

                if (relativeAxes.HasFlag(Axes.X))
                    v.X *= conversion.X;
                if (relativeAxes.HasFlag(Axes.Y))
                    v.Y *= conversion.Y;

                // FillMode only makes sense if both axes are relatively sized as the general rule
                // for n-dimensional aspect preservation is to simply take the minimum or the maximum
                // scale among all active axes. For single axes the minimum / maximum is just the
                // value itself.
                if (relativeAxes == Axes.Both && fillMode != FillMode.Stretch)
                {
                    if (fillMode == FillMode.Fill)
                        v = new Vector2(Math.Max(v.X, v.Y * fillAspectRatio));
                    else if (fillMode == FillMode.Fit)
                        v = new Vector2(Math.Min(v.X, v.Y * fillAspectRatio));
                    v.Y /= fillAspectRatio;
                }
            }

            return v;
        }

        /// <summary>
        /// Conversion factor from relative to absolute coordinates in the <see cref="Parent"/>'s space.
        /// </summary>
        private Vector2 relativeToAbsoluteFactor => Parent?.RelativeToAbsoluteFactor ?? Vector2.One;

        private Axes bypassAutoSizeAxes;

        private void updateBypassAutoSizeAxes()
        {
            var value = RelativePositionAxes | RelativeSizeAxes | bypassAutoSizeAdditionalAxes;

            if (bypassAutoSizeAxes != value)
            {
                var changedAxes = bypassAutoSizeAxes ^ value;
                bypassAutoSizeAxes = value;
                if (((Parent?.AutoSizeAxes ?? 0) & changedAxes) != 0)
                    Parent?.InvalidateFromChild(Invalidation.RequiredParentSizeToFit, this);
            }
        }

        private Axes bypassAutoSizeAdditionalAxes;

        /// <summary>
        /// Controls which <see cref="Axes"/> are ignored by parent <see cref="Parent"/> automatic sizing.
        /// Most notably, <see cref="RelativePositionAxes"/> and <see cref="RelativeSizeAxes"/> do not affect
        /// automatic sizing to avoid circular size dependencies.
        /// </summary>
        public Axes BypassAutoSizeAxes
        {
            get => bypassAutoSizeAxes;
            set
            {
                bypassAutoSizeAdditionalAxes = value;
                updateBypassAutoSizeAxes();
            }
        }

        /// <summary>
        /// Computes the bounding box of this drawable in its parent's space.
        /// </summary>
        public virtual RectangleF BoundingBox => ToParentSpace(LayoutRectangle).AABBFloat;

        /// <summary>
        /// Called whenever the <see cref="RelativeSizeAxes"/> of this drawable is changed, or when the <see cref="Container{T}.AutoSizeAxes"/> are changed if this drawable is a <see cref="Container{T}"/>.
        /// </summary>
        protected virtual void OnSizingChanged()
        {
        }

        #endregion

        #region Scale / Shear / Rotation

        private Vector2 scale = Vector2.One;

        /// <summary>
        /// Base relative scaling factor around <see cref="OriginPosition"/>.
        /// </summary>
        public Vector2 Scale
        {
            get => scale;
            set
            {
                if (Math.Abs(value.X) < Precision.FLOAT_EPSILON)
                    value.X = Precision.FLOAT_EPSILON;
                if (Math.Abs(value.Y) < Precision.FLOAT_EPSILON)
                    value.Y = Precision.FLOAT_EPSILON;

                if (scale == value)
                    return;

                if (!Validation.IsFinite(value)) throw new ArgumentException($@"{nameof(Scale)} must be finite, but is {value}.");

                bool wasPresent = IsPresent;

                scale = value;

                if (IsPresent != wasPresent)
                    Invalidate(Invalidation.MiscGeometry | Invalidation.Presence);
                else
                    Invalidate(Invalidation.MiscGeometry);
            }
        }

        private float fillAspectRatio = 1;

        /// <summary>
        /// The desired ratio of width to height when under the effect of a non-stretching <see cref="FillMode"/>
        /// and <see cref="RelativeSizeAxes"/> being <see cref="Axes.Both"/>.
        /// </summary>
        public float FillAspectRatio
        {
            get => fillAspectRatio;
            set
            {
                if (fillAspectRatio == value) return;

                if (!Validation.IsFinite(value)) throw new ArgumentException($@"{nameof(FillAspectRatio)} must be finite, but is {value}.");
                if (value == 0) throw new ArgumentException($@"{nameof(FillAspectRatio)} must be non-zero.");

                fillAspectRatio = value;

                if (fillMode != FillMode.Stretch && RelativeSizeAxes == Axes.Both)
                    Invalidate(Invalidation.DrawSize);
            }
        }

        private FillMode fillMode;

        /// <summary>
        /// Controls the behavior of <see cref="RelativeSizeAxes"/> when it is set to <see cref="Axes.Both"/>.
        /// Otherwise, this member has no effect. By default, stretching is used, which simply scales
        /// this drawable's <see cref="Size"/> according to <see cref="Parent"/>'s <see cref="CompositeDrawable.RelativeToAbsoluteFactor"/>
        /// disregarding this drawable's <see cref="FillAspectRatio"/>. Other values of <see cref="FillMode"/> preserve <see cref="FillAspectRatio"/>.
        /// </summary>
        public FillMode FillMode
        {
            get => fillMode;
            set
            {
                if (fillMode == value) return;

                fillMode = value;

                Invalidate(Invalidation.DrawSize);
            }
        }

        /// <summary>
        /// Relative scaling factor around <see cref="OriginPosition"/>.
        /// </summary>
        protected virtual Vector2 DrawScale => Scale;

        private Vector2 shear = Vector2.Zero;

        /// <summary>
        /// Relative shearing factor. The X dimension is relative w.r.t. <see cref="Height"/>
        /// and the Y dimension relative w.r.t. <see cref="Width"/>.
        /// </summary>
        public Vector2 Shear
        {
            get => shear;
            set
            {
                if (shear == value) return;

                if (!Validation.IsFinite(value)) throw new ArgumentException($@"{nameof(Shear)} must be finite, but is {value}.");

                shear = value;

                Invalidate(Invalidation.MiscGeometry);
            }
        }

        private float rotation;

        /// <summary>
        /// Rotation in degrees around <see cref="OriginPosition"/>.
        /// </summary>
        public float Rotation
        {
            get => rotation;
            set
            {
                if (value == rotation) return;

                if (!Validation.IsFinite(value)) throw new ArgumentException($@"{nameof(Rotation)} must be finite, but is {value}.");

                rotation = value;

                Invalidate(Invalidation.MiscGeometry);
            }
        }

        #endregion

        #region Origin / Anchor

        private Anchor origin = Anchor.TopLeft;

        /// <summary>
        /// The origin of the local coordinate system of this Drawable.
        /// Can either be one of 9 relative positions (0, 0.5, and 1 in x and y)
        /// or a fixed absolute position via <see cref="OriginPosition"/>.
        /// </summary>
        public virtual Anchor Origin
        {
            get => origin;
            set
            {
                if (origin == value) return;

                if (value == 0)
                    throw new ArgumentException("Cannot set origin to 0.", nameof(value));

                origin = value;
                Invalidate(Invalidation.MiscGeometry);
            }
        }

        private Vector2 customOrigin;

        /// <summary>
        /// The origin of the local coordinate system of this Drawable
        /// in relative coordinates expressed in the coordinate system with origin at the
        /// top left corner of the <see cref="DrawRectangle"/> (not <see cref="LayoutRectangle"/>).
        /// </summary>
        public Vector2 RelativeOriginPosition
        {
            get
            {
                if (Origin == Anchor.Custom)
                    throw new InvalidOperationException(@"Can not obtain relative origin position for custom origins.");

                Vector2 result = Vector2.Zero;
                if (origin.HasFlag(Anchor.x1))
                    result.X = 0.5f;
                else if (origin.HasFlag(Anchor.x2))
                    result.X = 1;

                if (origin.HasFlag(Anchor.y1))
                    result.Y = 0.5f;
                else if (origin.HasFlag(Anchor.y2))
                    result.Y = 1;

                return result;
            }
        }

        /// <summary>
        /// The origin of the local coordinate system of this Drawable
        /// in absolute coordinates expressed in the coordinate system with origin at the
        /// top left corner of the <see cref="DrawRectangle"/> (not <see cref="LayoutRectangle"/>).
        /// </summary>
        public virtual Vector2 OriginPosition
        {
            get
            {
                Vector2 result;
                if (Origin == Anchor.Custom)
                    result = customOrigin;
                else if (Origin == Anchor.TopLeft)
                    result = Vector2.Zero;
                else
                    result = computeAnchorPosition(LayoutSize, Origin);

                return result - new Vector2(margin.Left, margin.Top);
            }

            set
            {
                if (customOrigin == value && Origin == Anchor.Custom)
                    return;

                if (!Validation.IsFinite(value)) throw new ArgumentException($@"{nameof(OriginPosition)} must be finite, but is {value}.");

                customOrigin = value;
                Origin = Anchor.Custom;

                Invalidate(Invalidation.MiscGeometry);
            }
        }

        private Anchor anchor = Anchor.TopLeft;

        /// <summary>
        /// Specifies where <see cref="Origin"/> is attached to the <see cref="Parent"/>
        /// in the coordinate system with origin at the top left corner of the
        /// <see cref="Parent"/>'s <see cref="DrawRectangle"/>.
        /// Can either be one of 9 relative positions (0, 0.5, and 1 in x and y)
        /// or a fixed absolute position via <see cref="RelativeAnchorPosition"/>.
        /// </summary>
        public Anchor Anchor
        {
            get => anchor;
            set
            {
                if (anchor == value) return;

                if (value == 0)
                    throw new ArgumentException("Cannot set anchor to 0.", nameof(value));

                anchor = value;
                Invalidate(Invalidation.MiscGeometry);
            }
        }

        private Vector2 customRelativeAnchorPosition;

        /// <summary>
        /// Specifies in relative coordinates where <see cref="Origin"/> is attached
        /// to the <see cref="Parent"/> in the coordinate system with origin at the top
        /// left corner of the <see cref="Parent"/>'s <see cref="DrawRectangle"/>, and
        /// a value of <see cref="Vector2.One"/> referring to the bottom right corner of
        /// the <see cref="Parent"/>'s <see cref="DrawRectangle"/>.
        /// </summary>
        public Vector2 RelativeAnchorPosition
        {
            get
            {
                if (Anchor == Anchor.Custom)
                    return customRelativeAnchorPosition;

                Vector2 result = Vector2.Zero;
                if (anchor.HasFlag(Anchor.x1))
                    result.X = 0.5f;
                else if (anchor.HasFlag(Anchor.x2))
                    result.X = 1;

                if (anchor.HasFlag(Anchor.y1))
                    result.Y = 0.5f;
                else if (anchor.HasFlag(Anchor.y2))
                    result.Y = 1;

                return result;
            }

            set
            {
                if (customRelativeAnchorPosition == value && Anchor == Anchor.Custom)
                    return;

                if (!Validation.IsFinite(value)) throw new ArgumentException($@"{nameof(RelativeAnchorPosition)} must be finite, but is {value}.");

                customRelativeAnchorPosition = value;
                Anchor = Anchor.Custom;

                Invalidate(Invalidation.MiscGeometry);
            }
        }

        /// <summary>
        /// Specifies in absolute coordinates where <see cref="Origin"/> is attached
        /// to the <see cref="Parent"/> in the coordinate system with origin at the top
        /// left corner of the <see cref="Parent"/>'s <see cref="DrawRectangle"/>.
        /// </summary>
        public Vector2 AnchorPosition => RelativeAnchorPosition * Parent?.ChildSize ?? Vector2.Zero;

        /// <summary>
        /// Helper function to compute an absolute position given an absolute size and
        /// a relative <see cref="Graphics.Anchor"/>.
        /// </summary>
        /// <param name="size">Absolute size</param>
        /// <param name="anchor">Relative <see cref="Graphics.Anchor"/></param>
        /// <returns>Absolute position</returns>
        private static Vector2 computeAnchorPosition(Vector2 size, Anchor anchor)
        {
            Vector2 result = Vector2.Zero;

            if (anchor.HasFlag(Anchor.x1))
                result.X = size.X / 2f;
            else if (anchor.HasFlag(Anchor.x2))
                result.X = size.X;

            if (anchor.HasFlag(Anchor.y1))
                result.Y = size.Y / 2f;
            else if (anchor.HasFlag(Anchor.y2))
                result.Y = size.Y;

            return result;
        }

        #endregion

        #region Colour / Alpha / Blending

        private ColourInfo colour = Color4.White;

        /// <summary>
        /// Colour of this <see cref="Drawable"/> in sRGB space. Can contain individual colours for all four
        /// corners of this <see cref="Drawable"/>, which are then interpolated, but can also be assigned
        /// just a single colour. Implicit casts from <see cref="SRGBColour"/> and from <see cref="Color4"/> exist.
        /// </summary>
        public ColourInfo Colour
        {
            get => colour;
            set
            {
                if (colour.Equals(value)) return;

                colour = value;

                Invalidate(Invalidation.Colour);
            }
        }

        private float alpha = 1.0f;

        /// <summary>
        /// Multiplicative alpha factor applied on top of <see cref="ColourInfo"/> and its existing
        /// alpha channel(s).
        /// </summary>
        public float Alpha
        {
            get => alpha;
            set
            {
                if (alpha == value)
                    return;

                bool wasPresent = IsPresent;

                alpha = value;

                if (IsPresent != wasPresent)
                    Invalidate(Invalidation.Colour | Invalidation.Presence);
                else
                    Invalidate(Invalidation.Colour);
            }
        }

        private const float visibility_cutoff = 0.0001f;

        /// <summary>
        /// Determines whether this Drawable is present based on its <see cref="Alpha"/> value.
        /// Can be forced always on with <see cref="AlwaysPresent"/>.
        /// </summary>
        public virtual bool IsPresent => AlwaysPresent || Alpha > visibility_cutoff && Math.Abs(Scale.X) > Precision.FLOAT_EPSILON && Math.Abs(Scale.Y) > Precision.FLOAT_EPSILON;

        private bool alwaysPresent;

        /// <summary>
        /// If true, forces <see cref="IsPresent"/> to always be true. In other words,
        /// this drawable is always considered for layout, input, and drawing, regardless
        /// of alpha value.
        /// </summary>
        public bool AlwaysPresent
        {
            get => alwaysPresent;
            set
            {
                if (alwaysPresent == value)
                    return;

                bool wasPresent = IsPresent;

                alwaysPresent = value;

                if (IsPresent != wasPresent)
                    Invalidate(Invalidation.Presence);
            }
        }

        private BlendingParameters blending;

        /// <summary>
        /// Determines how this Drawable is blended with other already drawn Drawables.
        /// Inherits the <see cref="Parent"/>'s <see cref="Blending"/> by default.
        /// </summary>
        public BlendingParameters Blending
        {
            get => blending;
            set
            {
                if (blending.Equals(value))
                    return;

                blending = value;

                Invalidate(Invalidation.Colour);
            }
        }

        #endregion

        #region Timekeeping

        private IFrameBasedClock customClock;
        private IFrameBasedClock clock;

        /// <summary>
        /// The clock of this drawable. Used for keeping track of time across
        /// frames. By default is inherited from <see cref="Parent"/>.
        /// If set, then the provided value is used as a custom clock and the
        /// <see cref="Parent"/>'s clock is ignored.
        /// </summary>
        public override IFrameBasedClock Clock
        {
            get => clock;
            set
            {
                customClock = value;
                UpdateClock(customClock);
            }
        }

        /// <summary>
        /// Updates the clock to be used. Has no effect if this drawable
        /// uses a custom clock.
        /// </summary>
        /// <param name="clock">The new clock to be used.</param>
        internal virtual void UpdateClock(IFrameBasedClock clock)
        {
            this.clock = customClock ?? clock;
            if (scheduler.IsValueCreated) scheduler.Value.UpdateClock(this.clock);
        }

        /// <summary>
        /// Whether <see cref="IFrameBasedClock.ProcessFrame"/> should be automatically invoked on this <see cref="Drawable"/>'s <see cref="Clock"/>
        /// in <see cref="UpdateSubTree"/>. This should only be set to false in scenarios where the clock is updated elsewhere.
        /// </summary>
        public bool ProcessCustomClock = true;

        private double lifetimeStart = double.MinValue;
        private double lifetimeEnd = double.MaxValue;

        /// <summary>
        /// Invoked after <see cref="lifetimeStart"/> or <see cref="LifetimeEnd"/> has changed.
        /// </summary>
        internal event Action<Drawable> LifetimeChanged;

        /// <summary>
        /// The time at which this drawable becomes valid (and is considered for drawing).
        /// </summary>
        public virtual double LifetimeStart
        {
            get => lifetimeStart;
            set
            {
                if (lifetimeStart == value) return;

                lifetimeStart = value;
                LifetimeChanged?.Invoke(this);
            }
        }

        /// <summary>
        /// The time at which this drawable is no longer valid (and is considered for disposal).
        /// </summary>
        public virtual double LifetimeEnd
        {
            get => lifetimeEnd;
            set
            {
                if (lifetimeEnd == value) return;

                lifetimeEnd = value;
                LifetimeChanged?.Invoke(this);
            }
        }

        /// <summary>
        /// Whether this drawable should currently be alive.
        /// This is queried by the framework to decide the <see cref="IsAlive"/> state of this drawable for the next frame.
        /// </summary>
        protected internal virtual bool ShouldBeAlive
        {
            get
            {
                if (LifetimeStart == double.MinValue && LifetimeEnd == double.MaxValue)
                    return true;

                return Time.Current >= LifetimeStart && Time.Current < LifetimeEnd;
            }
        }

        /// <summary>
        /// Whether to remove the drawable from its parent's children when it's not alive.
        /// </summary>
        public virtual bool RemoveWhenNotAlive => Parent == null || Time.Current > LifetimeStart;

        #endregion

        #region Parenting (scene graph operations, including ProxyDrawable)

        /// <summary>
        /// Retrieve the first parent in the tree which derives from <see cref="InputManager"/>.
        /// As this is performing an upward tree traversal, avoid calling every frame.
        /// </summary>
        /// <returns>The first parent <see cref="InputManager"/>.</returns>
        protected InputManager GetContainingInputManager()
        {
            Drawable search = Parent;

            while (search != null)
            {
                if (search is InputManager test) return test;

                search = search.Parent;
            }

            return null;
        }

        private CompositeDrawable parent;

        /// <summary>
        /// The parent of this drawable in the scene graph.
        /// </summary>
        public CompositeDrawable Parent
        {
            get => parent;
            internal set
            {
                if (IsDisposed)
                    throw new ObjectDisposedException(ToString(), "Disposed Drawables may never get a parent and return to the scene graph.");

                if (value == null)
                    ChildID = 0;

                if (parent == value) return;

                if (value != null && parent != null)
                    throw new InvalidOperationException("May not add a drawable to multiple containers.");

                parent = value;
                Invalidate(InvalidationFromParentSize | Invalidation.Colour | Invalidation.Presence);

                if (parent != null)
                {
                    //we should already have a clock at this point (from our LoadRequested invocation)
                    //this just ensures we have the most recent parent clock.
                    //we may want to consider enforcing that parent.Clock == clock here.
                    UpdateClock(parent.Clock);
                }
            }
        }

        /// <summary>
        /// Refers to the original if this drawable was created via
        /// <see cref="CreateProxy"/>. Otherwise refers to this.
        /// </summary>
        internal virtual Drawable Original => this;

        /// <summary>
        /// True iff <see cref="CreateProxy"/> has been called before.
        /// </summary>
        public bool HasProxy => proxy != null;

        /// <summary>
        /// True iff this <see cref="Drawable"/> is not a proxy of any <see cref="Drawable"/>.
        /// </summary>
        public bool IsProxy => Original != this;

        private Drawable proxy;

        /// <summary>
        /// Creates a proxy drawable which can be inserted elsewhere in the scene graph.
        /// Will cause the original instance to not render itself.
        /// Creating multiple proxies is not supported and will result in an
        /// <see cref="InvalidOperationException"/>.
        /// </summary>
        public Drawable CreateProxy()
        {
            if (proxy != null)
                throw new InvalidOperationException("Multiple proxies are not supported.");

            return proxy = new ProxyDrawable(this);
        }

        /// <summary>
        /// Validates a <see cref="DrawNode"/> for use by the proxy of this <see cref="Drawable"/>.
        /// This is used exclusively by <see cref="CompositeDrawable.addFromComposite"/>, and should not be used otherwise.
        /// </summary>
        /// <param name="treeIndex">The index of the <see cref="DrawNode"/> in <see cref="drawNodes"/> which the proxy should use.</param>
        /// <param name="frame">The frame for which the <see cref="DrawNode"/> was created. This is the parameter used for validation.</param>
        internal virtual void ValidateProxyDrawNode(int treeIndex, ulong frame) => proxy.ValidateProxyDrawNode(treeIndex, frame);

        #endregion

        #region Caching & invalidation (for things too expensive to compute every frame)

        /// <summary>
        /// Was this Drawable masked away completely during the last frame?
        /// This is measured conservatively, i.e. it is only true when the Drawable was
        /// actually masked away, but it may be false, even if the Drawable was masked away.
        /// </summary>
        internal bool IsMaskedAway { get; private set; }

        private Cached<Quad> screenSpaceDrawQuadBacking;

        protected virtual Quad ComputeScreenSpaceDrawQuad() => ToScreenSpace(DrawRectangle);

        /// <summary>
        /// The screen-space quad this drawable occupies.
        /// </summary>
        public virtual Quad ScreenSpaceDrawQuad => screenSpaceDrawQuadBacking.IsValid ? screenSpaceDrawQuadBacking : screenSpaceDrawQuadBacking.Value = ComputeScreenSpaceDrawQuad();

        private Cached<DrawInfo> drawInfoBacking;

        private DrawInfo computeDrawInfo()
        {
            DrawInfo di = Parent?.DrawInfo ?? new DrawInfo(null);

            Vector2 pos = DrawPosition + AnchorPosition;
            Vector2 drawScale = DrawScale;

            if (Parent != null)
                pos += Parent.ChildOffset;

            di.ApplyTransform(pos, drawScale, Rotation, Shear, OriginPosition);

            return di;
        }

        /// <summary>
        /// Contains the linear transformation of this <see cref="Drawable"/> that is used during draw.
        /// </summary>
        public virtual DrawInfo DrawInfo => drawInfoBacking.IsValid ? drawInfoBacking : drawInfoBacking.Value = computeDrawInfo();

        private Cached<DrawColourInfo> drawColourInfoBacking;

        /// <summary>
        /// Contains the colour and blending information of this <see cref="Drawable"/> that are used during draw.
        /// </summary>
        public virtual DrawColourInfo DrawColourInfo => drawColourInfoBacking.IsValid ? drawColourInfoBacking : drawColourInfoBacking.Value = computeDrawColourInfo();

        private DrawColourInfo computeDrawColourInfo()
        {
            DrawColourInfo ci = Parent?.DrawColourInfo ?? new DrawColourInfo(null);

            BlendingParameters localBlending = Blending;

            if (Parent != null)
            {
                if (localBlending.Mode == BlendingMode.Inherit)
                    localBlending.Mode = Parent.Blending.Mode;

                if (localBlending.RGBEquation == BlendingEquation.Inherit)
                    localBlending.RGBEquation = Parent.Blending.RGBEquation;

                if (localBlending.AlphaEquation == BlendingEquation.Inherit)
                    localBlending.AlphaEquation = Parent.Blending.AlphaEquation;
            }

            ci.Blending = new BlendingInfo(localBlending);

            ColourInfo ourColour = alpha != 1 ? colour.MultiplyAlpha(alpha) : colour;

            if (ci.Colour.HasSingleColour)
                ci.Colour.ApplyChild(ourColour);
            else
            {
                Debug.Assert(Parent != null,
                    $"The {nameof(ci)} of null parents should always have the single colour white, and therefore this branch should never be hit.");

                // Cannot use ToParentSpace here, because ToParentSpace depends on DrawInfo to be completed
                // ReSharper disable once PossibleNullReferenceException
                Quad interp = Quad.FromRectangle(DrawRectangle) * (DrawInfo.Matrix * Parent.DrawInfo.MatrixInverse);
                Vector2 parentSize = Parent.DrawSize;

                interp.TopLeft = Vector2.Divide(interp.TopLeft, parentSize);
                interp.TopRight = Vector2.Divide(interp.TopRight, parentSize);
                interp.BottomLeft = Vector2.Divide(interp.BottomLeft, parentSize);
                interp.BottomRight = Vector2.Divide(interp.BottomRight, parentSize);

                ci.Colour.ApplyChild(ourColour, interp);
            }

            return ci;
        }

        private Cached<Vector2> requiredParentSizeToFitBacking;

        private Vector2 computeRequiredParentSizeToFit()
        {
            // Auxiliary variables required for the computation
            Vector2 ap = AnchorPosition;
            Vector2 rap = RelativeAnchorPosition;

            Vector2 ratio1 = new Vector2(
                rap.X <= 0 ? 0 : 1 / rap.X,
                rap.Y <= 0 ? 0 : 1 / rap.Y);

            Vector2 ratio2 = new Vector2(
                rap.X >= 1 ? 0 : 1 / (1 - rap.X),
                rap.Y >= 1 ? 0 : 1 / (1 - rap.Y));

            RectangleF bbox = BoundingBox;

            // Compute the required size of the parent such that we fit in snugly when positioned
            // at our relative anchor in the parent.
            Vector2 topLeftOffset = ap - bbox.TopLeft;
            Vector2 topLeftSize1 = topLeftOffset * ratio1;
            Vector2 topLeftSize2 = -topLeftOffset * ratio2;

            Vector2 bottomRightOffset = ap - bbox.BottomRight;
            Vector2 bottomRightSize1 = bottomRightOffset * ratio1;
            Vector2 bottomRightSize2 = -bottomRightOffset * ratio2;

            // Expand bounds according to clipped offset
            return Vector2.ComponentMax(
                Vector2.ComponentMax(topLeftSize1, topLeftSize2),
                Vector2.ComponentMax(bottomRightSize1, bottomRightSize2));
        }

        /// <summary>
        /// Returns the size of the smallest axis aligned box in parent space which
        /// encompasses this drawable while preserving this drawable's
        /// <see cref="RelativeAnchorPosition"/>.
        /// If a component of <see cref="RelativeAnchorPosition"/> is smaller than zero
        /// or larger than one, then it is impossible to preserve <see cref="RelativeAnchorPosition"/>
        /// while fitting into the parent, and thus <see cref="RelativeAnchorPosition"/> returns
        /// zero in that dimension; i.e. we no longer fit into the parent.
        /// This behavior is prominent with non-centre and non-custom <see cref="Anchor"/> values.
        /// </summary>
        internal Vector2 RequiredParentSizeToFit => requiredParentSizeToFitBacking.IsValid ? requiredParentSizeToFitBacking : requiredParentSizeToFitBacking.Value = computeRequiredParentSizeToFit();

        private static readonly AtomicCounter invalidation_counter = new AtomicCounter();

        // Make sure we start out with a value of 1 such that ApplyDrawNode is always called at least once
        public long InvalidationID { get; private set; } = invalidation_counter.Increment();

        /// <summary>
        /// Invalidates draw matrix and autosize caches.
        /// <para>
        /// This does not ensure that the parent containers have been updated before us, thus operations involving
        /// parent states (e.g. <see cref="DrawInfo"/>) should not be executed in an overridden implementation.
        /// </para>
        /// </summary>
        /// <returns>If the invalidate was actually necessary.</returns>
        public virtual bool Invalidate(Invalidation invalidation = Invalidation.All, Drawable source = null, bool shallPropagate = true)
        {
            if (invalidation == Invalidation.None || LoadState < LoadState.Ready)
                return false;

            if (shallPropagate && Parent != null && source != Parent)
            {
                var parentInvalidation = invalidation;

                // Colour doesn't affect parent's properties
                parentInvalidation &= ~Invalidation.Colour;

                if (parentInvalidation > 0)
                    Parent.InvalidateFromChild(invalidation, this);
            }

            bool alreadyInvalidated = true;

            // Either ScreenSize OR ScreenPosition OR Presence
            if ((invalidation & (Invalidation.DrawInfo | Invalidation.RequiredParentSizeToFit | Invalidation.Presence)) > 0)
            {
                if ((invalidation & Invalidation.RequiredParentSizeToFit) > 0)
                    alreadyInvalidated &= !requiredParentSizeToFitBacking.Invalidate();

                alreadyInvalidated &= !screenSpaceDrawQuadBacking.Invalidate();
                alreadyInvalidated &= !drawInfoBacking.Invalidate();
                alreadyInvalidated &= !drawSizeBacking.Invalidate();

                // If we change size/position and have a non-singular colour, we need to invalidate the colour also,
                // as we'll need to do some interpolation that's dependent on our draw info
                if ((invalidation & Invalidation.Colour) == 0 && (!Colour.HasSingleColour || drawColourInfoBacking.IsValid && !drawColourInfoBacking.Value.Colour.HasSingleColour))
                    invalidation |= Invalidation.Colour;
            }

            if ((invalidation & Invalidation.Colour) > 0)
                alreadyInvalidated &= !drawColourInfoBacking.Invalidate();

            if (!alreadyInvalidated || (invalidation & Invalidation.DrawNode) > 0)
                InvalidationID = invalidation_counter.Increment();

            OnInvalidate?.Invoke(this);

            return !alreadyInvalidated;
        }

        public Invalidation InvalidationFromParentSize
        {
            get
            {
                Invalidation result = Invalidation.DrawInfo;
                if (RelativeSizeAxes != Axes.None)
                    result |= Invalidation.DrawSize;
                if (RelativePositionAxes != Axes.None)
                    result |= Invalidation.MiscGeometry;
                return result;
            }
        }

        #endregion

        #region DrawNode

        private readonly DrawNode[] drawNodes = new DrawNode[GLWrapper.MAX_DRAW_NODES];

        /// <summary>
        /// Generates the <see cref="DrawNode"/> for ourselves.
        /// </summary>
        /// <param name="frame">The frame which the <see cref="DrawNode"/> sub-tree should be generated for.</param>
        /// <param name="treeIndex">The index of the <see cref="DrawNode"/> to use.</param>
        /// <param name="forceNewDrawNode">Whether the creation of a new <see cref="DrawNode"/> should be forced, rather than re-using an existing <see cref="DrawNode"/>.</param>
        /// <returns>A complete and updated <see cref="DrawNode"/>, or null if the <see cref="DrawNode"/> would be invisible.</returns>
        internal virtual DrawNode GenerateDrawNodeSubtree(ulong frame, int treeIndex, bool forceNewDrawNode)
        {
            DrawNode node = drawNodes[treeIndex];

            if (node == null || forceNewDrawNode)
            {
                drawNodes[treeIndex] = node = CreateDrawNode();
                FrameStatistics.Increment(StatisticsCounterType.DrawNodeCtor);
            }

            if (InvalidationID != node.InvalidationID)
            {
                node.ApplyState();
                FrameStatistics.Increment(StatisticsCounterType.DrawNodeAppl);
            }

            return node;
        }

        /// <summary>
        /// Creates a draw node capable of containing all information required to draw this drawable.
        /// </summary>
        /// <returns>The created draw node.</returns>
        protected virtual DrawNode CreateDrawNode() => new DrawNode(this);

        #endregion

        #region DrawInfo-based coordinate system conversions

        /// <summary>
        /// Accepts a vector in local coordinates and converts it to coordinates in another Drawable's space.
        /// </summary>
        /// <param name="input">A vector in local coordinates.</param>
        /// <param name="other">The drawable in which space we want to transform the vector to.</param>
        /// <returns>The vector in other's coordinates.</returns>
        public Vector2 ToSpaceOfOtherDrawable(Vector2 input, IDrawable other)
        {
            if (other == this)
                return input;

            return Vector2Extensions.Transform(Vector2Extensions.Transform(input, DrawInfo.Matrix), other.DrawInfo.MatrixInverse);
        }

        /// <summary>
        /// Accepts a rectangle in local coordinates and converts it to coordinates in another Drawable's space.
        /// </summary>
        /// <param name="input">A rectangle in local coordinates.</param>
        /// <param name="other">The drawable in which space we want to transform the rectangle to.</param>
        /// <returns>The rectangle in other's coordinates.</returns>
        public Quad ToSpaceOfOtherDrawable(RectangleF input, IDrawable other)
        {
            if (other == this)
                return input;

            return Quad.FromRectangle(input) * (DrawInfo.Matrix * other.DrawInfo.MatrixInverse);
        }

        /// <summary>
        /// Accepts a vector in local coordinates and converts it to coordinates in Parent's space.
        /// </summary>
        /// <param name="input">A vector in local coordinates.</param>
        /// <returns>The vector in Parent's coordinates.</returns>
        public Vector2 ToParentSpace(Vector2 input) => ToSpaceOfOtherDrawable(input, Parent);

        /// <summary>
        /// Accepts a rectangle in local coordinates and converts it to a quad in Parent's space.
        /// </summary>
        /// <param name="input">A rectangle in local coordinates.</param>
        /// <returns>The quad in Parent's coordinates.</returns>
        public Quad ToParentSpace(RectangleF input) => ToSpaceOfOtherDrawable(input, Parent);

        /// <summary>
        /// Accepts a vector in local coordinates and converts it to coordinates in screen space.
        /// </summary>
        /// <param name="input">A vector in local coordinates.</param>
        /// <returns>The vector in screen coordinates.</returns>
        public Vector2 ToScreenSpace(Vector2 input) => Vector2Extensions.Transform(input, DrawInfo.Matrix);

        /// <summary>
        /// Accepts a rectangle in local coordinates and converts it to a quad in screen space.
        /// </summary>
        /// <param name="input">A rectangle in local coordinates.</param>
        /// <returns>The quad in screen coordinates.</returns>
        public Quad ToScreenSpace(RectangleF input) => Quad.FromRectangle(input) * DrawInfo.Matrix;

        /// <summary>
        /// Accepts a vector in screen coordinates and converts it to coordinates in local space.
        /// </summary>
        /// <param name="screenSpacePos">A vector in screen coordinates.</param>
        /// <returns>The vector in local coordinates.</returns>
        public Vector2 ToLocalSpace(Vector2 screenSpacePos) => Vector2Extensions.Transform(screenSpacePos, DrawInfo.MatrixInverse);

        /// <summary>
        /// Accepts a quad in screen coordinates and converts it to coordinates in local space.
        /// </summary>
        /// <param name="screenSpaceQuad">A quad in screen coordinates.</param>
        /// <returns>The quad in local coordinates.</returns>
        public Quad ToLocalSpace(Quad screenSpaceQuad) => screenSpaceQuad * DrawInfo.MatrixInverse;

        #endregion

        #region Interaction / Input

        /// <summary>
        /// Handle focus related UI event.
        /// </summary>
        /// <param name="e">The event to be handled.</param>
        /// <returns>If the event supports blocking, returning true will make the event to not propagating further.</returns>
        protected virtual bool Handle(FocusEventBase e) => false;

        /// <summary>
        /// Handle positional UI event.
        /// </summary>
        /// <param name="e">The event to be handled.</param>
        /// <returns>If the event supports blocking, returning true will make the event to not propagating further.</returns>
        protected virtual bool Handle(PositionalEvent e) => false;

        /// <summary>
        /// Handle non positional UI event.
        /// </summary>
        /// <param name="e">The event to be handled.</param>
        /// <returns>If the event supports blocking, returning true will make the event to not propagating further.</returns>
        protected virtual bool Handle(NonPositionalEvent e) => false;

        /// <summary>
        /// Trigger a UI event with <see cref="UIEvent.Target"/> set to this <see cref="Drawable"/>.
        /// </summary>
        /// <param name="e">The event. Its <see cref="UIEvent.Target"/> will be modified.</param>
        /// <returns>The result of event handler.</returns>
        public bool TriggerEvent(UIEvent e)
        {
            e.Target = this;

            switch (e)
            {
                case MouseMoveEvent mouseMove:
                    return OnMouseMove(mouseMove);

                case HoverEvent hover:
                    return OnHover(hover);

                case HoverLostEvent hoverLost:
                    OnHoverLost(hoverLost);
                    return false;

                case MouseDownEvent mouseDown:
                    return OnMouseDown(mouseDown);

                case MouseUpEvent mouseUp:
                    return OnMouseUp(mouseUp);

                case ClickEvent click:
                    return OnClick(click);

                case DoubleClickEvent doubleClick:
                    return OnDoubleClick(doubleClick);

                case DragStartEvent dragStart:
                    return OnDragStart(dragStart);

                case DragEvent drag:
                    return OnDrag(drag);

                case DragEndEvent dragEnd:
                    return OnDragEnd(dragEnd);

                case ScrollEvent scroll:
                    return OnScroll(scroll);

                case FocusEvent focus:
                    OnFocus(focus);
                    return false;

                case FocusLostEvent focusLost:
                    OnFocusLost(focusLost);
                    return false;

                case KeyDownEvent keyDown:
                    return OnKeyDown(keyDown);

                case KeyUpEvent keyUp:
                    return OnKeyUp(keyUp);

                case JoystickPressEvent joystickPress:
                    return OnJoystickPress(joystickPress);

                case JoystickReleaseEvent joystickRelease:
                    return OnJoystickRelease(joystickRelease);

                default:
                    return false;
            }
        }

        /// <summary>
        /// Triggers a left click event for this <see cref="Drawable"/>.
        /// </summary>
        /// <returns>Whether the click event is handled.</returns>
        public bool Click() => TriggerEvent(new ClickEvent(GetContainingInputManager()?.CurrentState ?? new InputState(), MouseButton.Left));

        #region Individual event handlers

        protected virtual bool OnMouseMove(MouseMoveEvent e) => Handle(e);
        protected virtual bool OnHover(HoverEvent e) => Handle(e);

        protected virtual void OnHoverLost(HoverLostEvent e)
        {
            Handle(e);
        }

        protected virtual bool OnMouseDown(MouseDownEvent e) => Handle(e);
        protected virtual bool OnMouseUp(MouseUpEvent e) => Handle(e);
        protected virtual bool OnClick(ClickEvent e) => Handle(e);
        protected virtual bool OnDoubleClick(DoubleClickEvent e) => Handle(e);
        protected virtual bool OnDragStart(DragStartEvent e) => Handle(e);
        protected virtual bool OnDrag(DragEvent e) => Handle(e);
        protected virtual bool OnDragEnd(DragEndEvent e) => Handle(e);
        protected virtual bool OnScroll(ScrollEvent e) => Handle(e);

        protected virtual void OnFocus(FocusEvent e)
        {
            Handle(e);
        }

        protected virtual void OnFocusLost(FocusLostEvent e)
        {
            Handle(e);
        }

        protected virtual bool OnKeyDown(KeyDownEvent e) => Handle(e);
        protected virtual bool OnKeyUp(KeyUpEvent e) => Handle(e);
        protected virtual bool OnJoystickPress(JoystickPressEvent e) => Handle(e);
        protected virtual bool OnJoystickRelease(JoystickReleaseEvent e) => Handle(e);

        #endregion

        /// <summary>
        /// Whether this drawable should receive non-positional input. This does not mean that the drawable will immediately handle the received input, but that it may handle it at some point.
        /// </summary>
        internal bool RequestsNonPositionalInput { get; private set; }

        /// <summary>
        /// Whether this drawable should receive positional input. This does not mean that the drawable will immediately handle the received input, but that it may handle it at some point.
        /// </summary>
        internal bool RequestsPositionalInput { get; private set; }

        /// <summary>
        /// Conservatively approximates whether there is a descendant which <see cref="RequestsNonPositionalInput"/> in the sub-tree rooted at this drawable
        /// to enable sub-tree skipping optimization for input handling.
        /// </summary>
        internal bool RequestsNonPositionalInputSubTree;

        /// <summary>
        /// Conservatively approximates whether there is a descendant which <see cref="RequestsPositionalInput"/> in the sub-tree rooted at this drawable
        /// to enable sub-tree skipping optimization for input handling.
        /// </summary>
        internal bool RequestsPositionalInputSubTree;

        /// <summary>
        /// Whether this <see cref="Drawable"/> handles non-positional input.
        /// This value is true by default if <see cref="Handle(NonPositionalEvent)"/> or any non-positional (e.g. keyboard related) "On-" input methods are overridden.
        /// </summary>
        public virtual bool HandleNonPositionalInput => RequestsNonPositionalInput;

        /// <summary>
        /// Whether this <see cref="Drawable"/> handles positional input.
        /// This value is true by default if <see cref="Handle(PositionalEvent)"/> or any positional (i.e. mouse related) "On-" input methods are overridden.
        /// </summary>
        public virtual bool HandlePositionalInput => RequestsPositionalInput;

        /// <summary>
        /// Nested class which is used for caching <see cref="Drawable.HandleNonPositionalInput"/>, <see cref="Drawable.HandlePositionalInput"/> values obtained via reflection.
        /// </summary>
        private static class HandleInputCache
        {
            private static readonly ConcurrentDictionary<Type, bool> positional_cached_values = new ConcurrentDictionary<Type, bool>();
            private static readonly ConcurrentDictionary<Type, bool> non_positional_cached_values = new ConcurrentDictionary<Type, bool>();

            private static readonly string[] positional_input_methods =
            {
                nameof(OnHover),
                nameof(OnHoverLost),
                nameof(OnMouseDown),
                nameof(OnMouseUp),
                nameof(OnClick),
                nameof(OnDoubleClick),
                nameof(OnDragStart),
                nameof(OnDrag),
                nameof(OnDragEnd),
                nameof(OnScroll),
                nameof(OnFocus),
                nameof(OnFocusLost),
                nameof(OnMouseMove)
            };

            private static readonly string[] non_positional_input_methods =
            {
                nameof(OnFocus),
                nameof(OnFocusLost),
                nameof(OnKeyDown),
                nameof(OnKeyUp),
                nameof(OnJoystickPress),
                nameof(OnJoystickRelease)
            };

            private static readonly Type[] positional_input_interfaces =
            {
                typeof(IHasTooltip),
                typeof(IHasContextMenu),
            };

            private static readonly Type[] non_positional_input_interfaces =
            {
                typeof(IKeyBindingHandler),
            };

            public static bool RequestsNonPositionalInput(Drawable drawable) => get(drawable, non_positional_cached_values, false);

            public static bool RequestsPositionalInput(Drawable drawable) => get(drawable, positional_cached_values, true);

            private static bool get(Drawable drawable, ConcurrentDictionary<Type, bool> cache, bool positional)
            {
                var type = drawable.GetType();

                if (!cache.TryGetValue(type, out var value))
                {
                    value = compute(type, positional);
                    cache.TryAdd(type, value);
                }

                return value;
            }

            private static bool compute(Type type, bool positional)
            {
<<<<<<< HEAD
                // check for any input method overrides which are at a higher level than drawable.
                var focusMethod = type.GetMethod(
                    nameof(Handle),
                    BindingFlags.Instance | BindingFlags.NonPublic,
                    Type.DefaultBinder,
                    new[] { typeof(FocusEventBase) },
                    null);

                Debug.Assert(focusMethod != null);

                if (focusMethod.DeclaringType != typeof(Drawable))
                    return true;

                var handleMethod = type.GetMethod(
                    nameof(Handle),
                    BindingFlags.Instance | BindingFlags.NonPublic,
                    Type.DefaultBinder,
                    positional ? new[] { typeof(PositionalEvent) } : new[] { typeof(NonPositionalEvent) },
                    null);

                Debug.Assert(handleMethod != null);

                if (handleMethod.DeclaringType != typeof(Drawable))
                    return true;

                var individualInputMethods = positional ? positional_input_methods : non_positional_input_methods;
                foreach (var individualInputMethod in individualInputMethods)
=======
                var inputMethods = positional ? positional_input_methods : non_positional_input_methods;

                foreach (var inputMethod in inputMethods)
>>>>>>> 6bc1f3cc
                {
                    var method = type.GetMethod(individualInputMethod, BindingFlags.Instance | BindingFlags.NonPublic);

                    Debug.Assert(method != null);

                    if (method.DeclaringType != typeof(Drawable))
                        return true;
                }

                var inputInterfaces = positional ? positional_input_interfaces : non_positional_input_interfaces;

                foreach (var inputInterface in inputInterfaces)
                {
                    // check if this type implements any interface which requires a drawable to handle input.
                    if (inputInterface.IsAssignableFrom(type))
                        return true;
                }

                // check if HandlePositionalInput/HandleNonPositionalInput is overridden to manually specify that this type handles input.
                var handleInputPropertyName = positional ? nameof(HandlePositionalInput) : nameof(HandleNonPositionalInput);
                var property = type.GetProperty(handleInputPropertyName);
                Debug.Assert(property != null);
                if (property.DeclaringType != typeof(Drawable))
                    return true;

                return false;
            }
        }

        /// <summary>
        /// Check whether we have active focus.
        /// </summary>
        public bool HasFocus { get; internal set; }

        /// <summary>
        /// If true, we are eagerly requesting focus. If nothing else above us has (or is requesting focus) we will get it.
        /// </summary>
        /// <remarks>In order to get focused, <see cref="HandleNonPositionalInput"/> must be true.</remarks>
        public virtual bool RequestsFocus => false;

        /// <summary>
        /// If true, we will gain focus (receiving priority on keyboard input) (and receive an <see cref="OnFocus"/> event) on returning true in <see cref="OnClick"/>.
        /// </summary>
        public virtual bool AcceptsFocus => false;

        /// <summary>
        /// Whether this Drawable is currently hovered over.
        /// </summary>
        /// <remarks>This is updated only if <see cref="HandlePositionalInput"/> is true.</remarks>
        public bool IsHovered { get; internal set; }

        /// <summary>
        /// Whether this Drawable is currently being dragged.
        /// </summary>
        public bool IsDragged { get; internal set; }

        /// <summary>
        /// Determines whether this drawable receives positional input when the mouse is at the
        /// given screen-space position.
        /// </summary>
        /// <param name="screenSpacePos">The screen-space position where input could be received.</param>
        /// <returns>True if input is received at the given screen-space position.</returns>
        public virtual bool ReceivePositionalInputAt(Vector2 screenSpacePos) => Contains(screenSpacePos);

        /// <summary>
        /// Computes whether a given screen-space position is contained within this drawable.
        /// Mouse input events are only received when this function is true, or when the drawable
        /// is in focus.
        /// </summary>
        /// <param name="screenSpacePos">The screen space position to be checked against this drawable.</param>
        public virtual bool Contains(Vector2 screenSpacePos) => DrawRectangle.Contains(ToLocalSpace(screenSpacePos));

        /// <summary>
        /// Whether non-positional input should be propagated to the sub-tree rooted at this drawable.
        /// </summary>
        public virtual bool PropagateNonPositionalInputSubTree => IsPresent && RequestsNonPositionalInputSubTree;

        /// <summary>
        /// Whether positional input should be propagated to the sub-tree rooted at this drawable.
        /// </summary>
        public virtual bool PropagatePositionalInputSubTree => IsPresent && RequestsPositionalInputSubTree && !IsMaskedAway;

        /// <summary>
        /// This method is responsible for building a queue of Drawables to receive non-positional input in reverse order.
        /// </summary>
        /// <param name="queue">The input queue to be built.</param>
        /// <param name="allowBlocking">Whether blocking at <see cref="PassThroughInputManager"/>s should be allowed.</param>
        /// <returns>Returns false if we should skip this sub-tree.</returns>
        internal virtual bool BuildNonPositionalInputQueue(List<Drawable> queue, bool allowBlocking = true)
        {
            if (!PropagateNonPositionalInputSubTree)
                return false;

            if (HandleNonPositionalInput)
                queue.Add(this);

            return true;
        }

        /// <summary>
        /// This method is responsible for building a queue of Drawables to receive positional input in reverse order.
        /// </summary>
        /// <param name="screenSpacePos">The screen space position of the positional input.</param>
        /// <param name="queue">The input queue to be built.</param>
        /// <returns>Returns false if we should skip this sub-tree.</returns>
        internal virtual bool BuildPositionalInputQueue(Vector2 screenSpacePos, List<Drawable> queue)
        {
            if (!PropagatePositionalInputSubTree)
                return false;

            if (HandlePositionalInput && ReceivePositionalInputAt(screenSpacePos))
                queue.Add(this);

            return true;
        }

        #endregion

        #region Transforms

        protected internal ScheduledDelegate Schedule(Action action) => Scheduler.AddDelayed(action, TransformDelay);

        /// <summary>
        /// Make this drawable automatically clean itself up after all transforms have finished playing.
        /// Can be delayed using Delay().
        /// </summary>
        public void Expire(bool calculateLifetimeStart = false)
        {
            if (clock == null)
            {
                LifetimeEnd = double.MinValue;
                return;
            }

            LifetimeEnd = LatestTransformEndTime;

            if (calculateLifetimeStart)
            {
                double min = double.MaxValue;
                foreach (Transform t in Transforms)
                    if (t.StartTime < min)
                        min = t.StartTime;
                LifetimeStart = min < int.MaxValue ? min : int.MinValue;
            }
        }

        /// <summary>
        /// Hide sprite instantly.
        /// </summary>
        public virtual void Hide() => this.FadeOut();

        /// <summary>
        /// Show sprite instantly.
        /// </summary>
        public virtual void Show() => this.FadeIn();

        #endregion

        #region Effects

        /// <summary>
        /// Returns the drawable created by applying the given effect to this drawable. This method may add this drawable to a container.
        /// If this drawable should be the child of another container, make sure to add the created drawable to the container instead of this drawable.
        /// </summary>
        /// <typeparam name="T">The type of the drawable that results from applying the given effect.</typeparam>
        /// <param name="effect">The effect to apply to this drawable.</param>
        /// <param name="initializationAction">The action that should get called to initialize the created drawable before it is returned.</param>
        /// <returns>The drawable created by applying the given effect to this drawable.</returns>
        public T WithEffect<T>(IEffect<T> effect, Action<T> initializationAction = null) where T : Drawable
        {
            var result = effect.ApplyTo(this);
            initializationAction?.Invoke(result);
            return result;
        }

        #endregion

        /// <summary>
        /// A name used to identify this Drawable internally.
        /// </summary>
        public string Name = string.Empty;

        public override string ToString()
        {
            string shortClass = GetType().ReadableName();

            if (!string.IsNullOrEmpty(Name))
                return $@"{Name} ({shortClass})";
            else
                return shortClass;
        }
    }

    /// <summary>
    /// Specifies which type of properties are being invalidated.
    /// </summary>
    [Flags]
    public enum Invalidation
    {
        /// <summary>
        /// <see cref="Drawable.DrawInfo"/> has changed. No change to <see cref="Drawable.RequiredParentSizeToFit"/> or <see cref="Drawable.DrawSize"/>
        /// is assumed unless indicated by additional flags.
        /// </summary>
        DrawInfo = 1 << 0,

        /// <summary>
        /// <see cref="Drawable.DrawSize"/> has changed.
        /// </summary>
        DrawSize = 1 << 1,

        /// <summary>
        /// Captures all other geometry changes than <see cref="Drawable.DrawSize"/>, such as
        /// <see cref="Drawable.Rotation"/>, <see cref="Drawable.Shear"/>, and <see cref="Drawable.DrawPosition"/>.
        /// </summary>
        MiscGeometry = 1 << 2,

        /// <summary>
        /// <see cref="Drawable.Colour"/> has changed.
        /// </summary>
        Colour = 1 << 3,

        /// <summary>
        /// <see cref="Graphics.DrawNode.ApplyState"/> has to be invoked on all old draw nodes.
        /// </summary>
        DrawNode = 1 << 4,

        /// <summary>
        /// <see cref="Drawable.IsPresent"/> has changed.
        /// </summary>
        Presence = 1 << 5,

        /// <summary>
        /// No invalidation.
        /// </summary>
        None = 0,

        /// <summary>
        /// <see cref="Drawable.RequiredParentSizeToFit"/> has to be recomputed.
        /// </summary>
        RequiredParentSizeToFit = MiscGeometry | DrawSize,

        /// <summary>
        /// All possible things are affected.
        /// </summary>
        All = DrawNode | RequiredParentSizeToFit | Colour | DrawInfo | Presence,
    }

    /// <summary>
    /// General enum to specify an "anchor" or "origin" point from the standard 9 points on a rectangle.
    /// x and y counterparts can be accessed using bitwise flags.
    /// </summary>
    [Flags]
    public enum Anchor
    {
        TopLeft = y0 | x0,
        TopCentre = y0 | x1,
        TopRight = y0 | x2,

        CentreLeft = y1 | x0,
        Centre = y1 | x1,
        CentreRight = y1 | x2,

        BottomLeft = y2 | x0,
        BottomCentre = y2 | x1,
        BottomRight = y2 | x2,

        /// <summary>
        /// The vertical counterpart is at "Top" position.
        /// </summary>
        y0 = 1 << 0,

        /// <summary>
        /// The vertical counterpart is at "Centre" position.
        /// </summary>
        y1 = 1 << 1,

        /// <summary>
        /// The vertical counterpart is at "Bottom" position.
        /// </summary>
        y2 = 1 << 2,

        /// <summary>
        /// The horizontal counterpart is at "Left" position.
        /// </summary>
        x0 = 1 << 3,

        /// <summary>
        /// The horizontal counterpart is at "Centre" position.
        /// </summary>
        x1 = 1 << 4,

        /// <summary>
        /// The horizontal counterpart is at "Right" position.
        /// </summary>
        x2 = 1 << 5,

        /// <summary>
        /// The user is manually updating the outcome, so we shouldn't.
        /// </summary>
        Custom = 1 << 6,
    }

    [Flags]
    public enum Axes
    {
        None = 0,

        X = 1 << 0,
        Y = 1 << 1,

        Both = X | Y,
    }

    public enum Direction
    {
        Horizontal,
        Vertical,
    }

    public enum RotationDirection
    {
        Clockwise,
        CounterClockwise,
    }

    /// <summary>
    /// Possible states of a <see cref="Drawable"/> within the loading pipeline.
    /// </summary>
    public enum LoadState
    {
        /// <summary>
        /// Not loaded, and no load has been initiated yet.
        /// </summary>
        NotLoaded,

        /// <summary>
        /// Currently loading (possibly and usually on a background thread via <see cref="CompositeDrawable.LoadComponentAsync{TLoadable}"/>).
        /// </summary>
        Loading,

        /// <summary>
        /// Loading is complete, but has not yet been finalized on the update thread
        /// (<see cref="Drawable.LoadComplete"/> has not been called yet, which
        /// always runs on the update thread and requires <see cref="Drawable.IsAlive"/>).
        /// </summary>
        Ready,

        /// <summary>
        /// Loading is fully completed and the Drawable is now part of the scene graph.
        /// </summary>
        Loaded
    }

    /// <summary>
    /// Controls the behavior of <see cref="Drawable.RelativeSizeAxes"/> when it is set to <see cref="Axes.Both"/>.
    /// </summary>
    public enum FillMode
    {
        /// <summary>
        /// Completely fill the parent with a relative size of 1 at the cost of stretching the aspect ratio (default).
        /// </summary>
        Stretch,

        /// <summary>
        /// Always maintains aspect ratio while filling the portion of the parent's size denoted by the relative size.
        /// A relative size of 1 results in completely filling the parent by scaling the smaller axis of the drawable to fill the parent.
        /// </summary>
        Fill,

        /// <summary>
        /// Always maintains aspect ratio while fitting into the portion of the parent's size denoted by the relative size.
        /// A relative size of 1 results in fitting exactly into the parent by scaling the larger axis of the drawable to fit into the parent.
        /// </summary>
        Fit,
    }
}<|MERGE_RESOLUTION|>--- conflicted
+++ resolved
@@ -1977,13 +1977,13 @@
 
         /// <summary>
         /// Whether this <see cref="Drawable"/> handles non-positional input.
-        /// This value is true by default if <see cref="Handle(NonPositionalEvent)"/> or any non-positional (e.g. keyboard related) "On-" input methods are overridden.
+        /// This value is true by default if <see cref="Handle"/> or any non-positional (e.g. keyboard related) "On-" input methods are overridden.
         /// </summary>
         public virtual bool HandleNonPositionalInput => RequestsNonPositionalInput;
 
         /// <summary>
         /// Whether this <see cref="Drawable"/> handles positional input.
-        /// This value is true by default if <see cref="Handle(PositionalEvent)"/> or any positional (i.e. mouse related) "On-" input methods are overridden.
+        /// This value is true by default if <see cref="Handle"/> or any positional (i.e. mouse related) "On-" input methods are overridden.
         /// </summary>
         public virtual bool HandlePositionalInput => RequestsPositionalInput;
 
@@ -1997,6 +1997,7 @@
 
             private static readonly string[] positional_input_methods =
             {
+                nameof(Handle),
                 nameof(OnHover),
                 nameof(OnHoverLost),
                 nameof(OnMouseDown),
@@ -2014,6 +2015,7 @@
 
             private static readonly string[] non_positional_input_methods =
             {
+                nameof(Handle),
                 nameof(OnFocus),
                 nameof(OnFocusLost),
                 nameof(OnKeyDown),
@@ -2052,41 +2054,12 @@
 
             private static bool compute(Type type, bool positional)
             {
-<<<<<<< HEAD
-                // check for any input method overrides which are at a higher level than drawable.
-                var focusMethod = type.GetMethod(
-                    nameof(Handle),
-                    BindingFlags.Instance | BindingFlags.NonPublic,
-                    Type.DefaultBinder,
-                    new[] { typeof(FocusEventBase) },
-                    null);
-
-                Debug.Assert(focusMethod != null);
-
-                if (focusMethod.DeclaringType != typeof(Drawable))
-                    return true;
-
-                var handleMethod = type.GetMethod(
-                    nameof(Handle),
-                    BindingFlags.Instance | BindingFlags.NonPublic,
-                    Type.DefaultBinder,
-                    positional ? new[] { typeof(PositionalEvent) } : new[] { typeof(NonPositionalEvent) },
-                    null);
-
-                Debug.Assert(handleMethod != null);
-
-                if (handleMethod.DeclaringType != typeof(Drawable))
-                    return true;
-
-                var individualInputMethods = positional ? positional_input_methods : non_positional_input_methods;
-                foreach (var individualInputMethod in individualInputMethods)
-=======
                 var inputMethods = positional ? positional_input_methods : non_positional_input_methods;
 
                 foreach (var inputMethod in inputMethods)
->>>>>>> 6bc1f3cc
                 {
-                    var method = type.GetMethod(individualInputMethod, BindingFlags.Instance | BindingFlags.NonPublic);
+                    // check for any input method overrides which are at a higher level than drawable.
+                    var method = type.GetMethod(inputMethod, BindingFlags.Instance | BindingFlags.NonPublic);
 
                     Debug.Assert(method != null);
 
