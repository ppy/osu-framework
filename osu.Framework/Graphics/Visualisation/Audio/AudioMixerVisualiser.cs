--- conflicted
+++ resolved
@@ -1,14 +1,6 @@
 // Copyright (c) ppy Pty Ltd <contact@ppy.sh>. Licensed under the MIT Licence.
 // See the LICENCE file in the repository root for full licence text.
 
-<<<<<<< HEAD
-=======
-#nullable disable
-
-using System.Collections.Specialized;
-using System.Diagnostics;
-using System.Linq;
->>>>>>> 17d65f47
 using osu.Framework.Allocation;
 using osu.Framework.Audio;
 using osu.Framework.Graphics.Containers;
@@ -19,7 +11,7 @@
     internal partial class AudioMixerVisualiser : ToolWindow
     {
         [Resolved]
-        private AudioManager audioManager { get; set; }
+        private AudioManager audioManager { get; set; } = null!;
 
         private readonly FillFlowContainer<MixerDisplay> mixerFlow;
 
@@ -50,25 +42,5 @@
 
             mixerFlow.Add(new MixerDisplay(audioManager.OutputMixer));
         }
-<<<<<<< HEAD
-=======
-
-        private void onActiveMixerHandlesChanged(object sender, NotifyCollectionChangedEventArgs e) => Schedule(() =>
-        {
-            switch (e.Action)
-            {
-                case NotifyCollectionChangedAction.Add:
-                    Debug.Assert(e.NewItems != null);
-                    foreach (var mixer in e.NewItems.OfType<AudioMixer>())
-                        mixerFlow.Add(new MixerDisplay(mixer));
-                    break;
-
-                case NotifyCollectionChangedAction.Remove:
-                    Debug.Assert(e.OldItems != null);
-                    mixerFlow.RemoveAll(m => e.OldItems.OfType<AudioMixer>().Contains(m.Mixer), true);
-                    break;
-            }
-        });
->>>>>>> 17d65f47
     }
 }