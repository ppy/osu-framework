// Copyright (c) ppy Pty Ltd <contact@ppy.sh>. Licensed under the MIT Licence.
// See the LICENCE file in the repository root for full licence text.

using System;
using System.Collections.Generic;
using System.Linq;
using JetBrains.Annotations;
using osu.Framework.Bindables;
using osu.Framework.Extensions.TypeExtensions;
using osu.Framework.Graphics;
using osu.Framework.Graphics.Containers;

namespace osu.Framework.Screens
{
    /// <summary>
    /// A component which provides functionality for displaying and handling transitions between multiple <see cref="IScreen"/>s.
    /// </summary>
    public class ScreenStack : CompositeDrawable
    {
        /// <summary>
        /// Invoked when <see cref="ScreenExtensions.Push"/> is called on a <see cref="IScreen"/>.
        /// </summary>
        public event ScreenChangedDelegate ScreenPushed;

        /// <summary>
        /// Invoked when <see cref="ScreenExtensions.Exit"/> is called on a <see cref="IScreen"/>.
        /// </summary>
        public event ScreenChangedDelegate ScreenExited;

        /// <summary>
        /// The currently-active <see cref="IScreen"/>.
        /// </summary>
        public IScreen CurrentScreen => stack.FirstOrDefault();

        private readonly Stack<IScreen> stack = new Stack<IScreen>();

        /// <summary>
        /// Whether or not we should allow pushing without pushing directly to a screen stack.
        /// </summary>
        public virtual bool AllowPushViaScreen => true;

        /// <summary>
        /// Screens which are exited and require manual cleanup.
        /// </summary>
        private readonly List<Drawable> exited = new List<Drawable>();

        private readonly bool suspendImmediately;

        /// <summary>
        /// Creates a new <see cref="ScreenStack"/> with no active <see cref="IScreen"/>.
        /// </summary>
        /// <param name="suspendImmediately">Whether <see cref="IScreen.OnSuspending"/> should be called immediately, or wait for the next screen to be loaded first.</param>
        public ScreenStack(bool suspendImmediately = true)
        {
            this.suspendImmediately = suspendImmediately;
            ScreenExited += onExited;
        }

        /// <summary>
        /// Creates a new <see cref="ScreenStack"/>, and immediately pushes a <see cref="IScreen"/>.
        /// </summary>
        /// <param name="baseScreen">The initial <see cref="IScreen"/> to be loaded</param>
        /// <param name="suspendImmediately">Whether <see cref="IScreen.OnSuspending"/> should be called immediately, or wait for the next screen to be loaded first.</param>
        public ScreenStack(IScreen baseScreen, bool suspendImmediately = true)
            : this(suspendImmediately)
        {
            Push(baseScreen);
        }

        /// <summary>
        /// Pushes a <see cref="IScreen"/> to this <see cref="ScreenStack"/>.
        /// </summary>
        /// <param name="screen">The <see cref="IScreen"/> to push.</param>
        public void Push(IScreen screen)
        {
            Push(CurrentScreen, screen);
        }

        /// <summary>
        /// Exits the current <see cref="IScreen"/>.
        /// </summary>
        public void Exit()
        {
            Exit(CurrentScreen);
        }

        internal void Push(IScreen source, IScreen newScreen)
        {
            if (!AllowPushViaScreen && source != null)
                throw new InvalidOperationException("Cannot push to a screen directly inside this " + nameof(ScreenStack));

            if (stack.Contains(newScreen))
                throw new ScreenAlreadyEnteredException();

            if (source == null && stack.Count > 0)
                throw new InvalidOperationException($"A source must be provided when pushing to a non-empty {nameof(ScreenStack)}");

            if (newScreen.AsDrawable().RemoveWhenNotAlive)
                throw new ScreenWillBeRemovedOnPushException(newScreen.GetType());

            // Suspend the current screen, if there is one
            if (source != null && source != stack.Peek()) throw new ScreenNotCurrentException(nameof(Push));

            if (suspendImmediately)
                suspend(source, newScreen);

            stack.Push(newScreen);
            ScreenPushed?.Invoke(source, newScreen);

<<<<<<< HEAD
            newScreen.AsDrawable().LifetimeEnd = double.MaxValue;
            newScreen.ValidForPush = true;

            void finishLoad()
=======
            var newScreenDrawable = newScreen.AsDrawable();

            if (source == null)
>>>>>>> dc9ed29a
            {
                // this is the first screen to be loaded.
                if (LoadState >= LoadState.Ready)
                    LoadScreen(this, newScreenDrawable, () => push(null, newScreen));
                else
                    Schedule(() => push(null, newScreen));
            }
            else
                LoadScreen((CompositeDrawable)source, newScreenDrawable, () => push(source, newScreen));
        }

<<<<<<< HEAD
                if (!ContainsInternal(newScreen.AsDrawable()))
                    AddInternal(newScreen.AsDrawable());

                newScreen.OnEntering(source);
=======
        /// <summary>
        /// Complete push of a loaded screen.
        /// </summary>
        /// <param name="from">The screen to push to.</param>
        /// <param name="to">The new screen being pushed.</param>
        private void push(IScreen from, IScreen to)
        {
            if (!suspendImmediately)
                suspend(from, to);

            if (!to.ValidForPush)
            {
                exitFrom(null, shouldFireEvent: false);
                return;
>>>>>>> dc9ed29a
            }

            AddInternal(to.AsDrawable());
            to.OnEntering(from);
        }

        /// <summary>
        /// Complete suspend of a screen in the stack.
        /// </summary>
        /// <param name="from">The screen being suspended.</param>
        /// <param name="to">The screen being entered.</param>
        private void suspend(IScreen from, IScreen to)
        {
            var sourceDrawable = from?.AsDrawable();
            if (sourceDrawable == null)
                return;

            if (sourceDrawable.IsLoaded)
                performSuspend();
            else
            {
                // Screens only receive OnEntering() upon load completion, so OnSuspending() should be delayed until after that
                sourceDrawable.OnLoadComplete += _ => performSuspend();
            }

            void performSuspend()
            {
                from.OnSuspending(to);
                sourceDrawable.Expire();
            }
        }

        /// <summary>
        /// Loads a <see cref="IScreen"/> through a <see cref="CompositeDrawable"/>.
        /// </summary>
        /// <param name="loader">The <see cref="CompositeDrawable"/> to load <paramref name="toLoad"/> with.</param>
        /// <param name="toLoad">The <see cref="IScreen"/> to load.</param>
        /// <param name="continuation">The <see cref="Action"/> to invoke after <paramref name="toLoad"/> has finished loading.</param>
        protected virtual void LoadScreen(CompositeDrawable loader, Drawable toLoad, Action continuation)
        {
            if (toLoad.LoadState >= LoadState.Ready)
                continuation?.Invoke();
            else
            {
                if (loader.LoadState >= LoadState.Ready)
                    loader.LoadComponentAsync(toLoad, _ => continuation?.Invoke(), scheduler: Scheduler);
                else
                    Schedule(() => LoadScreen(loader, toLoad, continuation));
            }
        }

        internal void Exit(IScreen source)
        {
            if (!stack.Contains(source))
                throw new ScreenNotCurrentException(nameof(Exit));

            if (CurrentScreen != source)
                throw new ScreenHasChildException(nameof(Exit), $"Use {nameof(ScreenExtensions.MakeCurrent)} instead.");

            exitFrom(null);
        }

        internal void MakeCurrent(IScreen source)
        {
            if (CurrentScreen == source)
                return;

            if (!stack.Contains(source))
                throw new ScreenNotInStackException(nameof(MakeCurrent));

            exitFrom(null, () =>
            {
                foreach (var child in stack)
                {
                    if (child == source)
                        break;
                    child.ValidForResume = false;
                }
            });
        }

        internal bool IsCurrentScreen(IScreen source) => source == CurrentScreen;

        internal IScreen GetChildScreen(IScreen source)
            => stack.TakeWhile(s => s != source).LastOrDefault();

        /// <summary>
        /// Exits the current <see cref="IScreen"/>.
        /// </summary>
        /// <param name="source">The <see cref="IScreen"/> which last exited.</param>
        /// <param name="onExiting">An action that is invoked when the current screen allows the exit to continue.</param>
        /// <param name="shouldFireEvent">Whether <see cref="IScreen.OnExiting"/> should be fired on the exiting screen.</param>
        private void exitFrom([CanBeNull] IScreen source, Action onExiting = null, bool shouldFireEvent = true)
        {
            if (stack.Count == 0)
                return;

            // The current screen is at the top of the stack, it will be the one that is exited
            var toExit = stack.Pop();

            // The next current screen will be resumed
            if (shouldFireEvent && toExit.OnExiting(CurrentScreen))
            {
                stack.Push(toExit);
                return;
            }

            // we will probably want to change this logic when we support returning to a screen after exiting.
            toExit.ValidForResume = false;
            toExit.ValidForPush = false;

            onExiting?.Invoke();

            if (source == null)
            {
                // This is the first screen that exited
                toExit.AsDrawable().Expire();
            }

            exited.Add(toExit.AsDrawable());

            ScreenExited?.Invoke(toExit, CurrentScreen);

            // Resume the next current screen from the exited one
            resumeFrom(toExit);
        }

        /// <summary>
        /// Unbind and return leases for all <see cref="Bindable{T}"/>s managed by the exiting screen.
        /// </summary>
        /// <remarks>
        /// While all bindables will eventually be cleaned up by disposal logic, this is too late as
        /// leases could potentially be in a leased state during exiting transitions.
        /// This method should be called after exiting is confirmed to ensure a correct leased state before <see cref="IScreen.OnResuming"/>.
        /// </remarks>
        private void onExited(IScreen prev, IScreen next) => (prev as CompositeDrawable)?.UnbindAllBindables();

        /// <summary>
        /// Resumes the current <see cref="IScreen"/>.
        /// </summary>
        /// <param name="source">The <see cref="IScreen"/> which exited.</param>
        private void resumeFrom([NotNull] IScreen source)
        {
            if (CurrentScreen == null)
                return;

            if (CurrentScreen.ValidForResume)
            {
                CurrentScreen.OnResuming(source);

                // Screens are expired when they are suspended - lifetime needs to be reset when resumed
                CurrentScreen.AsDrawable().LifetimeEnd = double.MaxValue;
            }
            else
                exitFrom(source);
        }

        protected virtual void Cleanup(Drawable d)
        {
            RemoveInternal(d);
            DisposeChildAsync(d);
        }

        protected override bool UpdateChildrenLife()
        {
            if (!base.UpdateChildrenLife()) return false;

            // In order to provide custom suspend/resume logic, screens always have RemoveWhenNotAlive set to false.
            // We need to manually handle removal here (in the opposite order to how the screens were pushed to ensure bindable sanity).
            if (exited.FirstOrDefault()?.IsAlive == false)
            {
                foreach (var s in exited)
                    Cleanup(s);

                exited.Clear();
            }

            return true;
        }

        public class ScreenNotCurrentException : InvalidOperationException
        {
            public ScreenNotCurrentException(string action)
                : base($"Cannot perform {action} on a non-current screen.")
            {
            }
        }

        public class ScreenHasChildException : InvalidOperationException
        {
            public ScreenHasChildException(string action, string description)
                : base($"Cannot perform {action} when a child is already present. {description}")
            {
            }
        }

        public class ScreenAlreadyEnteredException : InvalidOperationException
        {
            public ScreenAlreadyEnteredException()
                : base("Cannot push a screen in an entered state.")
            {
            }
        }

        public class ScreenWillBeRemovedOnPushException : InvalidOperationException
        {
            public ScreenWillBeRemovedOnPushException(Type type)
                : base($"The pushed ({type.ReadableName()}) has {nameof(RemoveWhenNotAlive)} = true and will be removed when a child screen is pushed. "
                       + $"Screens must set {nameof(RemoveWhenNotAlive)} to false.")
            {
            }
        }

        public class ScreenNotInStackException : InvalidOperationException
        {
            public ScreenNotInStackException(string action)
                : base($"Cannot perform {action} on a screen not in a {nameof(ScreenStack)}.")
            {
            }
        }
    }

    /// <param name="lastScreen">The <see cref="IScreen"/> that was exited or suspended.</param>
    /// <param name="newScreen">The <see cref="IScreen"/> that was pushed or resumed.</param>
    public delegate void ScreenChangedDelegate(IScreen lastScreen, IScreen newScreen);
}<|MERGE_RESOLUTION|>--- conflicted
+++ resolved
@@ -107,16 +107,14 @@
             stack.Push(newScreen);
             ScreenPushed?.Invoke(source, newScreen);
 
-<<<<<<< HEAD
+
             newScreen.AsDrawable().LifetimeEnd = double.MaxValue;
             newScreen.ValidForPush = true;
 
-            void finishLoad()
-=======
             var newScreenDrawable = newScreen.AsDrawable();
 
             if (source == null)
->>>>>>> dc9ed29a
+
             {
                 // this is the first screen to be loaded.
                 if (LoadState >= LoadState.Ready)
@@ -128,12 +126,6 @@
                 LoadScreen((CompositeDrawable)source, newScreenDrawable, () => push(source, newScreen));
         }
 
-<<<<<<< HEAD
-                if (!ContainsInternal(newScreen.AsDrawable()))
-                    AddInternal(newScreen.AsDrawable());
-
-                newScreen.OnEntering(source);
-=======
         /// <summary>
         /// Complete push of a loaded screen.
         /// </summary>
@@ -148,7 +140,6 @@
             {
                 exitFrom(null, shouldFireEvent: false);
                 return;
->>>>>>> dc9ed29a
             }
 
             AddInternal(to.AsDrawable());
