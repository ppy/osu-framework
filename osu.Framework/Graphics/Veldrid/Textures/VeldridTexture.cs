--- conflicted
+++ resolved
@@ -5,30 +5,19 @@
 using System.Collections.Generic;
 using System.Diagnostics;
 using System.Diagnostics.CodeAnalysis;
-<<<<<<< HEAD
 using System.Linq;
-=======
-using System.Numerics;
->>>>>>> a8e471f0
 using osu.Framework.Development;
 using osu.Framework.Extensions.ImageExtensions;
 using osu.Framework.Graphics.Primitives;
 using osu.Framework.Graphics.Rendering;
 using osu.Framework.Graphics.Textures;
-<<<<<<< HEAD
 using osu.Framework.Graphics.Veldrid.Buffers;
 using osu.Framework.Lists;
-=======
->>>>>>> a8e471f0
 using osu.Framework.Platform;
 using osuTK.Graphics;
 using SixLabors.ImageSharp;
 using SixLabors.ImageSharp.PixelFormats;
 using Veldrid;
-<<<<<<< HEAD
-=======
-using PixelFormat = Veldrid.PixelFormat;
->>>>>>> a8e471f0
 using Texture = Veldrid.Texture;
 
 namespace osu.Framework.Graphics.Veldrid.Textures
@@ -249,7 +238,6 @@
                 }
             }
 
-<<<<<<< HEAD
             GenerateMipmaps();
             return uploadedRegions.Count != 0;
         }
@@ -260,15 +248,11 @@
                 return false;
 
             var regions = uploadedRegions.ToList();
-=======
-            #region Custom mipmap generation (disabled)
->>>>>>> a8e471f0
 
             // Generate mipmaps for just the updated regions of the texture.
             // This implementation is functionally equivalent to CommandList.GenerateMipmaps(),
             // only that it is much more efficient if only small parts of the texture
             // have been updated.
-<<<<<<< HEAD
             RectangleI? current = null;
 
             RectangleI rightRectangle = regions[0];
@@ -310,18 +294,6 @@
 
             // Uncomment the following block of code in order to compare the above with the renderer mipmap generation method CommandList.GenerateMipmaps().
             // if (!manualMipmaps && regions.Count != 0)
-            // {
-            //     Debug.Assert(resources != null);
-            //     Renderer.Commands.GenerateMipmaps(resources.Texture);
-            // }
-=======
-
-            // The implementation has been tried in a release, but the user reception has been mixed
-            // due to various issues on various platforms (most prominently android).
-            // As it's difficult to ascertain a reasonable heuristic as to when it should be safe to use this implementation,
-            // for now it is unconditionally disabled, and it can be revisited at a later date.
-
-            // if (uploadedRegions.Count != 0 && !manualMipmaps)
             // {
             //     // Merge overlapping upload regions to prevent redundant mipmap generation.
             //     // i goes through the list left-to-right, j goes through it right-to-left
@@ -450,19 +422,6 @@
             //     Renderer.SetBlend(previousBlendingParameters);
             // }
 
-            #endregion
-
-            #region Veldrid-provided mipmap generation
-
-            if (uploadedRegions.Count != 0 && !manualMipmaps)
-            {
-                Debug.Assert(resources != null);
-                Renderer.Commands.GenerateMipmaps(resources.Texture);
-            }
-
-            #endregion
->>>>>>> a8e471f0
-
             return true;
         }
 
@@ -560,6 +519,20 @@
 
             int lastMaximumUploadedLod = maximumUploadedLod;
 
+            if (!upload.Data.IsEmpty && upload.Level > maximumUploadedLod)
+                maximumUploadedLod = upload.Level;
+
+            if (sampler == null || maximumUploadedLod > lastMaximumUploadedLod)
+                sampler = createSampler();
+
+            resources = new VeldridTextureResources(texture, sampler, Renderer);
+
+            if (newTexture)
+            {
+                for (int i = 0; i < texture.MipLevels; i++)
+                    initialiseLevel(i, Width >> i, Height >> i);
+            }
+
             if (!upload.Data.IsEmpty)
             {
                 // ensure all mip levels up to the target level are initialised.
@@ -569,12 +542,8 @@
                     for (int i = maximumUploadedLod + 1; i <= upload.Level; i++)
                         initialiseLevel(texture, i, Width >> i, Height >> i);
 
-<<<<<<< HEAD
-            resources = new VeldridTextureResources(texture, sampler, Renderer);
-=======
                     maximumUploadedLod = upload.Level;
                 }
->>>>>>> a8e471f0
 
                 Renderer.UpdateTexture(texture, upload.Bounds.X >> upload.Level, upload.Bounds.Y >> upload.Level, upload.Bounds.Width >> upload.Level, upload.Bounds.Height >> upload.Level,
                     upload.Level, upload.Data);
