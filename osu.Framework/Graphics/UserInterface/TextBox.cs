﻿// Copyright (c) ppy Pty Ltd <contact@ppy.sh>. Licensed under the MIT Licence.
// See the LICENCE file in the repository root for full licence text.

using System;
using System.Collections.Generic;
using System.Diagnostics;
using System.Linq;
using System.Text;
using osu.Framework.Caching;
using osu.Framework.Graphics.Containers;
using osu.Framework.Graphics.Sprites;
using osu.Framework.Input;
using osuTK;
using osuTK.Input;
using osu.Framework.Allocation;
using osu.Framework.Bindables;
using osu.Framework.Development;
using osu.Framework.Extensions.PlatformActionExtensions;
using osu.Framework.Graphics.Primitives;
using osu.Framework.Platform;
using osu.Framework.Input.Bindings;
using osu.Framework.Input.Events;
using osu.Framework.Localisation;
using osu.Framework.Threading;

namespace osu.Framework.Graphics.UserInterface
{
    public abstract class TextBox : TabbableContainer, IHasCurrentValue<string>, IKeyBindingHandler<PlatformAction>
    {
        protected FillFlowContainer TextFlow { get; private set; }
        protected Container TextContainer { get; private set; }

        public override bool HandleNonPositionalInput => HasFocus;

        /// <summary>
        /// Padding to be used within the TextContainer. Requires special handling due to the sideways scrolling of text content.
        /// </summary>
        protected virtual float LeftRightPadding => 5;

        /// <summary>
        /// Maximum allowed length of text.
        /// </summary>
        /// <remarks>Any input beyond this limit will be dropped and then <see cref="NotifyInputError"/> will be called.</remarks>
        public int? LengthLimit;

        /// <summary>
        /// Whether clipboard copying functionality is allowed.
        /// </summary>
        protected virtual bool AllowClipboardExport => true;

        /// <summary>
        /// Whether seeking to word boundaries is allowed.
        /// </summary>
        protected virtual bool AllowWordNavigation => true;

        /// <summary>
        /// Represents the left/right selection coordinates of the word double clicked on when dragging.
        /// </summary>
        private int[] doubleClickWord;

        /// <summary>
        /// Whether this TextBox should accept left and right arrow keys for navigation.
        /// </summary>
        public virtual bool HandleLeftRightArrows => true;

        /// <summary>
        /// Whether to allow IME input when this text box has input focus.
        /// </summary>
        /// <remarks>
        /// This is just a hint to the native implementation, some might respect this,
        /// while others will ignore and always have the IME (dis)allowed.
        /// </remarks>
        /// <example>
        /// Useful for situations where IME input is not wanted, such as for passwords, numbers, or romanised text.
        /// </example>
        protected virtual bool AllowIme => true;

        /// <summary>
        /// Check if a character can be added to this TextBox.
        /// </summary>
        /// <param name="character">The pending character.</param>
        /// <returns>Whether the character is allowed to be added.</returns>
        protected virtual bool CanAddCharacter(char character) => true;

        /// <summary>
        /// Private helper for <see cref="CanAddCharacter"/>, additionally requiring that the character is not a control character.
        /// </summary>
        private bool canAddCharacter(char character) => !char.IsControl(character) && CanAddCharacter(character);

        private bool readOnly;

        public bool ReadOnly
        {
            get => readOnly;
            set
            {
                readOnly = value;

                if (readOnly)
                    KillFocus();
            }
        }

        /// <summary>
        /// Whether the textbox should rescind focus on commit.
        /// </summary>
        public bool ReleaseFocusOnCommit { get; set; } = true;

        /// <summary>
        /// Whether a commit should be triggered whenever the textbox loses focus.
        /// </summary>
        public bool CommitOnFocusLost { get; set; }

        public override bool CanBeTabbedTo => !ReadOnly;

        [Resolved]
        private TextInputSource textInput { get; set; }

        private Clipboard clipboard;

        /// <summary>
        /// Whether the <see cref="GameHost"/> is active (has keyboard focus).
        /// </summary>
        private IBindable<bool> isActive;

        private readonly Caret caret;

        public delegate void OnCommitHandler(TextBox sender, bool newText);

        /// <summary>
        /// Fired whenever text is committed via a user action.
        /// This usually happens on pressing enter, but can also be triggered on focus loss automatically, via <see cref="CommitOnFocusLost"/>.
        /// </summary>
        public event OnCommitHandler OnCommit;

        /// <summary>
        /// Scheduler used for scheduling text input events coming from <see cref="textInput"/>.
        /// </summary>
        private readonly Scheduler textInputScheduler = new Scheduler(() => ThreadSafety.IsUpdateThread, null);

        /// <summary>
        /// Scheduler used for scheduling IME composition and result events coming from <see cref="textInput"/>.
        /// </summary>
        private readonly Scheduler imeCompositionScheduler = new Scheduler(() => ThreadSafety.IsUpdateThread, null);

        protected TextBox()
        {
            Masking = true;

            Children = new Drawable[]
            {
                TextContainer = new Container
                {
                    AutoSizeAxes = Axes.X,
                    RelativeSizeAxes = Axes.Y,
                    Anchor = Anchor.CentreLeft,
                    Origin = Anchor.CentreLeft,
                    Position = new Vector2(LeftRightPadding, 0),
                    Children = new Drawable[]
                    {
                        Placeholder = CreatePlaceholder(),
                        caret = CreateCaret(),
                        TextFlow = new FillFlowContainer
                        {
                            Anchor = Anchor.CentreLeft,
                            Origin = Anchor.CentreLeft,
                            Direction = FillDirection.Horizontal,
                            AutoSizeAxes = Axes.X,
                            RelativeSizeAxes = Axes.Y,
                        },
                    },
                },
            };

            Current.ValueChanged += e =>
            {
                // we generally want Text and Current to be synchronised at all times.
                // a change to Text will trigger a Current set, and potentially cause a feedback loop which isn't always desirable
                // (could lead to no animations playing out, etc.)
                // the following guard is supposed to not allow that feedback loop to close.
                if (Text != e.NewValue)
                    Text = e.NewValue;
            };

            caretVisible = false;
            caret.Hide();
        }

        [BackgroundDependencyLoader]
        private void load(GameHost host)
        {
            clipboard = host.GetClipboard();
            isActive = host.IsActive.GetBoundCopy();
        }

        protected override void LoadComplete()
        {
            base.LoadComplete();

            isActive.BindValueChanged(_ => Scheduler.AddOnce(updateCaretVisibility));
            Current.BindDisabledChanged(disabled =>
            {
                if (disabled)
                {
                    // disabling Current means that the textbox shouldn't accept any more user input.
                    // if there is currently an ongoing composition, we want to finalize it and reset the user's IME
                    // so that the user understands that compositing is done and that further input won't be accepted.
                    FinalizeImeComposition(false);
                }
            });

            setText(Text);
        }

        public virtual bool OnPressed(KeyBindingPressEvent<PlatformAction> e)
        {
            if (!HasFocus)
                return false;

            if (!HandleLeftRightArrows && (e.Action == PlatformAction.MoveBackwardChar || e.Action == PlatformAction.MoveForwardChar))
                return false;

            if (e.Action.IsCommonTextEditingAction() && ImeCompositionActive)
                return true;

            switch (e.Action)
            {
                // Clipboard
                case PlatformAction.Cut:
                case PlatformAction.Copy:
                    if (string.IsNullOrEmpty(SelectedText) || !AllowClipboardExport) return true;

                    clipboard?.SetText(SelectedText);

                    if (e.Action == PlatformAction.Cut)
                        DeleteBy(0);

                    return true;

                case PlatformAction.Paste:
                    if (RecentTextInput)
                        // the text has been pasted into the hidden textbox, so we don't need any direct clipboard interaction here.
                        return true;

                    InsertString(clipboard?.GetText());
                    return true;

                case PlatformAction.SelectAll:
                    selectionStart = 0;
                    selectionEnd = text.Length;
                    cursorAndLayout.Invalidate();
                    return true;

                // Cursor Manipulation
                case PlatformAction.MoveBackwardChar:
                    MoveCursorBy(-1);
                    return true;

                case PlatformAction.MoveForwardChar:
                    MoveCursorBy(1);
                    return true;

                case PlatformAction.MoveBackwardWord:
                    MoveCursorBy(GetBackwardWordAmount());
                    return true;

                case PlatformAction.MoveForwardWord:
                    MoveCursorBy(GetForwardWordAmount());
                    return true;

                case PlatformAction.MoveBackwardLine:
                    MoveCursorBy(GetBackwardLineAmount());
                    return true;

                case PlatformAction.MoveForwardLine:
                    MoveCursorBy(GetForwardLineAmount());
                    return true;

                // Deletion
                case PlatformAction.DeleteBackwardChar:
                    DeleteBy(-1);
                    return true;

                case PlatformAction.DeleteForwardChar:
                    DeleteBy(1);
                    return true;

                case PlatformAction.DeleteBackwardWord:
                    DeleteBy(GetBackwardWordAmount());
                    return true;

                case PlatformAction.DeleteForwardWord:
                    DeleteBy(GetForwardWordAmount());
                    return true;

                case PlatformAction.DeleteBackwardLine:
                    DeleteBy(GetBackwardLineAmount());
                    return true;

                case PlatformAction.DeleteForwardLine:
                    DeleteBy(GetForwardLineAmount());
                    return true;

                // Expand selection
                case PlatformAction.SelectBackwardChar:
                    ExpandSelectionBy(-1);
                    return true;

                case PlatformAction.SelectForwardChar:
                    ExpandSelectionBy(1);
                    return true;

                case PlatformAction.SelectBackwardWord:
                    ExpandSelectionBy(GetBackwardWordAmount());
                    return true;

                case PlatformAction.SelectForwardWord:
                    ExpandSelectionBy(GetForwardWordAmount());
                    return true;

                case PlatformAction.SelectBackwardLine:
                    ExpandSelectionBy(GetBackwardLineAmount());
                    return true;

                case PlatformAction.SelectForwardLine:
                    ExpandSelectionBy(GetForwardLineAmount());
                    return true;
            }

            return false;
        }

        public virtual void OnReleased(KeyBindingReleaseEvent<PlatformAction> e)
        {
        }

        /// <summary>
        /// Find the word boundary in the backward direction, then return the negative amount of characters.
        /// </summary>
        protected int GetBackwardWordAmount()
        {
            if (!AllowWordNavigation)
                return -1;

            int searchPrev = Math.Clamp(selectionEnd - 1, 0, Math.Max(0, Text.Length - 1));
            while (searchPrev > 0 && text[searchPrev] == ' ')
                searchPrev--;
            int lastSpace = text.LastIndexOf(' ', searchPrev);
            return lastSpace > 0 ? -(selectionEnd - lastSpace - 1) : -selectionEnd;
        }

        /// <summary>
        /// Find the word boundary in the forward direction, then return the positive amount of characters.
        /// </summary>
        protected int GetForwardWordAmount()
        {
            if (!AllowWordNavigation)
                return 1;

            int searchNext = Math.Clamp(selectionEnd, 0, Math.Max(0, Text.Length - 1));
            while (searchNext < Text.Length && text[searchNext] == ' ')
                searchNext++;
            int nextSpace = text.IndexOf(' ', searchNext);
            return (nextSpace >= 0 ? nextSpace : text.Length) - selectionEnd;
        }

        // Currently only single line is supported and line length and text length are the same.
        protected int GetBackwardLineAmount() => -text.Length;

        protected int GetForwardLineAmount() => text.Length;

        /// <summary>
        /// Move the current cursor by the signed <paramref name="amount"/>.
        /// </summary>
        protected void MoveCursorBy(int amount)
        {
            selectionStart = selectionEnd;
            cursorAndLayout.Invalidate();
            moveSelection(amount, false);
        }

        /// <summary>
        /// Expand the current selection by the signed <paramref name="amount"/>.
        /// </summary>
        protected void ExpandSelectionBy(int amount)
        {
            moveSelection(amount, true);
        }

        /// <summary>
        /// If there is a selection, delete the selected text.
        /// Otherwise, delete characters from the cursor position by the signed <paramref name="amount"/>.
        /// A negative amount represents a backward deletion, and a positive amount represents a forward deletion.
        /// </summary>
        protected void DeleteBy(int amount)
        {
            if (selectionLength == 0)
                selectionEnd = Math.Clamp(selectionStart + amount, 0, text.Length);

            if (selectionLength > 0)
            {
                string removedText = removeSelection();
                OnUserTextRemoved(removedText);
            }
        }

        /// <summary>
        /// Finalize the current IME composition if one is active.
        /// </summary>
        /// <param name="userEvent">
        /// Whether this was invoked from a user action.
        /// Set to <c>true</c> to have <see cref="OnImeResult"/> invoked.
        /// </param>
        /// <remarks>Must only be called from the update thread.</remarks>
        protected void FinalizeImeComposition(bool userEvent)
        {
            // do nothing if there isn't an active composition.
            // importantly, if there are pending tasks, we should finish those off regardless
            // and then call `onImeResult()`.
            // the composition being inactive and having scheduled tasks shouldn't happen,
            // but the check is here to cover that improbable edge case.
            if (!ImeCompositionActive && !imeCompositionScheduler.HasPendingTasks)
                return;

            imeCompositionScheduler.Add(() => onImeResult(userEvent, false));

            if (inputBound)
                textInput.ResetIme();

            // importantly, we want to force-update all pending composition events,
            // so that when we return control to the caller, those events won't mutate text and/or caret position.
            imeCompositionScheduler.Update();
        }

        /// <summary>
        /// Cancels the current IME composition, removing it from the <see cref="Text"/>.
        /// </summary>
        /// <remarks>Must only be called from the update thread.</remarks>
        protected void CancelImeComposition()
        {
            // same rationale as above, in `FinalizeImeComposition()`
            if (!ImeCompositionActive && !imeCompositionScheduler.HasPendingTasks)
                return;

            if (inputBound)
                textInput.ResetIme();

            imeCompositionScheduler.Add(() => onImeComposition(string.Empty, 0, 0, false));
            imeCompositionScheduler.Update(); // same rationale as above, in `FinalizeImeComposition()`
        }

        protected override void Dispose(bool isDisposing)
        {
            OnCommit = null;

            unbindInput();

            base.Dispose(isDisposing);
        }

        private float textContainerPosX;

        private string textAtLastLayout = string.Empty;

        private void updateCursorAndLayout()
        {
            Placeholder.Font = Placeholder.Font.With(size: CalculatedTextSize);

            float cursorPos = 0;
            if (text.Length > 0)
                cursorPos = getPositionAt(selectionLeft);

            float cursorPosEnd = getPositionAt(selectionEnd);

            float? selectionWidth = null;
            if (selectionLength > 0)
                selectionWidth = getPositionAt(selectionRight) - cursorPos;

            float cursorRelativePositionAxesInBox = (cursorPosEnd - textContainerPosX) / (DrawWidth - 2 * LeftRightPadding);

            //we only want to reposition the view when the cursor reaches near the extremities.
            if (cursorRelativePositionAxesInBox < 0.1 || cursorRelativePositionAxesInBox > 0.9)
            {
                textContainerPosX = cursorPosEnd - DrawWidth / 2 + LeftRightPadding * 2;
            }

            textContainerPosX = Math.Clamp(textContainerPosX, 0, Math.Max(0, TextFlow.DrawWidth - DrawWidth + LeftRightPadding * 2));

            TextContainer.MoveToX(LeftRightPadding - textContainerPosX, 300, Easing.OutExpo);

            if (caretVisible)
                caret.DisplayAt(new Vector2(cursorPos, 0), selectionWidth);

            if (textAtLastLayout.Length == 0 || text.Length == 0)
            {
                if (text.Length == 0)
                    Placeholder.Show();
                else
                    Placeholder.Hide();
            }

            textAtLastLayout = text;
        }

        protected override void Update()
        {
            base.Update();

            // update the schedulers before updating children as it might mutate TextFlow.
            // we want the character drawables to be up-to date for further calculations in `updateCursorAndLayout()`.
            textInputScheduler.Update();
            imeCompositionScheduler.Update();
        }

        protected override void UpdateAfterChildren()
        {
            base.UpdateAfterChildren();

            // have to run this after children flow
            if (!cursorAndLayout.IsValid)
            {
                // update in case selection length has changed.
                updateCaretVisibility();

                updateCursorAndLayout();
                cursorAndLayout.Validate();

                // keep the IME window up-to date with the current selection / composition string.
                updateImeWindowPosition();
            }
        }

        private float getPositionAt(int index)
        {
            if (index > 0)
            {
                if (index < text.Length)
                    return TextFlow.Children[index].DrawPosition.X + TextFlow.DrawPosition.X;

                var d = TextFlow.Children[index - 1];
                return d.DrawPosition.X + d.DrawSize.X + TextFlow.Spacing.X + TextFlow.DrawPosition.X;
            }

            return 0;
        }

        private int getCharacterClosestTo(Vector2 pos)
        {
            pos = Parent.ToSpaceOfOtherDrawable(pos, TextFlow);

            int i = 0;

            foreach (Drawable d in TextFlow.Children)
            {
                if (d.DrawPosition.X + d.DrawSize.X / 2 > pos.X)
                    break;

                i++;
            }

            return i;
        }

        private int selectionStart;
        private int selectionEnd;

        private int selectionLength => Math.Abs(selectionEnd - selectionStart);

        private int selectionLeft => Math.Min(selectionStart, selectionEnd);
        private int selectionRight => Math.Max(selectionStart, selectionEnd);

        private readonly Cached cursorAndLayout = new Cached();

        private void moveSelection(int offset, bool expand)
        {
            if (textInput.ImeActive) return;

            int oldStart = selectionStart;
            int oldEnd = selectionEnd;

            if (expand)
                selectionEnd = Math.Clamp(selectionEnd + offset, 0, text.Length);
            else
            {
                if (selectionLength > 0 && Math.Abs(offset) <= 1)
                {
                    //we don't want to move the location when "removing" an existing selection, just set the new location.
                    if (offset > 0)
                        selectionEnd = selectionStart = selectionRight;
                    else
                        selectionEnd = selectionStart = selectionLeft;
                }
                else
                    selectionEnd = selectionStart = Math.Clamp((offset > 0 ? selectionRight : selectionLeft) + offset, 0, text.Length);
            }

            if (oldStart != selectionStart || oldEnd != selectionEnd)
            {
                OnCaretMoved(expand);
                cursorAndLayout.Invalidate();
            }
        }

        /// <summary>
        /// Indicates whether a complex change operation to <see cref="Text"/> has begun.
        /// This is relevant because, for example, an insertion operation with text selected is really a removal of the selection and an insertion.
        /// We want to ensure that <see cref="Text"/> is transferred out to <see cref="Current"/> only at the end of such an operation chain.
        /// </summary>
        private bool textChanging;

        /// <summary>
        /// Starts a text change operation.
        /// </summary>
        /// <returns>Whether this call has initiated a text change.</returns>
        private bool beginTextChange()
        {
            if (textChanging)
                return false;

            return textChanging = true;
        }

        /// <summary>
        /// Ends a text change operation.
        /// This causes <see cref="Text"/> to be transferred out to <see cref="Current"/>.
        /// </summary>
        /// <param name="started">The return value of a corresponding <see cref="beginTextChange"/> call should be passed here.</param>
        private void endTextChange(bool started)
        {
            if (!started)
                return;

            if (Current.Value != Text)
                Current.Value = Text;

            textChanging = false;
        }

        /// <summary>
        /// Removes the selected text if a selection persists.
        /// </summary>
        private string removeSelection() => removeCharacters(selectionLength);

        /// <summary>
        /// Removes a specified <paramref name="number"/> of characters left side of the current position.
        /// </summary>
        /// <remarks>
        /// If a selection persists, <see cref="removeSelection"/> must be called instead.
        /// </remarks>
        /// <returns>A string of the removed characters.</returns>
        private string removeCharacters(int number = 1)
        {
            if (Current.Disabled || text.Length == 0)
                return string.Empty;

            int removeStart = Math.Clamp(selectionRight - number, 0, selectionRight);
            int removeCount = selectionRight - removeStart;

            if (removeCount == 0)
                return string.Empty;

            Debug.Assert(selectionLength == 0 || removeCount == selectionLength);

            bool beganChange = beginTextChange();

            foreach (var d in TextFlow.Children.Skip(removeStart).Take(removeCount).ToArray()) //ToArray since we are removing items from the children in this block.
            {
                TextFlow.Remove(d);

                TextContainer.Add(d);

                // account for potentially altered height of textbox
                d.Y = TextFlow.BoundingBox.Y;

                d.Hide();
                d.Expire();
            }

            string removedText = text.Substring(removeStart, removeCount);

            text = text.Remove(removeStart, removeCount);

            // Reorder characters depth after removal to avoid ordering issues with newly added characters.
            for (int i = removeStart; i < TextFlow.Count; i++)
                TextFlow.ChangeChildDepth(TextFlow[i], getDepthForCharacterIndex(i));

            selectionStart = selectionEnd = removeStart;

            endTextChange(beganChange);
            cursorAndLayout.Invalidate();

            return removedText;
        }

        /// <summary>
        /// Creates a single character. Override <see cref="Drawable.Show"/> and <see cref="Drawable.Hide"/> for custom behavior.
        /// </summary>
        /// <param name="c">The character that this <see cref="Drawable"/> should represent.</param>
        /// <returns>A <see cref="Drawable"/> that represents the character <paramref name="c"/> </returns>
        protected virtual Drawable GetDrawableCharacter(char c) => new SpriteText { Text = c.ToString(), Font = new FontUsage(size: CalculatedTextSize) };

        protected virtual Drawable AddCharacterToFlow(char c)
        {
            // Remove all characters to the right and store them in a local list,
            // such that their depth can be updated.
            List<Drawable> charsRight = new List<Drawable>();
            foreach (Drawable d in TextFlow.Children.Skip(selectionLeft))
                charsRight.Add(d);
            TextFlow.RemoveRange(charsRight);

            // Update their depth to make room for the to-be inserted character.
            int i = selectionLeft;
            foreach (Drawable d in charsRight)
                d.Depth = getDepthForCharacterIndex(i++);

            // Add the character
            Drawable ch = GetDrawableCharacter(c);
            ch.Depth = getDepthForCharacterIndex(selectionLeft);

            TextFlow.Add(ch);

            // Add back all the previously removed characters
            TextFlow.AddRange(charsRight);

            return ch;
        }

        private float getDepthForCharacterIndex(int index) => -index;

        protected float CalculatedTextSize => TextFlow.DrawSize.Y - (TextFlow.Padding.Top + TextFlow.Padding.Bottom);

        protected void InsertString(string value)
        {
            // inserting text could insert it in the middle of an active composition, leading to an invalid state.
            // so finalize the composition before adding text.
            FinalizeImeComposition(false);

            insertString(value);
        }

        private void insertString(string value, Action<Drawable> drawableCreationParameters = null)
        {
            if (string.IsNullOrEmpty(value)) return;

            if (Current.Disabled)
            {
                NotifyInputError();
                return;
            }

            bool beganChange = beginTextChange();

            foreach (char c in value)
            {
                if (!canAddCharacter(c))
                {
                    NotifyInputError();
                    continue;
                }

                if (selectionLength > 0)
                    removeSelection();

                if (text.Length + 1 > LengthLimit)
                {
                    NotifyInputError();
                    break;
                }

                Drawable drawable = AddCharacterToFlow(c);

                drawable.Show();
                drawableCreationParameters?.Invoke(drawable);

                text = text.Insert(selectionLeft, c.ToString());
                selectionStart = selectionEnd = selectionLeft + 1;

                cursorAndLayout.Invalidate();
            }

            endTextChange(beganChange);
        }

        /// <summary>
        /// Called whenever an invalid character has been entered
        /// </summary>
        protected abstract void NotifyInputError();

        /// <summary>
        /// Invoked when new text is added via user input.
        /// </summary>
        /// <param name="added">The text which was added.</param>
        protected virtual void OnUserTextAdded(string added)
        {
        }

        /// <summary>
        /// Invoked when text is removed via user input.
        /// </summary>
        /// <param name="removed">The text which was removed.</param>
        protected virtual void OnUserTextRemoved(string removed)
        {
        }

        /// <summary>
        /// Invoked whenever a text string has been committed to the textbox.
        /// </summary>
        /// <param name="textChanged">Whether the current text string is different than the last committed.</param>
        protected virtual void OnTextCommitted(bool textChanged)
        {
        }

        /// <summary>
        /// Invoked whenever the caret has moved from its position.
        /// </summary>
        /// <param name="selecting">Whether the caret is selecting text while moving.</param>
        protected virtual void OnCaretMoved(bool selecting)
        {
        }

        /// <summary>
        /// Invoked whenever the IME composition has changed.
        /// </summary>
        /// <param name="newComposition">The current text of the composition.</param>
        /// <param name="removedTextLength">The number of characters that have been replaced by new ones.</param>
        /// <param name="addedTextLength">The number of characters that have replaced the old ones.</param>
        /// <param name="selectionMoved">Whether the selection/caret has moved.</param>
        protected virtual void OnImeComposition(string newComposition, int removedTextLength, int addedTextLength, bool selectionMoved)
        {
        }

        /// <summary>
        /// Invoked when the IME has finished compositing.
        /// </summary>
        /// <param name="result">The result of the composition.</param>
        /// <param name="successful">
        /// Whether this composition was finished trough normal means (eg. user normally finished compositing trough the IME).
        /// <c>false</c> if ended prematurely.
        /// </param>
        protected virtual void OnImeResult(string result, bool successful)
        {
        }

        /// <summary>
        /// Creates a placeholder that shows whenever the textbox is empty. Override <see cref="Drawable.Show"/> or <see cref="Drawable.Hide"/> for custom behavior.
        /// </summary>
        /// <returns>The placeholder</returns>
        protected abstract SpriteText CreatePlaceholder();

        protected SpriteText Placeholder;

        public LocalisableString PlaceholderText
        {
            get => Placeholder.Text;
            set => Placeholder.Text = value;
        }

        protected abstract Caret CreateCaret();

        /// <summary>
        /// Whether the <see cref="caret"/> should be visible.
        /// </summary>
        private bool caretVisible;

        private void updateCaretVisibility()
        {
            // a blinking cursor signals to the user that keyboard input will appear at that cursor,
            // hide the caret when we don't have keyboard focus to conform with that expectation.
            // importantly, we want the caret to remain visible when there is a selection.
            bool newVisibility = HasFocus && (isActive.Value || selectionLength != 0);

            if (caretVisible != newVisibility)
            {
                caretVisible = newVisibility;

                if (caretVisible)
                    caret.Show();
                else
                    caret.Hide();

                cursorAndLayout.Invalidate();
            }
        }

        private readonly BindableWithCurrent<string> current = new BindableWithCurrent<string>(string.Empty);

        public Bindable<string> Current
        {
            get => current.Current;
            set => current.Current = value;
        }

        private string text = string.Empty;

        public virtual string Text
        {
            get => text;
            set
            {
                if (Current.Disabled)
                    return;

                if (value == text)
                    return;

                lastCommitText = value ??= string.Empty;

                if (value.Length == 0)
                    Placeholder.Show();
                else
                    Placeholder.Hide();

                setText(value);
            }
        }

        private void setText(string value)
        {
            bool beganChange = beginTextChange();

            // finalize and cleanup the IME composition (if one is active) so we get a clean slate for pending text changes and future IME composition.
            // `IsLoaded` check is required because `Text` could be set in the initializer / before the drawable loaded.
            // `FinalizeImeComposition()` crashes if textbox isn't fully loaded.
            if (IsLoaded) FinalizeImeComposition(false);

            int startBefore = selectionStart;
            selectionStart = selectionEnd = 0;

            TextFlow?.Clear();
            text = string.Empty;

            // insert string and fast forward any transforms (generally when replacing the full content of a textbox we don't want any kind of fade etc.).
            insertString(value, d => d.FinishTransforms());

            selectionStart = Math.Clamp(startBefore, 0, text.Length);

            endTextChange(beganChange);
            cursorAndLayout.Invalidate();
        }

        public string SelectedText => selectionLength > 0 ? Text.Substring(selectionLeft, selectionLength) : string.Empty;

        /// <summary>
        /// Whether there was recent text input from a <see cref="TextInputSource"/>.
        /// </summary>
        /// <remarks>
        /// If there was recent text input, all <see cref="OnKeyDown"/> should be blocked from propagating.
        /// Cleared/set to <c>false</c> when all keys are released, or when input is unbound.
        /// </remarks>
        protected bool RecentTextInput;

        /// <summary>
        /// Whether there is a ongoing IME composition.
        /// </summary>
        /// <remarks>
        /// The IME should take full input priority, as a lot of the common text editing keys/shortcuts
        /// are used internally in the IME for compositing.
        /// Full data about the composition events is processed by <see cref="handleImeComposition"/> "passively"
        /// so we shouldn't take any action on key events we receive.
        /// </remarks>
        protected bool ImeCompositionActive => inputBound && textInput.ImeActive || imeCompositionLength > 0;

        #region Input event handling

        protected override bool OnKeyDown(KeyDownEvent e)
        {
            if (readOnly)
                return true;

            if (ImeCompositionActive)
                return true;

            switch (e.Key)
            {
                case Key.Escape:
                    // if keypress is repeating, the IME was probably closed with the first, non-repeating keypress
                    // so don't kill focus unless the user has explicitly released and pressed the key again.
                    if (!e.Repeat)
                        KillFocus();
                    return true;

                case Key.KeypadEnter:
                case Key.Enter:
                    // same rationale as comment above.
                    if (!e.Repeat)
                        Commit();
                    return true;

                // avoid blocking certain keys which we need propagated to a PlatformActionContainer,
                // so that we can get them as appropriate `PlatformAction`s in OnPressed(KeyBindingPressEvent<PlatformAction>).
                case Key.BackSpace:
                case Key.Delete:
                    return false;
            }

            // check for any pending text input.
            // updating here will set RecentTextInput accordingly.
            textInputScheduler.Update();

            // block on recent text input *after* handling the above keys so those keys can be used during text input.
            return base.OnKeyDown(e) || RecentTextInput;
        }

        /// <summary>
        /// Removes focus from this <see cref="TextBox"/> if it currently has focus.
        /// </summary>
        protected virtual void KillFocus() => killFocus();

        private string lastCommitText;

        private void killFocus()
        {
            var manager = GetContainingInputManager();
            if (manager?.FocusedDrawable == this)
                manager.ChangeFocus(null);
        }

        /// <summary>
        /// Commits current text on this <see cref="TextBox"/> and releases focus if <see cref="ReleaseFocusOnCommit"/> is set.
        /// </summary>
        protected virtual void Commit()
        {
            FinalizeImeComposition(false);

            if (ReleaseFocusOnCommit && HasFocus)
            {
                killFocus();
                if (CommitOnFocusLost)
                    // the commit will happen as a result of the focus loss.
                    return;
            }

            bool isNew = text != lastCommitText;
            lastCommitText = text;

            OnTextCommitted(isNew);
            OnCommit?.Invoke(this, isNew);
        }

        protected override void OnKeyUp(KeyUpEvent e)
        {
            if (!e.HasAnyKeyPressed)
                RecentTextInput = false;

            base.OnKeyUp(e);
        }

        protected override void OnDrag(DragEvent e)
        {
            if (ReadOnly)
                return;

            FinalizeImeComposition(true);

            if (doubleClickWord != null)
            {
                //select words at a time
                if (getCharacterClosestTo(e.MousePosition) > doubleClickWord[1])
                {
                    selectionStart = doubleClickWord[0];
                    selectionEnd = findSeparatorIndex(text, getCharacterClosestTo(e.MousePosition) - 1, 1);
                    selectionEnd = selectionEnd >= 0 ? selectionEnd : text.Length;
                }
                else if (getCharacterClosestTo(e.MousePosition) < doubleClickWord[0])
                {
                    selectionStart = doubleClickWord[1];
                    selectionEnd = findSeparatorIndex(text, getCharacterClosestTo(e.MousePosition), -1);
                    selectionEnd = selectionEnd >= 0 ? selectionEnd + 1 : 0;
                }
                else
                {
                    //in the middle
                    selectionStart = doubleClickWord[0];
                    selectionEnd = doubleClickWord[1];
                }

                cursorAndLayout.Invalidate();
            }
            else
            {
                if (text.Length == 0) return;

                selectionEnd = getCharacterClosestTo(e.MousePosition);
                if (selectionLength > 0)
                    GetContainingInputManager().ChangeFocus(this);

                cursorAndLayout.Invalidate();
            }
        }

        protected override bool OnDragStart(DragStartEvent e)
        {
            if (HasFocus) return true;

            Vector2 posDiff = e.MouseDownPosition - e.MousePosition;

            return Math.Abs(posDiff.X) > Math.Abs(posDiff.Y);
        }

        protected override bool OnDoubleClick(DoubleClickEvent e)
        {
            FinalizeImeComposition(true);

            if (text.Length == 0) return true;

            if (AllowClipboardExport)
            {
                int hover = Math.Min(text.Length - 1, getCharacterClosestTo(e.MousePosition));

                int lastSeparator = findSeparatorIndex(text, hover, -1);
                int nextSeparator = findSeparatorIndex(text, hover, 1);

                selectionStart = lastSeparator >= 0 ? lastSeparator + 1 : 0;
                selectionEnd = nextSeparator >= 0 ? nextSeparator : text.Length;
            }
            else
            {
                selectionStart = 0;
                selectionEnd = text.Length;
            }

            //in order to keep the home word selected
            doubleClickWord = new[] { selectionStart, selectionEnd };

            cursorAndLayout.Invalidate();
            return true;
        }

        private static int findSeparatorIndex(string input, int searchPos, int direction)
        {
            bool isLetterOrDigit = char.IsLetterOrDigit(input[searchPos]);

            for (int i = searchPos; i >= 0 && i < input.Length; i += direction)
            {
                if (char.IsLetterOrDigit(input[i]) != isLetterOrDigit)
                    return i;
            }

            return -1;
        }

        protected override bool OnMouseDown(MouseDownEvent e)
        {
            if (ReadOnly)
                return true;

            FinalizeImeComposition(true);

            selectionStart = selectionEnd = getCharacterClosestTo(e.MousePosition);

            cursorAndLayout.Invalidate();

            return false;
        }

        protected override void OnMouseUp(MouseUpEvent e)
        {
            doubleClickWord = null;
        }

        protected override void OnFocusLost(FocusLostEvent e)
        {
            // let's say that a focus loss is not a user event as focus is commonly indirectly lost.
            FinalizeImeComposition(false);

            unbindInput();

            updateCaretVisibility();

            if (CommitOnFocusLost)
                Commit();
        }

        public override bool AcceptsFocus => true;

        protected override bool OnClick(ClickEvent e)
        {
            if (!ReadOnly && inputBound)
                textInput.EnsureActivated(AllowIme);

            return !ReadOnly;
        }

        protected override void OnFocus(FocusEvent e)
        {
            bindInput();

            updateCaretVisibility();
        }

        #endregion

        #region Native TextBox handling (platform-specific)

        /// <summary>
        /// Whether <see cref="textInput"/> has been activated and bound to.
        /// </summary>
        private bool inputBound;

        private void bindInput()
        {
            if (inputBound)
            {
                textInput.EnsureActivated(AllowIme);
                return;
            }

<<<<<<< HEAD
            textInput.Activate();
            textInput.OnTextInput += handleTextInput;
=======
            textInput.Activate(AllowIme);
>>>>>>> bdc9e4da
            textInput.OnImeComposition += handleImeComposition;
            textInput.OnImeResult += handleImeResult;

            inputBound = true;
        }

        private void unbindInput()
        {
            if (!inputBound)
                return;

            inputBound = false;

            textInput.Deactivate();
            textInput.OnTextInput -= handleTextInput;
            textInput.OnImeComposition -= handleImeComposition;
            textInput.OnImeResult -= handleImeResult;

            // in case keys are held and we lose focus, we should no longer block key events
            RecentTextInput = false;
        }

        private void handleTextInput(string text)
        {
            textInputScheduler.Add(() => onTextInput(text));
        }

        private void handleImeComposition(string composition, int selectionStart, int selectionLength)
        {
            imeCompositionScheduler.Add(() => onImeComposition(composition, selectionStart, selectionLength, true));
        }

        private void handleImeResult(string result)
        {
            imeCompositionScheduler.Add(() =>
            {
                onImeComposition(result, result.Length, 0, false);
                onImeResult(true, true);
            });
        }

        private void onTextInput(string text)
        {
            RecentTextInput = true;

            InsertString(text);
            OnUserTextAdded(text);

            // clear the flag in the next frame if no buttons are pressed/held.
            // needed in case a text event happens without an associated button press (and release).
            Scheduler.AddOnce(() =>
            {
                if (RecentTextInput && !GetContainingInputManager().CurrentState.Keyboard.Keys.HasAnyButtonPressed)
                    RecentTextInput = false;
            });
        }

        /// <summary>
        /// Returns how many characters of the two strings match from the beginning, and from the end.
        /// </summary>
        /// <remarks>
        /// Characters matched from the beginning will not match from the end.
        /// </remarks>
        private void matchBeginningEnd(string a, string b, out int matchBeginning, out int matchEnd)
        {
            int minLength = Math.Min(a.Length, b.Length);

            matchBeginning = 0;

            for (int i = 0; i < minLength; i++)
            {
                if (a[i] == b[i])
                    matchBeginning = i + 1;
                else
                    break;
            }

            matchEnd = 0;

            // check how many match (of the ones we didn't match), starting from the end
            for (int i = 1; i <= minLength - matchBeginning; i++)
            {
                if (a[^i] == b[^i])
                    matchEnd = i;
                else
                    break;
            }
        }

        /// <summary>
        /// Sanitizes the given composition, ensuring it fits within <see cref="LengthLimit"/> and respects <see cref="CanAddCharacter"/>.
        /// </summary>
        /// <returns><c>true</c> if the composition was sanitized in some way.</returns>
        private bool sanitizeComposition(ref string composition, ref int selectionStart, ref int selectionLength)
        {
            bool sanitized = false;

            // remove characters that can't be added.

            var builder = new StringBuilder(composition);

            for (int index = 0; index < builder.Length; index++)
            {
                if (!canAddCharacter(builder[index]))
                {
                    builder.Remove(index, 1);
                    sanitized = true;

                    if (index < selectionStart)
                    {
                        selectionStart--;
                    }
                    else if (index < selectionStart + selectionLength)
                    {
                        selectionLength--;
                    }

                    // move index back so we don't skip over the next character.
                    index--;
                }
            }

            if (sanitized)
                composition = builder.ToString();

            // trim composition if goes beyond the LengthLimit.

            int lengthWithoutComposition = text.Length - imeCompositionLength;

            if (lengthWithoutComposition + composition.Length > LengthLimit)
            {
                composition = composition.Substring(0, (int)LengthLimit - lengthWithoutComposition);
                sanitized = true;
            }

            // keep selection within bounds.
            // the selection could be out of bounds if it was trimmed by the above,
            // or if the platform-native composition event was ill-formed.

            if (selectionStart > composition.Length)
            {
                selectionStart = composition.Length;
                sanitized = true;
            }

            if (selectionStart + selectionLength > composition.Length)
            {
                selectionLength = composition.Length - selectionStart;
                sanitized = true;
            }

            return sanitized;
        }

        /// <summary>
        /// Contains all the <see cref="Drawable"/>s from the <see cref="TextFlow"/>
        /// that are part of the current IME composition.
        /// </summary>
        private readonly List<Drawable> imeCompositionDrawables = new List<Drawable>();

        /// <summary>
        /// Length of the current IME composition.
        /// </summary>
        /// <remarks>A length of <c>0</c> means that IME composition isn't active.</remarks>
        private int imeCompositionLength => imeCompositionDrawables.Count;

        /// <summary>
        /// Index of the first character in the current composition.
        /// </summary>
        private int imeCompositionStart;

        /// <remarks>
        /// This checks which parts of the old and new compositions match,
        /// and only updates the non-matching part in the current composition text.
        /// </remarks>
        private void onImeComposition(string newComposition, int newSelectionStart, int newSelectionLength, bool userEvent)
        {
            if (Current.Disabled)
            {
                // don't raise error if composition text is empty, as the empty event could be generated indirectly,
                // and not by explicit user interaction. eg. if IME is reset, input language is changed, etc.
                if (userEvent && !string.IsNullOrEmpty(newComposition))
                {
                    NotifyInputError();

                    // importantly, we want to reset the IME so it doesn't falsely report that IME composition is active.
                    textInput.ResetIme();
                }

                return;
            }

            // used for tracking the selection to report for `OnImeComposition()`
            int oldStart = selectionStart;
            int oldEnd = selectionEnd;

            if (imeCompositionLength == 0)
            {
                // this is the start of a new composition, as we currently have no composition text.

                imeCompositionStart = selectionLeft;

                if (string.IsNullOrEmpty(newComposition))
                {
                    // we might get an empty composition when the IME is first activated,
                    // the IME mode has changed (eg. plaintext -> kana),
                    // or when the keyboard layout and language have changed to a one supported by an IME.
                    // we can use this opportunity to update the IME window so it appears in
                    // the correct place once the user starts compositing.
                    updateImeWindowPosition();

                    // early return as SDL might sometimes send empty text editing events.
                    // we don't want the currently selected text to be removed in that case
                    // (we only want it removed once the user has entered _some_ text).
                    // the composition text hasn't changed anyway, so there is no need to go
                    // through the rest of the method.
                    return;
                }

                if (selectionLength > 0)
                    removeSelection();
            }

            bool beganChange = beginTextChange();

            if (sanitizeComposition(ref newComposition, ref newSelectionStart, ref newSelectionLength))
            {
                NotifyInputError();
            }

            string oldComposition = text.Substring(imeCompositionStart, imeCompositionLength);

            matchBeginningEnd(oldComposition, newComposition, out int matchBeginning, out int matchEnd);

            // how many characters have been removed, starting from `matchBeginning`
            int removeCount = oldComposition.Length - matchEnd - matchBeginning;

            // remove the characters that don't match
            if (removeCount > 0)
            {
                selectionStart = imeCompositionStart + matchBeginning;
                selectionEnd = selectionStart + removeCount;
                removeSelection();

                imeCompositionDrawables.RemoveRange(matchBeginning, removeCount);
            }

            // how many characters have been added, starting from `matchBeginning`
            int addCount = newComposition.Length - matchEnd - matchBeginning;

            if (addCount > 0)
            {
                string addedText = newComposition.Substring(matchBeginning, addCount);

                // set up selection for `insertString`
                selectionStart = selectionEnd = imeCompositionStart + matchBeginning;

                int insertPosition = matchBeginning;
                insertString(addedText, d =>
                {
                    d.Alpha = 0.6f;
                    imeCompositionDrawables.Insert(insertPosition++, d);
                });
            }

            // update the selection to the one the IME requested.
            // this selection is only a hint to the user, and is not used in the compositing logic.
            selectionStart = imeCompositionStart + newSelectionStart;
            selectionEnd = selectionStart + newSelectionLength;

            if (userEvent) OnImeComposition(newComposition, removeCount, addCount, oldStart != selectionStart || oldEnd != selectionEnd);

            endTextChange(beganChange);
            cursorAndLayout.Invalidate();
        }

        private void onImeResult(bool userEvent, bool successful)
        {
            if (Current.Disabled)
            {
                if (userEvent) NotifyInputError();
                // importantly, we don't return here so that we can finalize the composition
                // if we were called because Current was disabled.
            }

            // we only succeeded if there is pending data in the textbox
            if (imeCompositionDrawables.Count > 0)
            {
                foreach (var d in imeCompositionDrawables)
                {
                    d.FadeTo(1, 200, Easing.Out);
                }

                // move the cursor to end of finalized composition.
                selectionStart = selectionEnd = imeCompositionStart + imeCompositionLength;

                if (userEvent) OnImeResult(text.Substring(imeCompositionStart, imeCompositionLength), successful);
            }

            imeCompositionDrawables.Clear();

            cursorAndLayout.Invalidate();
        }

        /// <summary>
        /// Updates the location of the platform-native IME composition window
        /// to the current composition string / current selection.
        /// </summary>
        private void updateImeWindowPosition()
        {
            if (!cursorAndLayout.IsValid || !inputBound)
                return;

            int startIndex, endIndex;

            if (imeCompositionLength > 0)
            {
                startIndex = imeCompositionStart;
                endIndex = imeCompositionStart + imeCompositionLength;
            }
            else
            {
                startIndex = selectionLeft;
                endIndex = selectionRight;
            }

            float start = getPositionAt(startIndex) - textContainerPosX + LeftRightPadding;
            float end = getPositionAt(endIndex) - textContainerPosX + LeftRightPadding;

            start = Math.Clamp(start, LeftRightPadding, DrawWidth - LeftRightPadding);
            end = Math.Clamp(end, LeftRightPadding, DrawWidth - LeftRightPadding);

            var compositionTextRectangle = new RectangleF
            {
                X = start,
                Y = 0,
                Width = end - start,
                Height = DrawHeight,
            };

            var quad = ToScreenSpace(compositionTextRectangle);
            textInput.SetImeRectangle(quad.AABBFloat);
        }

        #endregion
    }
}<|MERGE_RESOLUTION|>--- conflicted
+++ resolved
@@ -1205,12 +1205,8 @@
                 return;
             }
 
-<<<<<<< HEAD
-            textInput.Activate();
+            textInput.Activate(AllowIme);
             textInput.OnTextInput += handleTextInput;
-=======
-            textInput.Activate(AllowIme);
->>>>>>> bdc9e4da
             textInput.OnImeComposition += handleImeComposition;
             textInput.OnImeResult += handleImeResult;
 
