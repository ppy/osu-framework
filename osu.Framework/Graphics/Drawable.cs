// Copyright (c) ppy Pty Ltd <contact@ppy.sh>. Licensed under the MIT Licence.
// See the LICENCE file in the repository root for full licence text.

using osuTK;
using osuTK.Graphics;
using osu.Framework.Allocation;
using osu.Framework.Caching;
using osu.Framework.Extensions.TypeExtensions;
using osu.Framework.Graphics.Colour;
using osu.Framework.Graphics.Containers;
using osu.Framework.Graphics.Effects;
using osu.Framework.Graphics.Primitives;
using osu.Framework.Graphics.Transforms;
using osu.Framework.Input;
using osu.Framework.Logging;
using osu.Framework.Statistics;
using osu.Framework.Threading;
using osu.Framework.Timing;
using System;
using System.Collections.Concurrent;
using System.Collections.Generic;
using System.Diagnostics;
using System.Linq;
using System.Reflection;
using System.Threading;
using osu.Framework.Bindables;
using osu.Framework.Development;
using osu.Framework.Graphics.Cursor;
using osu.Framework.Graphics.OpenGL;
using osu.Framework.Input.Bindings;
using osu.Framework.Input.Events;
using osu.Framework.Input.States;
using osu.Framework.Utils;
using osuTK.Input;

namespace osu.Framework.Graphics
{
    /// <summary>
    /// Drawables are the basic building blocks of a scene graph in this framework.
    /// Anything that is visible or that the user interacts with has to be a Drawable.
    ///
    /// For example:
    ///  - Boxes
    ///  - Sprites
    ///  - Collections of Drawables
    ///
    /// Drawables are always rectangular in shape in their local coordinate system,
    /// which makes them quad-shaped in arbitrary (linearly transformed) coordinate systems.
    /// </summary>
    public abstract partial class Drawable : Transformable, IDisposable, IDrawable
    {
        #region Construction and disposal

        protected Drawable()
        {
            scheduler = new Lazy<Scheduler>(() => new Scheduler(MainThread, Clock));
            total_count.Value++;
        }

        ~Drawable()
        {
            dispose(false);
            finalize_disposals.Value++;
        }

        private static readonly GlobalStatistic<int> total_count = GlobalStatistics.Get<int>(nameof(Drawable), $"Total {nameof(Drawable)}s");
        private static readonly GlobalStatistic<int> finalize_disposals = GlobalStatistics.Get<int>(nameof(Drawable), "Finalizer disposals");

        internal bool IsLongRunning => GetType().GetCustomAttribute<LongRunningLoadAttribute>() != null;

        /// <summary>
        /// Disposes this drawable.
        /// </summary>
        public void Dispose()
        {
            dispose(true);
            GC.SuppressFinalize(this);
        }

        protected internal bool IsDisposed { get; private set; }

        /// <summary>
        /// Disposes this drawable.
        /// </summary>
        protected virtual void Dispose(bool isDisposing)
        {
        }

        private void dispose(bool isDisposing)
        {
            //we can't dispose if we are mid-load, else our children may get in a bad state.
            lock (loadLock)
            {
                if (IsDisposed)
                    return;

                total_count.Value--;

                Dispose(isDisposing);

                UnbindAllBindables();

                Parent = null;

                OnUpdate = null;
                OnInvalidate = null;

                OnDispose?.Invoke();
                OnDispose = null;

                for (int i = 0; i < drawNodes.Length; i++)
                    drawNodes[i]?.Dispose();

                IsDisposed = true;
            }
        }

        /// <summary>
        /// Whether this Drawable should be disposed when it is automatically removed from
        /// its <see cref="Parent"/> due to <see cref="ShouldBeAlive"/> being false.
        /// </summary>
        public virtual bool DisposeOnDeathRemoval => RemoveCompletedTransforms;

        private static readonly ConcurrentDictionary<Type, Action<object>> unbind_action_cache = new ConcurrentDictionary<Type, Action<object>>();

        /// <summary>
        /// Recursively invokes <see cref="UnbindAllBindables"/> on this <see cref="Drawable"/> and all <see cref="Drawable"/>s further down the scene graph.
        /// </summary>
        internal virtual void UnbindAllBindablesSubTree() => UnbindAllBindables();

        private void cacheUnbindActions()
        {
            foreach (var type in GetType().EnumerateBaseTypes())
            {
                if (unbind_action_cache.TryGetValue(type, out _))
                    return;

                // List containing all the delegates to perform the unbinds
                var actions = new List<Action<object>>();

                // Generate delegates to unbind fields
                actions.AddRange(type.GetFields(BindingFlags.Public | BindingFlags.NonPublic | BindingFlags.Instance | BindingFlags.DeclaredOnly)
                                     .Where(f => typeof(IUnbindable).IsAssignableFrom(f.FieldType))
                                     .Select(f => new Action<object>(target => ((IUnbindable)f.GetValue(target))?.UnbindAll())));

                // Generate delegates to unbind properties
                actions.AddRange(type.GetProperties(BindingFlags.Public | BindingFlags.NonPublic | BindingFlags.Instance | BindingFlags.DeclaredOnly)
                                     .Where(p => typeof(IUnbindable).IsAssignableFrom(p.PropertyType))
                                     .Select(p => new Action<object>(target => ((IUnbindable)p.GetValue(target))?.UnbindAll())));

                unbind_action_cache[type] = target =>
                {
                    foreach (var a in actions)
                    {
                        try
                        {
                            a(target);
                        }
                        catch
                        {
                            // Execution should continue regardless of whether an unbind failed
                        }
                    }
                };
            }
        }

        private bool unbindComplete;

        /// <summary>
        /// Unbinds all <see cref="Bindable{T}"/>s stored as fields or properties in this <see cref="Drawable"/>.
        /// </summary>
        internal virtual void UnbindAllBindables()
        {
            if (unbindComplete)
                return;

            unbindComplete = true;

            foreach (var type in GetType().EnumerateBaseTypes())
            {
                if (unbind_action_cache.TryGetValue(type, out var existing))
                    existing?.Invoke(this);
            }

            OnUnbindAllBindables?.Invoke();
        }

        #endregion

        #region Loading

        /// <summary>
        /// Whether this Drawable is fully loaded.
        /// This is true iff <see cref="UpdateSubTree"/> has run once on this <see cref="Drawable"/>.
        /// </summary>
        public bool IsLoaded => loadState >= LoadState.Loaded;

        private volatile LoadState loadState;

        /// <summary>
        /// Describes the current state of this Drawable within the loading pipeline.
        /// </summary>
        public LoadState LoadState => loadState;

        /// <summary>
        /// The thread on which the <see cref="Load"/> operation started, or null if <see cref="Drawable"/> has not started loading.
        /// </summary>
        internal Thread LoadThread { get; private set; }

        private readonly object loadLock = new object();

        private static readonly StopwatchClock perf = new StopwatchClock(true);
        private static double getPerfTime() => perf.CurrentTime;

        /// <summary>
        /// Load this drawable from an async context.
        /// Because we can't be sure of the disposal state, it is returned as a bool rather than thrown as in <see cref="Load"/>.
        /// </summary>
        /// <param name="clock">The clock we should use by default.</param>
        /// <param name="dependencies">The dependency tree we will inherit by default. May be extended via <see cref="CompositeDrawable.CreateChildDependencies"/></param>
        /// <param name="isDirectAsyncContext">Whether this call is being executed from a directly async context (not a parent).</param>
        /// <returns>Whether the load was successful.</returns>
        internal bool LoadFromAsync(IFrameBasedClock clock, IReadOnlyDependencyContainer dependencies, bool isDirectAsyncContext = false)
        {
            lock (loadLock)
            {
                if (IsDisposed)
                    return false;

                Load(clock, dependencies, isDirectAsyncContext);
                return true;
            }
        }

        /// <summary>
        /// Loads this drawable, including the gathering of dependencies and initialisation of required resources.
        /// </summary>
        /// <param name="clock">The clock we should use by default.</param>
        /// <param name="dependencies">The dependency tree we will inherit by default. May be extended via <see cref="CompositeDrawable.CreateChildDependencies"/></param>
        /// <param name="isDirectAsyncContext">Whether this call is being executed from a directly async context (not a parent).</param>
        internal void Load(IFrameBasedClock clock, IReadOnlyDependencyContainer dependencies, bool isDirectAsyncContext = false)
        {
            lock (loadLock)
            {
                if (!isDirectAsyncContext && IsLongRunning)
                    throw new InvalidOperationException("Tried to load a long-running drawable in a non-direct async context. See https://git.io/Je1YF for more details.");

                if (IsDisposed)
                    throw new ObjectDisposedException(ToString(), "Attempting to load an already disposed drawable.");

                if (loadState == LoadState.NotLoaded)
                {
                    Trace.Assert(loadState == LoadState.NotLoaded);

                    loadState = LoadState.Loading;

                    load(clock, dependencies);

                    loadState = LoadState.Ready;
                }
            }
        }

        private void load(IFrameBasedClock clock, IReadOnlyDependencyContainer dependencies)
        {
            LoadThread = Thread.CurrentThread;

            double t0 = getPerfTime();

            double lockDuration = getPerfTime() - t0;
            if (getPerfTime() > 1000 && lockDuration > 50 && ThreadSafety.IsUpdateThread)
                Logger.Log($@"Drawable [{ToString()}] load was blocked for {lockDuration:0.00}ms!", LoggingTarget.Performance);

            UpdateClock(clock);

            double t1 = getPerfTime();

            RequestsNonPositionalInput = HandleInputCache.RequestsNonPositionalInput(this);
            RequestsPositionalInput = HandleInputCache.RequestsPositionalInput(this);

            RequestsNonPositionalInputSubTree = RequestsNonPositionalInput;
            RequestsPositionalInputSubTree = RequestsPositionalInput;

            InjectDependencies(dependencies);

            cacheUnbindActions();

            LoadAsyncComplete();

            double loadDuration = perf.CurrentTime - t1;
            if (perf.CurrentTime > 1000 && loadDuration > 50 && ThreadSafety.IsUpdateThread)
                Logger.Log($@"Drawable [{ToString()}] took {loadDuration:0.00}ms to load and was not async!", LoggingTarget.Performance);
        }

        /// <summary>
        /// Injects dependencies from an <see cref="IReadOnlyDependencyContainer"/> into this <see cref="Drawable"/>.
        /// </summary>
        /// <param name="dependencies">The dependencies to inject.</param>
        protected virtual void InjectDependencies(IReadOnlyDependencyContainer dependencies) => dependencies.Inject(this);

        /// <summary>
        /// Runs once on the update thread after loading has finished.
        /// </summary>
        private bool loadComplete()
        {
            if (loadState < LoadState.Ready) return false;

            MainThread = Thread.CurrentThread;
            if (scheduler.IsValueCreated) scheduler.Value.SetCurrentThread(MainThread);

            loadState = LoadState.Loaded;
            Invalidate();
            LoadComplete();

            OnLoadComplete?.Invoke(this);
            OnLoadComplete = null;
            return true;
        }

        /// <summary>
        /// Invoked after dependency injection has completed for this <see cref="Drawable"/> and all
        /// children if this is a <see cref="CompositeDrawable"/>.
        /// </summary>
        /// <remarks>
        /// This method is invoked in the potentially asynchronous context of <see cref="Load"/> prior to
        /// this <see cref="Drawable"/> becoming <see cref="IsLoaded"/> = true.
        /// </remarks>
        protected virtual void LoadAsyncComplete()
        {
        }

        /// <summary>
        /// Invoked after this <see cref="Drawable"/> has finished loading.
        /// </summary>
        /// <remarks>
        /// This method is invoked on the update thread inside this <see cref="Drawable"/>'s <see cref="UpdateSubTree"/>.
        /// </remarks>
        protected virtual void LoadComplete()
        {
        }

        #endregion

        #region Sorting (CreationID / Depth)

        /// <summary>
        /// Captures the order in which Drawables were added to a <see cref="CompositeDrawable"/>. Each Drawable
        /// is assigned a monotonically increasing ID upon being added to a <see cref="CompositeDrawable"/>. This
        /// ID is unique within the <see cref="Parent"/> <see cref="CompositeDrawable"/>.
        /// The primary use case of this ID is stable sorting of Drawables with equal <see cref="Depth"/>.
        /// </summary>
        internal ulong ChildID { get; set; }

        /// <summary>
        /// Whether this drawable has been added to a parent <see cref="CompositeDrawable"/>. Note that this does NOT imply that
        /// <see cref="Parent"/> has been set.
        /// This is primarily used to block properties such as <see cref="Depth"/> that strictly rely on the value of <see cref="Parent"/>
        /// to alert the user of an invalid operation.
        /// </summary>
        internal bool IsPartOfComposite => ChildID != 0;

        /// <summary>
        /// Whether this drawable is part of its parent's <see cref="CompositeDrawable.AliveInternalChildren"/>.
        /// </summary>
        public bool IsAlive { get; internal set; }

        private float depth;

        /// <summary>
        /// Controls which Drawables are behind or in front of other Drawables.
        /// This amounts to sorting Drawables by their <see cref="Depth"/>.
        /// A Drawable with higher <see cref="Depth"/> than another Drawable is
        /// drawn behind the other Drawable.
        /// </summary>
        public float Depth
        {
            get => depth;
            set
            {
                if (IsPartOfComposite)
                {
                    throw new InvalidOperationException(
                        $"May not change {nameof(Depth)} while inside a parent {nameof(CompositeDrawable)}." +
                        $"Use the parent's {nameof(CompositeDrawable.ChangeInternalChildDepth)} or {nameof(Container.ChangeChildDepth)} instead.");
                }

                depth = value;
            }
        }

        #endregion

        #region Periodic tasks (events, Scheduler, Transforms, Update)

        /// <summary>
        /// This event is fired after the <see cref="Update"/> method is called at the end of
        /// <see cref="UpdateSubTree"/>. It should be used when a simple action should be performed
        /// at the end of every update call which does not warrant overriding the Drawable.
        /// </summary>
        public event Action<Drawable> OnUpdate;

        /// <summary>
        /// This event is fired after the <see cref="LoadComplete"/> method is called.
        /// It should be used when a simple action should be performed
        /// when the Drawable is loaded which does not warrant overriding the Drawable.
        /// This event is automatically cleared after being invoked.
        /// </summary>
        public event Action<Drawable> OnLoadComplete;

        /// <summary>.
        /// Fired after the <see cref="Invalidate(Invalidation, Drawable, bool)"/> method is called.
        /// </summary>
        internal event Action<Drawable> OnInvalidate;

        /// <summary>
        /// Fired after the <see cref="dispose(bool)"/> method is called.
        /// </summary>
        internal event Action OnDispose;

        /// <summary>
        /// Fired after the <see cref="UnbindAllBindables"/> method is called.
        /// </summary>
        internal event Action OnUnbindAllBindables;

        private readonly Lazy<Scheduler> scheduler;

        internal Thread MainThread { get; private set; }

        /// <summary>
        /// A lazily-initialized scheduler used to schedule tasks to be invoked in future <see cref="Update"/>s calls.
        /// The tasks are invoked at the beginning of the <see cref="Update"/> method before anything else.
        /// </summary>
        protected internal Scheduler Scheduler => scheduler.Value;

        /// <summary>
        /// Updates this Drawable and all Drawables further down the scene graph.
        /// Called once every frame.
        /// </summary>
        /// <returns>False if the drawable should not be updated.</returns>
        public virtual bool UpdateSubTree()
        {
            if (IsDisposed)
                throw new ObjectDisposedException(ToString(), "Disposed Drawables may never be in the scene graph.");

            if (ProcessCustomClock)
                customClock?.ProcessFrame();

            if (loadState < LoadState.Ready)
                return false;

            if (loadState == LoadState.Ready)
                loadComplete();

            Debug.Assert(loadState == LoadState.Loaded);

            UpdateTransforms();

            if (!IsPresent)
                return true;

            if (scheduler.IsValueCreated)
            {
                int amountScheduledTasks = scheduler.Value.Update();
                FrameStatistics.Add(StatisticsCounterType.ScheduleInvk, amountScheduledTasks);
            }

            Update();
            OnUpdate?.Invoke(this);
            return true;
        }

        /// <summary>
        /// Updates all masking calculations for this <see cref="Drawable"/>.
        /// This occurs post-<see cref="UpdateSubTree"/> to ensure that all <see cref="Drawable"/> updates have taken place.
        /// </summary>
        /// <param name="source">The parent that triggered this update on this <see cref="Drawable"/>.</param>
        /// <param name="maskingBounds">The <see cref="RectangleF"/> that defines the masking bounds.</param>
        /// <returns>Whether masking calculations have taken place.</returns>
        public virtual bool UpdateSubTreeMasking(Drawable source, RectangleF maskingBounds)
        {
            if (!IsPresent)
                return false;

            if (HasProxy && source != proxy)
                return false;

            IsMaskedAway = ComputeIsMaskedAway(maskingBounds);
            return true;
        }

        /// <summary>
        /// Computes whether this <see cref="Drawable"/> is masked away.
        /// </summary>
        /// <param name="maskingBounds">The <see cref="RectangleF"/> that defines the masking bounds.</param>
        /// <returns>Whether this <see cref="Drawable"/> is currently masked away.</returns>
        protected virtual bool ComputeIsMaskedAway(RectangleF maskingBounds) => !maskingBounds.IntersectsWith(ScreenSpaceDrawQuad.AABBFloat);

        /// <summary>
        /// Performs a once-per-frame update specific to this Drawable. A more elegant alternative to
        /// <see cref="OnUpdate"/> when deriving from <see cref="Drawable"/>. Note, that this
        /// method is always called before Drawables further down the scene graph are updated.
        /// </summary>
        protected virtual void Update()
        {
        }

        #endregion

        #region Position / Size (with margin)

        private Vector2 position
        {
            get => new Vector2(x, y);
            set
            {
                x = value.X;
                y = value.Y;
            }
        }

        /// <summary>
        /// Positional offset of <see cref="Origin"/> to <see cref="RelativeAnchorPosition"/> in the
        /// <see cref="Parent"/>'s coordinate system. May be in absolute or relative units
        /// (controlled by <see cref="RelativePositionAxes"/>).
        /// </summary>
        public Vector2 Position
        {
            get => position;
            set
            {
                if (position == value) return;

                if (!Validation.IsFinite(value)) throw new ArgumentException($@"{nameof(Position)} must be finite, but is {value}.");

                position = value;

                Invalidate(Invalidation.MiscGeometry);
            }
        }

        private float x;
        private float y;

        /// <summary>
        /// X component of <see cref="Position"/>.
        /// </summary>
        public float X
        {
            get => x;
            set
            {
                if (x == value) return;

                if (!float.IsFinite(value)) throw new ArgumentException($@"{nameof(X)} must be finite, but is {value}.");

                x = value;

                Invalidate(Invalidation.MiscGeometry);
            }
        }

        /// <summary>
        /// Y component of <see cref="Position"/>.
        /// </summary>
        public float Y
        {
            get => y;
            set
            {
                if (y == value) return;

                if (!float.IsFinite(value)) throw new ArgumentException($@"{nameof(Y)} must be finite, but is {value}.");

                y = value;

                Invalidate(Invalidation.MiscGeometry);
            }
        }

        private Axes relativePositionAxes;

        /// <summary>
        /// Controls which <see cref="Axes"/> of <see cref="Position"/> are relative w.r.t.
        /// <see cref="Parent"/>'s size (from 0 to 1) rather than absolute.
        /// The <see cref="Axes"/> set in this property are ignored by automatically sizing
        /// parents.
        /// </summary>
        /// <remarks>
        /// When setting this property, the <see cref="Position"/> is converted such that
        /// <see cref="DrawPosition"/> remains invariant.
        /// </remarks>
        public Axes RelativePositionAxes
        {
            get => relativePositionAxes;
            set
            {
                if (value == relativePositionAxes)
                    return;

                // Convert coordinates from relative to absolute or vice versa
                Vector2 conversion = relativeToAbsoluteFactor;
                if ((value & Axes.X) > (relativePositionAxes & Axes.X))
                    X = Precision.AlmostEquals(conversion.X, 0) ? 0 : X / conversion.X;
                else if ((relativePositionAxes & Axes.X) > (value & Axes.X))
                    X *= conversion.X;

                if ((value & Axes.Y) > (relativePositionAxes & Axes.Y))
                    Y = Precision.AlmostEquals(conversion.Y, 0) ? 0 : Y / conversion.Y;
                else if ((relativePositionAxes & Axes.Y) > (value & Axes.Y))
                    Y *= conversion.Y;

                relativePositionAxes = value;

                updateBypassAutoSizeAxes();
            }
        }

        /// <summary>
        /// Absolute positional offset of <see cref="Origin"/> to <see cref="RelativeAnchorPosition"/>
        /// in the <see cref="Parent"/>'s coordinate system.
        /// </summary>
        public Vector2 DrawPosition
        {
            get
            {
                Vector2 offset = Vector2.Zero;

                if (Parent != null && RelativePositionAxes != Axes.None)
                {
                    offset = Parent.RelativeChildOffset;

                    if (!RelativePositionAxes.HasFlag(Axes.X))
                        offset.X = 0;

                    if (!RelativePositionAxes.HasFlag(Axes.Y))
                        offset.Y = 0;
                }

                return ApplyRelativeAxes(RelativePositionAxes, Position - offset, FillMode.Stretch);
            }
        }

        private Vector2 size
        {
            get => new Vector2(width, height);
            set
            {
                width = value.X;
                height = value.Y;
            }
        }

        /// <summary>
        /// Size of this Drawable in the <see cref="Parent"/>'s coordinate system.
        /// May be in absolute or relative units (controlled by <see cref="RelativeSizeAxes"/>).
        /// </summary>
        public virtual Vector2 Size
        {
            get => size;
            set
            {
                if (size == value) return;

                if (!Validation.IsFinite(value)) throw new ArgumentException($@"{nameof(Size)} must be finite, but is {value}.");

                size = value;

                Invalidate(Invalidation.DrawSize);
            }
        }

        private float width;
        private float height;

        /// <summary>
        /// X component of <see cref="Size"/>.
        /// </summary>
        public virtual float Width
        {
            get => width;
            set
            {
                if (width == value) return;

                if (!float.IsFinite(value)) throw new ArgumentException($@"{nameof(Width)} must be finite, but is {value}.");

                width = value;

                Invalidate(Invalidation.DrawSize);
            }
        }

        /// <summary>
        /// Y component of <see cref="Size"/>.
        /// </summary>
        public virtual float Height
        {
            get => height;
            set
            {
                if (height == value) return;

                if (!float.IsFinite(value)) throw new ArgumentException($@"{nameof(Height)} must be finite, but is {value}.");

                height = value;

                Invalidate(Invalidation.DrawSize);
            }
        }

        private Axes relativeSizeAxes;

        /// <summary>
        /// Controls which <see cref="Axes"/> are relative sizes w.r.t. <see cref="Parent"/>'s size
        /// (from 0 to 1) in the <see cref="Parent"/>'s coordinate system, rather than absolute sizes.
        /// The <see cref="Axes"/> set in this property are ignored by automatically sizing
        /// parents.
        /// </summary>
        /// <remarks>
        /// If an axis becomes relatively sized and its component of <see cref="Size"/> was previously 0,
        /// then it automatically becomes 1. In all other cases <see cref="Size"/> is converted such that
        /// <see cref="DrawSize"/> remains invariant across changes of this property.
        /// </remarks>
        public virtual Axes RelativeSizeAxes
        {
            get => relativeSizeAxes;
            set
            {
                if (value == relativeSizeAxes)
                    return;

                // In some cases we cannot easily preserve our size, and so we simply invalidate and
                // leave correct sizing to the user.
                if (fillMode != FillMode.Stretch && (value == Axes.Both || relativeSizeAxes == Axes.Both))
                    Invalidate(Invalidation.DrawSize);
                else
                {
                    // Convert coordinates from relative to absolute or vice versa
                    Vector2 conversion = relativeToAbsoluteFactor;
                    if ((value & Axes.X) > (relativeSizeAxes & Axes.X))
                        Width = Precision.AlmostEquals(conversion.X, 0) ? 0 : Width / conversion.X;
                    else if ((relativeSizeAxes & Axes.X) > (value & Axes.X))
                        Width *= conversion.X;

                    if ((value & Axes.Y) > (relativeSizeAxes & Axes.Y))
                        Height = Precision.AlmostEquals(conversion.Y, 0) ? 0 : Height / conversion.Y;
                    else if ((relativeSizeAxes & Axes.Y) > (value & Axes.Y))
                        Height *= conversion.Y;
                }

                relativeSizeAxes = value;

                if (relativeSizeAxes.HasFlag(Axes.X) && Width == 0) Width = 1;
                if (relativeSizeAxes.HasFlag(Axes.Y) && Height == 0) Height = 1;

                updateBypassAutoSizeAxes();

                OnSizingChanged();
            }
        }

        private readonly Cached<Vector2> drawSizeBacking = new Cached<Vector2>();

        /// <summary>
        /// Absolute size of this Drawable in the <see cref="Parent"/>'s coordinate system.
        /// </summary>
        public Vector2 DrawSize => drawSizeBacking.IsValid ? drawSizeBacking : drawSizeBacking.Value = ApplyRelativeAxes(RelativeSizeAxes, Size, FillMode);

        /// <summary>
        /// X component of <see cref="DrawSize"/>.
        /// </summary>
        public float DrawWidth => DrawSize.X;

        /// <summary>
        /// Y component of <see cref="DrawSize"/>.
        /// </summary>
        public float DrawHeight => DrawSize.Y;

        private MarginPadding margin;

        /// <summary>
        /// Size of an empty region around this Drawable used to manipulate
        /// layout. Does not affect <see cref="DrawSize"/> or the region of accepted input,
        /// but does affect <see cref="LayoutSize"/>.
        /// </summary>
        public MarginPadding Margin
        {
            get => margin;
            set
            {
                if (margin.Equals(value)) return;

                if (!Validation.IsFinite(value)) throw new ArgumentException($@"{nameof(Margin)} must be finite, but is {value}.");

                margin = value;

                Invalidate(Invalidation.MiscGeometry);
            }
        }

        /// <summary>
        /// Absolute size of this Drawable's layout rectangle in the <see cref="Parent"/>'s
        /// coordinate system; i.e. <see cref="DrawSize"/> with the addition of <see cref="Margin"/>.
        /// </summary>
        public Vector2 LayoutSize => DrawSize + new Vector2(margin.TotalHorizontal, margin.TotalVertical);

        /// <summary>
        /// Absolutely sized rectangle for drawing in the <see cref="Parent"/>'s coordinate system.
        /// Based on <see cref="DrawSize"/>.
        /// </summary>
        public RectangleF DrawRectangle
        {
            get
            {
                Vector2 s = DrawSize;
                return new RectangleF(0, 0, s.X, s.Y);
            }
        }

        /// <summary>
        /// Absolutely sized rectangle for layout in the <see cref="Parent"/>'s coordinate system.
        /// Based on <see cref="LayoutSize"/> and <see cref="margin"/>.
        /// </summary>
        public RectangleF LayoutRectangle
        {
            get
            {
                Vector2 s = LayoutSize;
                return new RectangleF(-margin.Left, -margin.Top, s.X, s.Y);
            }
        }

        /// <summary>
        /// Helper function for converting potentially relative coordinates in the
        /// <see cref="Parent"/>'s space to absolute coordinates based on which
        /// axes are relative. <see cref="Axes"/>
        /// </summary>
        /// <param name="relativeAxes">Describes which axes are relative.</param>
        /// <param name="v">The coordinates to convert.</param>
        /// <param name="fillMode">The <see cref="FillMode"/> to be used.</param>
        /// <returns>Absolute coordinates in <see cref="Parent"/>'s space.</returns>
        protected Vector2 ApplyRelativeAxes(Axes relativeAxes, Vector2 v, FillMode fillMode)
        {
            if (relativeAxes != Axes.None)
            {
                Vector2 conversion = relativeToAbsoluteFactor;

                if (relativeAxes.HasFlag(Axes.X))
                    v.X *= conversion.X;
                if (relativeAxes.HasFlag(Axes.Y))
                    v.Y *= conversion.Y;

                // FillMode only makes sense if both axes are relatively sized as the general rule
                // for n-dimensional aspect preservation is to simply take the minimum or the maximum
                // scale among all active axes. For single axes the minimum / maximum is just the
                // value itself.
                if (relativeAxes == Axes.Both && fillMode != FillMode.Stretch)
                {
                    if (fillMode == FillMode.Fill)
                        v = new Vector2(Math.Max(v.X, v.Y * fillAspectRatio));
                    else if (fillMode == FillMode.Fit)
                        v = new Vector2(Math.Min(v.X, v.Y * fillAspectRatio));
                    v.Y /= fillAspectRatio;
                }
            }

            return v;
        }

        /// <summary>
        /// Conversion factor from relative to absolute coordinates in the <see cref="Parent"/>'s space.
        /// </summary>
        private Vector2 relativeToAbsoluteFactor => Parent?.RelativeToAbsoluteFactor ?? Vector2.One;

        private Axes bypassAutoSizeAxes;

        private void updateBypassAutoSizeAxes()
        {
            var value = RelativePositionAxes | RelativeSizeAxes | bypassAutoSizeAdditionalAxes;

            if (bypassAutoSizeAxes != value)
            {
                var changedAxes = bypassAutoSizeAxes ^ value;
                bypassAutoSizeAxes = value;
                if (((Parent?.AutoSizeAxes ?? 0) & changedAxes) != 0)
                    Parent?.InvalidateFromChild(Invalidation.RequiredParentSizeToFit, this);
            }
        }

        private Axes bypassAutoSizeAdditionalAxes;

        /// <summary>
        /// Controls which <see cref="Axes"/> are ignored by parent <see cref="Parent"/> automatic sizing.
        /// Most notably, <see cref="RelativePositionAxes"/> and <see cref="RelativeSizeAxes"/> do not affect
        /// automatic sizing to avoid circular size dependencies.
        /// </summary>
        public Axes BypassAutoSizeAxes
        {
            get => bypassAutoSizeAxes;
            set
            {
                bypassAutoSizeAdditionalAxes = value;
                updateBypassAutoSizeAxes();
            }
        }

        /// <summary>
        /// Computes the bounding box of this drawable in its parent's space.
        /// </summary>
        public virtual RectangleF BoundingBox => ToParentSpace(LayoutRectangle).AABBFloat;

        /// <summary>
        /// Called whenever the <see cref="RelativeSizeAxes"/> of this drawable is changed, or when the <see cref="Container{T}.AutoSizeAxes"/> are changed if this drawable is a <see cref="Container{T}"/>.
        /// </summary>
        protected virtual void OnSizingChanged()
        {
        }

        #endregion

        #region Scale / Shear / Rotation

        private Vector2 scale = Vector2.One;

        /// <summary>
        /// Base relative scaling factor around <see cref="OriginPosition"/>.
        /// </summary>
        public Vector2 Scale
        {
            get => scale;
            set
            {
                if (Math.Abs(value.X) < Precision.FLOAT_EPSILON)
                    value.X = Precision.FLOAT_EPSILON;
                if (Math.Abs(value.Y) < Precision.FLOAT_EPSILON)
                    value.Y = Precision.FLOAT_EPSILON;

                if (scale == value)
                    return;

                if (!Validation.IsFinite(value)) throw new ArgumentException($@"{nameof(Scale)} must be finite, but is {value}.");

                bool wasPresent = IsPresent;

                scale = value;

                if (IsPresent != wasPresent)
                    Invalidate(Invalidation.MiscGeometry | Invalidation.Presence);
                else
                    Invalidate(Invalidation.MiscGeometry);
            }
        }

        private float fillAspectRatio = 1;

        /// <summary>
        /// The desired ratio of width to height when under the effect of a non-stretching <see cref="FillMode"/>
        /// and <see cref="RelativeSizeAxes"/> being <see cref="Axes.Both"/>.
        /// </summary>
        public float FillAspectRatio
        {
            get => fillAspectRatio;
            set
            {
                if (fillAspectRatio == value) return;

                if (!float.IsFinite(value)) throw new ArgumentException($@"{nameof(FillAspectRatio)} must be finite, but is {value}.");
                if (value == 0) throw new ArgumentException($@"{nameof(FillAspectRatio)} must be non-zero.");

                fillAspectRatio = value;

                if (fillMode != FillMode.Stretch && RelativeSizeAxes == Axes.Both)
                    Invalidate(Invalidation.DrawSize);
            }
        }

        private FillMode fillMode;

        /// <summary>
        /// Controls the behavior of <see cref="RelativeSizeAxes"/> when it is set to <see cref="Axes.Both"/>.
        /// Otherwise, this member has no effect. By default, stretching is used, which simply scales
        /// this drawable's <see cref="Size"/> according to <see cref="Parent"/>'s <see cref="CompositeDrawable.RelativeToAbsoluteFactor"/>
        /// disregarding this drawable's <see cref="FillAspectRatio"/>. Other values of <see cref="FillMode"/> preserve <see cref="FillAspectRatio"/>.
        /// </summary>
        public FillMode FillMode
        {
            get => fillMode;
            set
            {
                if (fillMode == value) return;

                fillMode = value;

                Invalidate(Invalidation.DrawSize);
            }
        }

        /// <summary>
        /// Relative scaling factor around <see cref="OriginPosition"/>.
        /// </summary>
        protected virtual Vector2 DrawScale => Scale;

        private Vector2 shear = Vector2.Zero;

        /// <summary>
        /// Relative shearing factor. The X dimension is relative w.r.t. <see cref="Height"/>
        /// and the Y dimension relative w.r.t. <see cref="Width"/>.
        /// </summary>
        public Vector2 Shear
        {
            get => shear;
            set
            {
                if (shear == value) return;

                if (!Validation.IsFinite(value)) throw new ArgumentException($@"{nameof(Shear)} must be finite, but is {value}.");

                shear = value;

                Invalidate(Invalidation.MiscGeometry);
            }
        }

        private float rotation;

        /// <summary>
        /// Rotation in degrees around <see cref="OriginPosition"/>.
        /// </summary>
        public float Rotation
        {
            get => rotation;
            set
            {
                if (value == rotation) return;

                if (!float.IsFinite(value)) throw new ArgumentException($@"{nameof(Rotation)} must be finite, but is {value}.");

                rotation = value;

                Invalidate(Invalidation.MiscGeometry);
            }
        }

        #endregion

        #region Origin / Anchor

        private Anchor origin = Anchor.TopLeft;

        /// <summary>
        /// The origin of the local coordinate system of this Drawable.
        /// Can either be one of 9 relative positions (0, 0.5, and 1 in x and y)
        /// or a fixed absolute position via <see cref="OriginPosition"/>.
        /// </summary>
        public virtual Anchor Origin
        {
            get => origin;
            set
            {
                if (origin == value) return;

                if (value == 0)
                    throw new ArgumentException("Cannot set origin to 0.", nameof(value));

                origin = value;
                Invalidate(Invalidation.MiscGeometry);
            }
        }

        private Vector2 customOrigin;

        /// <summary>
        /// The origin of the local coordinate system of this Drawable
        /// in relative coordinates expressed in the coordinate system with origin at the
        /// top left corner of the <see cref="DrawRectangle"/> (not <see cref="LayoutRectangle"/>).
        /// </summary>
        public Vector2 RelativeOriginPosition
        {
            get
            {
                if (Origin == Anchor.Custom)
                    throw new InvalidOperationException(@"Can not obtain relative origin position for custom origins.");

                Vector2 result = Vector2.Zero;
                if (origin.HasFlag(Anchor.x1))
                    result.X = 0.5f;
                else if (origin.HasFlag(Anchor.x2))
                    result.X = 1;

                if (origin.HasFlag(Anchor.y1))
                    result.Y = 0.5f;
                else if (origin.HasFlag(Anchor.y2))
                    result.Y = 1;

                return result;
            }
        }

        /// <summary>
        /// The origin of the local coordinate system of this Drawable
        /// in absolute coordinates expressed in the coordinate system with origin at the
        /// top left corner of the <see cref="DrawRectangle"/> (not <see cref="LayoutRectangle"/>).
        /// </summary>
        public virtual Vector2 OriginPosition
        {
            get
            {
                Vector2 result;
                if (Origin == Anchor.Custom)
                    result = customOrigin;
                else if (Origin == Anchor.TopLeft)
                    result = Vector2.Zero;
                else
                    result = computeAnchorPosition(LayoutSize, Origin);

                return result - new Vector2(margin.Left, margin.Top);
            }

            set
            {
                if (customOrigin == value && Origin == Anchor.Custom)
                    return;

                if (!Validation.IsFinite(value)) throw new ArgumentException($@"{nameof(OriginPosition)} must be finite, but is {value}.");

                customOrigin = value;
                Origin = Anchor.Custom;

                Invalidate(Invalidation.MiscGeometry);
            }
        }

        private Anchor anchor = Anchor.TopLeft;

        /// <summary>
        /// Specifies where <see cref="Origin"/> is attached to the <see cref="Parent"/>
        /// in the coordinate system with origin at the top left corner of the
        /// <see cref="Parent"/>'s <see cref="DrawRectangle"/>.
        /// Can either be one of 9 relative positions (0, 0.5, and 1 in x and y)
        /// or a fixed absolute position via <see cref="RelativeAnchorPosition"/>.
        /// </summary>
        public Anchor Anchor
        {
            get => anchor;
            set
            {
                if (anchor == value) return;

                if (value == 0)
                    throw new ArgumentException("Cannot set anchor to 0.", nameof(value));

                anchor = value;
                Invalidate(Invalidation.MiscGeometry);
            }
        }

        private Vector2 customRelativeAnchorPosition;

        /// <summary>
        /// Specifies in relative coordinates where <see cref="Origin"/> is attached
        /// to the <see cref="Parent"/> in the coordinate system with origin at the top
        /// left corner of the <see cref="Parent"/>'s <see cref="DrawRectangle"/>, and
        /// a value of <see cref="Vector2.One"/> referring to the bottom right corner of
        /// the <see cref="Parent"/>'s <see cref="DrawRectangle"/>.
        /// </summary>
        public Vector2 RelativeAnchorPosition
        {
            get
            {
                if (Anchor == Anchor.Custom)
                    return customRelativeAnchorPosition;

                Vector2 result = Vector2.Zero;
                if (anchor.HasFlag(Anchor.x1))
                    result.X = 0.5f;
                else if (anchor.HasFlag(Anchor.x2))
                    result.X = 1;

                if (anchor.HasFlag(Anchor.y1))
                    result.Y = 0.5f;
                else if (anchor.HasFlag(Anchor.y2))
                    result.Y = 1;

                return result;
            }

            set
            {
                if (customRelativeAnchorPosition == value && Anchor == Anchor.Custom)
                    return;

                if (!Validation.IsFinite(value)) throw new ArgumentException($@"{nameof(RelativeAnchorPosition)} must be finite, but is {value}.");

                customRelativeAnchorPosition = value;
                Anchor = Anchor.Custom;

                Invalidate(Invalidation.MiscGeometry);
            }
        }

        /// <summary>
        /// Specifies in absolute coordinates where <see cref="Origin"/> is attached
        /// to the <see cref="Parent"/> in the coordinate system with origin at the top
        /// left corner of the <see cref="Parent"/>'s <see cref="DrawRectangle"/>.
        /// </summary>
        public Vector2 AnchorPosition => RelativeAnchorPosition * Parent?.ChildSize ?? Vector2.Zero;

        /// <summary>
        /// Helper function to compute an absolute position given an absolute size and
        /// a relative <see cref="Graphics.Anchor"/>.
        /// </summary>
        /// <param name="size">Absolute size</param>
        /// <param name="anchor">Relative <see cref="Graphics.Anchor"/></param>
        /// <returns>Absolute position</returns>
        private static Vector2 computeAnchorPosition(Vector2 size, Anchor anchor)
        {
            Vector2 result = Vector2.Zero;

            if (anchor.HasFlag(Anchor.x1))
                result.X = size.X / 2f;
            else if (anchor.HasFlag(Anchor.x2))
                result.X = size.X;

            if (anchor.HasFlag(Anchor.y1))
                result.Y = size.Y / 2f;
            else if (anchor.HasFlag(Anchor.y2))
                result.Y = size.Y;

            return result;
        }

        #endregion

        #region Colour / Alpha / Blending

        private ColourInfo colour = Color4.White;

        /// <summary>
        /// Colour of this <see cref="Drawable"/> in sRGB space. Can contain individual colours for all four
        /// corners of this <see cref="Drawable"/>, which are then interpolated, but can also be assigned
        /// just a single colour. Implicit casts from <see cref="SRGBColour"/> and from <see cref="Color4"/> exist.
        /// </summary>
        public ColourInfo Colour
        {
            get => colour;
            set
            {
                if (colour.Equals(value)) return;

                colour = value;

                Invalidate(Invalidation.Colour);
            }
        }

        private float alpha = 1.0f;

        /// <summary>
        /// Multiplicative alpha factor applied on top of <see cref="ColourInfo"/> and its existing
        /// alpha channel(s).
        /// </summary>
        public float Alpha
        {
            get => alpha;
            set
            {
                if (alpha == value)
                    return;

                bool wasPresent = IsPresent;

                alpha = value;

                if (IsPresent != wasPresent)
                    Invalidate(Invalidation.Colour | Invalidation.Presence);
                else
                    Invalidate(Invalidation.Colour);
            }
        }

        private const float visibility_cutoff = 0.0001f;

        /// <summary>
        /// Determines whether this Drawable is present based on its <see cref="Alpha"/> value.
        /// Can be forced always on with <see cref="AlwaysPresent"/>.
        /// </summary>
        public virtual bool IsPresent => AlwaysPresent || Alpha > visibility_cutoff && Math.Abs(Scale.X) > Precision.FLOAT_EPSILON && Math.Abs(Scale.Y) > Precision.FLOAT_EPSILON;

        private bool alwaysPresent;

        /// <summary>
        /// If true, forces <see cref="IsPresent"/> to always be true. In other words,
        /// this drawable is always considered for layout, input, and drawing, regardless
        /// of alpha value.
        /// </summary>
        public bool AlwaysPresent
        {
            get => alwaysPresent;
            set
            {
                if (alwaysPresent == value)
                    return;

                bool wasPresent = IsPresent;

                alwaysPresent = value;

                if (IsPresent != wasPresent)
                    Invalidate(Invalidation.Presence);
            }
        }

        private BlendingParameters blending;

        /// <summary>
        /// Determines how this Drawable is blended with other already drawn Drawables.
        /// Inherits the <see cref="Parent"/>'s <see cref="Blending"/> by default.
        /// </summary>
        public BlendingParameters Blending
        {
            get => blending;
            set
            {
                if (blending == value)
                    return;

                blending = value;

                Invalidate(Invalidation.Colour);
            }
        }

        #endregion

        #region Timekeeping

        private IFrameBasedClock customClock;
        private IFrameBasedClock clock;

        /// <summary>
        /// The clock of this drawable. Used for keeping track of time across
        /// frames. By default is inherited from <see cref="Parent"/>.
        /// If set, then the provided value is used as a custom clock and the
        /// <see cref="Parent"/>'s clock is ignored.
        /// </summary>
        public override IFrameBasedClock Clock
        {
            get => clock;
            set
            {
                customClock = value;
                UpdateClock(customClock);
            }
        }

        /// <summary>
        /// Updates the clock to be used. Has no effect if this drawable
        /// uses a custom clock.
        /// </summary>
        /// <param name="clock">The new clock to be used.</param>
        internal virtual void UpdateClock(IFrameBasedClock clock)
        {
            this.clock = customClock ?? clock;
            if (scheduler.IsValueCreated) scheduler.Value.UpdateClock(this.clock);
        }

        /// <summary>
        /// Whether <see cref="IFrameBasedClock.ProcessFrame"/> should be automatically invoked on this <see cref="Drawable"/>'s <see cref="Clock"/>
        /// in <see cref="UpdateSubTree"/>. This should only be set to false in scenarios where the clock is updated elsewhere.
        /// </summary>
        public bool ProcessCustomClock = true;

        private double lifetimeStart = double.MinValue;
        private double lifetimeEnd = double.MaxValue;

        /// <summary>
        /// Invoked after <see cref="lifetimeStart"/> or <see cref="LifetimeEnd"/> has changed.
        /// </summary>
        internal event Action<Drawable> LifetimeChanged;

        /// <summary>
        /// The time at which this drawable becomes valid (and is considered for drawing).
        /// </summary>
        public virtual double LifetimeStart
        {
            get => lifetimeStart;
            set
            {
                if (lifetimeStart == value) return;

                lifetimeStart = value;
                LifetimeChanged?.Invoke(this);
            }
        }

        /// <summary>
        /// The time at which this drawable is no longer valid (and is considered for disposal).
        /// </summary>
        public virtual double LifetimeEnd
        {
            get => lifetimeEnd;
            set
            {
                if (lifetimeEnd == value) return;

                lifetimeEnd = value;
                LifetimeChanged?.Invoke(this);
            }
        }

        /// <summary>
        /// Whether this drawable should currently be alive.
        /// This is queried by the framework to decide the <see cref="IsAlive"/> state of this drawable for the next frame.
        /// </summary>
        protected internal virtual bool ShouldBeAlive
        {
            get
            {
                if (LifetimeStart == double.MinValue && LifetimeEnd == double.MaxValue)
                    return true;

                return Time.Current >= LifetimeStart && Time.Current < LifetimeEnd;
            }
        }

        /// <summary>
        /// Whether to remove the drawable from its parent's children when it's not alive.
        /// </summary>
        public virtual bool RemoveWhenNotAlive => Parent == null || Time.Current > LifetimeStart;

        #endregion

        #region Parenting (scene graph operations, including ProxyDrawable)

        /// <summary>
        /// Retrieve the first parent in the tree which derives from <see cref="InputManager"/>.
        /// As this is performing an upward tree traversal, avoid calling every frame.
        /// </summary>
        /// <returns>The first parent <see cref="InputManager"/>.</returns>
        protected InputManager GetContainingInputManager() => FindClosestParent<InputManager>();

        private CompositeDrawable parent;

        /// <summary>
        /// The parent of this drawable in the scene graph.
        /// </summary>
        public CompositeDrawable Parent
        {
            get => parent;
            internal set
            {
                if (IsDisposed)
                    throw new ObjectDisposedException(ToString(), "Disposed Drawables may never get a parent and return to the scene graph.");

                if (value == null)
                    ChildID = 0;

                if (parent == value) return;

                if (value != null && parent != null)
                    throw new InvalidOperationException("May not add a drawable to multiple containers.");

                parent = value;
                Invalidate(InvalidationFromParentSize | Invalidation.Colour | Invalidation.Presence | Invalidation.Parent);

                if (parent != null)
                {
                    //we should already have a clock at this point (from our LoadRequested invocation)
                    //this just ensures we have the most recent parent clock.
                    //we may want to consider enforcing that parent.Clock == clock here.
                    UpdateClock(parent.Clock);
                }
            }
        }

        /// <summary>
        /// Find the closest parent of a specified type.
        /// </summary>
        /// <remarks>
        /// This can be a potentially expensive operation and should be used with discretion.
        /// </remarks>
        /// <typeparam name="T">The type to match.</typeparam>
        /// <returns>The first matching parent, or null if no parent of type <typeparamref name="T"/> is found.</returns>
        internal T FindClosestParent<T>() where T : class, IDrawable
        {
            Drawable cursor = this;

            while ((cursor = cursor.Parent) != null)
            {
                if (cursor is T match)
                    return match;
            }

            return default;
        }

        /// <summary>
        /// Refers to the original if this drawable was created via
        /// <see cref="CreateProxy"/>. Otherwise refers to this.
        /// </summary>
        internal virtual Drawable Original => this;

        /// <summary>
        /// True iff <see cref="CreateProxy"/> has been called before.
        /// </summary>
        public bool HasProxy => proxy != null;

        /// <summary>
        /// True iff this <see cref="Drawable"/> is not a proxy of any <see cref="Drawable"/>.
        /// </summary>
        public bool IsProxy => Original != this;

        private Drawable proxy;

        /// <summary>
        /// Creates a proxy drawable which can be inserted elsewhere in the scene graph.
        /// Will cause the original instance to not render itself.
        /// Creating multiple proxies is not supported and will result in an
        /// <see cref="InvalidOperationException"/>.
        /// </summary>
        public Drawable CreateProxy()
        {
            if (proxy != null)
                throw new InvalidOperationException("Multiple proxies are not supported.");

            return proxy = new ProxyDrawable(this);
        }

        /// <summary>
        /// Validates a <see cref="DrawNode"/> for use by the proxy of this <see cref="Drawable"/>.
        /// This is used exclusively by <see cref="CompositeDrawable.addFromComposite"/>, and should not be used otherwise.
        /// </summary>
        /// <param name="treeIndex">The index of the <see cref="DrawNode"/> in <see cref="drawNodes"/> which the proxy should use.</param>
        /// <param name="frame">The frame for which the <see cref="DrawNode"/> was created. This is the parameter used for validation.</param>
        internal virtual void ValidateProxyDrawNode(int treeIndex, ulong frame) => proxy.ValidateProxyDrawNode(treeIndex, frame);

        #endregion

        #region Caching & invalidation (for things too expensive to compute every frame)

        /// <summary>
        /// Was this Drawable masked away completely during the last frame?
        /// This is measured conservatively, i.e. it is only true when the Drawable was
        /// actually masked away, but it may be false, even if the Drawable was masked away.
        /// </summary>
        internal bool IsMaskedAway { get; private set; }

        private readonly Cached<Quad> screenSpaceDrawQuadBacking = new Cached<Quad>();

        protected virtual Quad ComputeScreenSpaceDrawQuad() => ToScreenSpace(DrawRectangle);

        /// <summary>
        /// The screen-space quad this drawable occupies.
        /// </summary>
        public virtual Quad ScreenSpaceDrawQuad => screenSpaceDrawQuadBacking.IsValid ? screenSpaceDrawQuadBacking : screenSpaceDrawQuadBacking.Value = ComputeScreenSpaceDrawQuad();

        private readonly Cached<DrawInfo> drawInfoBacking = new Cached<DrawInfo>();

        private DrawInfo computeDrawInfo()
        {
            DrawInfo di = Parent?.DrawInfo ?? new DrawInfo(null);

            Vector2 pos = DrawPosition + AnchorPosition;
            Vector2 drawScale = DrawScale;

            if (Parent != null)
                pos += Parent.ChildOffset;

            di.ApplyTransform(pos, drawScale, Rotation, Shear, OriginPosition);

            return di;
        }

        /// <summary>
        /// Contains the linear transformation of this <see cref="Drawable"/> that is used during draw.
        /// </summary>
        public virtual DrawInfo DrawInfo => drawInfoBacking.IsValid ? drawInfoBacking : drawInfoBacking.Value = computeDrawInfo();

        private readonly Cached<DrawColourInfo> drawColourInfoBacking = new Cached<DrawColourInfo>();

        /// <summary>
        /// Contains the colour and blending information of this <see cref="Drawable"/> that are used during draw.
        /// </summary>
        public virtual DrawColourInfo DrawColourInfo => drawColourInfoBacking.IsValid ? drawColourInfoBacking : drawColourInfoBacking.Value = computeDrawColourInfo();

        private DrawColourInfo computeDrawColourInfo()
        {
            DrawColourInfo ci = Parent?.DrawColourInfo ?? new DrawColourInfo(null);

            BlendingParameters localBlending = Blending;

            if (Parent != null)
                localBlending.CopyFromParent(Parent.Blending);

            localBlending.ApplyDefaultToInherited();

            ci.Blending = localBlending;

            ColourInfo ourColour = alpha != 1 ? colour.MultiplyAlpha(alpha) : colour;

            if (ci.Colour.HasSingleColour)
                ci.Colour.ApplyChild(ourColour);
            else
            {
                Debug.Assert(Parent != null,
                    $"The {nameof(ci)} of null parents should always have the single colour white, and therefore this branch should never be hit.");

                // Cannot use ToParentSpace here, because ToParentSpace depends on DrawInfo to be completed
                // ReSharper disable once PossibleNullReferenceException
                Quad interp = Quad.FromRectangle(DrawRectangle) * (DrawInfo.Matrix * Parent.DrawInfo.MatrixInverse);
                Vector2 parentSize = Parent.DrawSize;

                ci.Colour.ApplyChild(ourColour,
                    new Quad(
                        Vector2.Divide(interp.TopLeft, parentSize),
                        Vector2.Divide(interp.TopRight, parentSize),
                        Vector2.Divide(interp.BottomLeft, parentSize),
                        Vector2.Divide(interp.BottomRight, parentSize)));
            }

            return ci;
        }

        private readonly Cached<Vector2> requiredParentSizeToFitBacking = new Cached<Vector2>();

        private Vector2 computeRequiredParentSizeToFit()
        {
            // Auxiliary variables required for the computation
            Vector2 ap = AnchorPosition;
            Vector2 rap = RelativeAnchorPosition;

            Vector2 ratio1 = new Vector2(
                rap.X <= 0 ? 0 : 1 / rap.X,
                rap.Y <= 0 ? 0 : 1 / rap.Y);

            Vector2 ratio2 = new Vector2(
                rap.X >= 1 ? 0 : 1 / (1 - rap.X),
                rap.Y >= 1 ? 0 : 1 / (1 - rap.Y));

            RectangleF bbox = BoundingBox;

            // Compute the required size of the parent such that we fit in snugly when positioned
            // at our relative anchor in the parent.
            Vector2 topLeftOffset = ap - bbox.TopLeft;
            Vector2 topLeftSize1 = topLeftOffset * ratio1;
            Vector2 topLeftSize2 = -topLeftOffset * ratio2;

            Vector2 bottomRightOffset = ap - bbox.BottomRight;
            Vector2 bottomRightSize1 = bottomRightOffset * ratio1;
            Vector2 bottomRightSize2 = -bottomRightOffset * ratio2;

            // Expand bounds according to clipped offset
            return Vector2.ComponentMax(
                Vector2.ComponentMax(topLeftSize1, topLeftSize2),
                Vector2.ComponentMax(bottomRightSize1, bottomRightSize2));
        }

        /// <summary>
        /// Returns the size of the smallest axis aligned box in parent space which
        /// encompasses this drawable while preserving this drawable's
        /// <see cref="RelativeAnchorPosition"/>.
        /// If a component of <see cref="RelativeAnchorPosition"/> is smaller than zero
        /// or larger than one, then it is impossible to preserve <see cref="RelativeAnchorPosition"/>
        /// while fitting into the parent, and thus <see cref="RelativeAnchorPosition"/> returns
        /// zero in that dimension; i.e. we no longer fit into the parent.
        /// This behavior is prominent with non-centre and non-custom <see cref="Anchor"/> values.
        /// </summary>
        internal Vector2 RequiredParentSizeToFit => requiredParentSizeToFitBacking.IsValid ? requiredParentSizeToFitBacking : requiredParentSizeToFitBacking.Value = computeRequiredParentSizeToFit();

        private static readonly AtomicCounter invalidation_counter = new AtomicCounter();

        // Make sure we start out with a value of 1 such that ApplyDrawNode is always called at least once
        public long InvalidationID { get; private set; } = invalidation_counter.Increment();

        /// <summary>
        /// Invalidates draw matrix and autosize caches.
        /// <para>
        /// This does not ensure that the parent containers have been updated before us, thus operations involving
        /// parent states (e.g. <see cref="DrawInfo"/>) should not be executed in an overridden implementation.
        /// </para>
        /// </summary>
        /// <returns>If the invalidate was actually necessary.</returns>
        public virtual bool Invalidate(Invalidation invalidation = Invalidation.All, Drawable source = null, bool shallPropagate = true)
        {
            if (invalidation == Invalidation.None || LoadState < LoadState.Ready)
                return false;

            if (shallPropagate && Parent != null && source != Parent)
            {
                var parentInvalidation = invalidation;

                // Colour doesn't affect parent's properties
                parentInvalidation &= ~Invalidation.Colour;

                if (parentInvalidation > 0)
                    Parent.InvalidateFromChild(invalidation, this);
            }

            bool alreadyInvalidated = true;

            // Either ScreenSize OR ScreenPosition OR Presence
            if ((invalidation & (Invalidation.DrawInfo | Invalidation.RequiredParentSizeToFit | Invalidation.Presence)) > 0)
            {
                if ((invalidation & Invalidation.RequiredParentSizeToFit) > 0)
                    alreadyInvalidated &= !requiredParentSizeToFitBacking.Invalidate();

                alreadyInvalidated &= !screenSpaceDrawQuadBacking.Invalidate();
                alreadyInvalidated &= !drawInfoBacking.Invalidate();
                alreadyInvalidated &= !drawSizeBacking.Invalidate();

                // If we change size/position and have a non-singular colour, we need to invalidate the colour also,
                // as we'll need to do some interpolation that's dependent on our draw info
                if ((invalidation & Invalidation.Colour) == 0 && (!Colour.HasSingleColour || drawColourInfoBacking.IsValid && !drawColourInfoBacking.Value.Colour.HasSingleColour))
                    invalidation |= Invalidation.Colour;
            }

            if ((invalidation & Invalidation.Colour) > 0)
                alreadyInvalidated &= !drawColourInfoBacking.Invalidate();

            if ((invalidation & Invalidation.Parent) > 0)
                alreadyInvalidated = false;

            if (!alreadyInvalidated || (invalidation & Invalidation.DrawNode) > 0)
                InvalidationID = invalidation_counter.Increment();

            OnInvalidate?.Invoke(this);

            return !alreadyInvalidated;
        }

        public Invalidation InvalidationFromParentSize
        {
            get
            {
                Invalidation result = Invalidation.DrawInfo;
                if (RelativeSizeAxes != Axes.None)
                    result |= Invalidation.DrawSize;
                if (RelativePositionAxes != Axes.None)
                    result |= Invalidation.MiscGeometry;
                return result;
            }
        }

        #endregion

        #region DrawNode

        private readonly DrawNode[] drawNodes = new DrawNode[GLWrapper.MAX_DRAW_NODES];

        /// <summary>
        /// Generates the <see cref="DrawNode"/> for ourselves.
        /// </summary>
        /// <param name="frame">The frame which the <see cref="DrawNode"/> sub-tree should be generated for.</param>
        /// <param name="treeIndex">The index of the <see cref="DrawNode"/> to use.</param>
        /// <param name="forceNewDrawNode">Whether the creation of a new <see cref="DrawNode"/> should be forced, rather than re-using an existing <see cref="DrawNode"/>.</param>
        /// <returns>A complete and updated <see cref="DrawNode"/>, or null if the <see cref="DrawNode"/> would be invisible.</returns>
        internal virtual DrawNode GenerateDrawNodeSubtree(ulong frame, int treeIndex, bool forceNewDrawNode)
        {
            DrawNode node = drawNodes[treeIndex];

            if (node == null || forceNewDrawNode)
            {
                drawNodes[treeIndex] = node = CreateDrawNode();
                FrameStatistics.Increment(StatisticsCounterType.DrawNodeCtor);
            }

            if (InvalidationID != node.InvalidationID)
            {
                node.ApplyState();
                FrameStatistics.Increment(StatisticsCounterType.DrawNodeAppl);
            }

            return node;
        }

        /// <summary>
        /// Creates a draw node capable of containing all information required to draw this drawable.
        /// </summary>
        /// <returns>The created draw node.</returns>
        protected virtual DrawNode CreateDrawNode() => new DrawNode(this);

        #endregion

        #region DrawInfo-based coordinate system conversions

        /// <summary>
        /// Accepts a vector in local coordinates and converts it to coordinates in another Drawable's space.
        /// </summary>
        /// <param name="input">A vector in local coordinates.</param>
        /// <param name="other">The drawable in which space we want to transform the vector to.</param>
        /// <returns>The vector in other's coordinates.</returns>
        public Vector2 ToSpaceOfOtherDrawable(Vector2 input, IDrawable other)
        {
            if (other == this)
                return input;

            return Vector2Extensions.Transform(Vector2Extensions.Transform(input, DrawInfo.Matrix), other.DrawInfo.MatrixInverse);
        }

        /// <summary>
        /// Accepts a rectangle in local coordinates and converts it to coordinates in another Drawable's space.
        /// </summary>
        /// <param name="input">A rectangle in local coordinates.</param>
        /// <param name="other">The drawable in which space we want to transform the rectangle to.</param>
        /// <returns>The rectangle in other's coordinates.</returns>
        public Quad ToSpaceOfOtherDrawable(RectangleF input, IDrawable other)
        {
            if (other == this)
                return input;

            return Quad.FromRectangle(input) * (DrawInfo.Matrix * other.DrawInfo.MatrixInverse);
        }

        /// <summary>
        /// Accepts a vector in local coordinates and converts it to coordinates in Parent's space.
        /// </summary>
        /// <param name="input">A vector in local coordinates.</param>
        /// <returns>The vector in Parent's coordinates.</returns>
        public Vector2 ToParentSpace(Vector2 input) => ToSpaceOfOtherDrawable(input, Parent);

        /// <summary>
        /// Accepts a rectangle in local coordinates and converts it to a quad in Parent's space.
        /// </summary>
        /// <param name="input">A rectangle in local coordinates.</param>
        /// <returns>The quad in Parent's coordinates.</returns>
        public Quad ToParentSpace(RectangleF input) => ToSpaceOfOtherDrawable(input, Parent);

        /// <summary>
        /// Accepts a vector in local coordinates and converts it to coordinates in screen space.
        /// </summary>
        /// <param name="input">A vector in local coordinates.</param>
        /// <returns>The vector in screen coordinates.</returns>
        public Vector2 ToScreenSpace(Vector2 input) => Vector2Extensions.Transform(input, DrawInfo.Matrix);

        /// <summary>
        /// Accepts a rectangle in local coordinates and converts it to a quad in screen space.
        /// </summary>
        /// <param name="input">A rectangle in local coordinates.</param>
        /// <returns>The quad in screen coordinates.</returns>
        public Quad ToScreenSpace(RectangleF input) => Quad.FromRectangle(input) * DrawInfo.Matrix;

        /// <summary>
        /// Accepts a vector in screen coordinates and converts it to coordinates in local space.
        /// </summary>
        /// <param name="screenSpacePos">A vector in screen coordinates.</param>
        /// <returns>The vector in local coordinates.</returns>
        public Vector2 ToLocalSpace(Vector2 screenSpacePos) => Vector2Extensions.Transform(screenSpacePos, DrawInfo.MatrixInverse);

        /// <summary>
        /// Accepts a quad in screen coordinates and converts it to coordinates in local space.
        /// </summary>
        /// <param name="screenSpaceQuad">A quad in screen coordinates.</param>
        /// <returns>The quad in local coordinates.</returns>
        public Quad ToLocalSpace(Quad screenSpaceQuad) => screenSpaceQuad * DrawInfo.MatrixInverse;

        #endregion

        #region Interaction / Input

        /// <summary>
        /// Handle a UI event.
        /// </summary>
        /// <param name="e">The event to be handled.</param>
        /// <returns>If the event supports blocking, returning true will make the event to not propagating further.</returns>
        protected virtual bool Handle(UIEvent e) => false;

        /// <summary>
        /// Trigger a UI event with <see cref="UIEvent.Target"/> set to this <see cref="Drawable"/>.
        /// </summary>
        /// <param name="e">The event. Its <see cref="UIEvent.Target"/> will be modified.</param>
        /// <returns>The result of event handler.</returns>
        public bool TriggerEvent(UIEvent e)
        {
            e.Target = this;

            switch (e)
            {
                case MouseMoveEvent mouseMove:
                    return OnMouseMove(mouseMove);

                case HoverEvent hover:
                    return OnHover(hover);

                case HoverLostEvent hoverLost:
                    OnHoverLost(hoverLost);
                    return false;

                case MouseDownEvent mouseDown:
                    return OnMouseDown(mouseDown);

                case MouseUpEvent mouseUp:
                    OnMouseUp(mouseUp);
                    return false;

                case ClickEvent click:
                    return OnClick(click);

                case DoubleClickEvent doubleClick:
                    return OnDoubleClick(doubleClick);

                case DragStartEvent dragStart:
                    return OnDragStart(dragStart);

                case DragEvent drag:
                    OnDrag(drag);
                    return false;

                case DragEndEvent dragEnd:
                    OnDragEnd(dragEnd);
                    return false;

                case ScrollEvent scroll:
                    return OnScroll(scroll);

                case FocusEvent focus:
                    OnFocus(focus);
                    return false;

                case FocusLostEvent focusLost:
                    OnFocusLost(focusLost);
                    return false;

                case KeyDownEvent keyDown:
                    return OnKeyDown(keyDown);

                case KeyUpEvent keyUp:
                    OnKeyUp(keyUp);
                    return false;

                case TouchMoveEvent touchMove:
                    return OnTouchMove(touchMove);

                case TouchDownEvent touchDown:
                    return OnTouchDown(touchDown);

                case TouchUpEvent touchUp:
                    return OnTouchUp(touchUp);

                case JoystickPressEvent joystickPress:
                    return OnJoystickPress(joystickPress);

                case JoystickReleaseEvent joystickRelease:
                    OnJoystickRelease(joystickRelease);
                    return false;

                default:
                    return Handle(e);
            }
        }

        /// <summary>
        /// Triggers a left click event for this <see cref="Drawable"/>.
        /// </summary>
        /// <returns>Whether the click event is handled.</returns>
        public bool Click() => TriggerEvent(new ClickEvent(GetContainingInputManager()?.CurrentState ?? new InputState(), MouseButton.Left));

        #region Individual event handlers

        /// <summary>
        /// An event that occurs every time the mouse is moved while hovering this <see cref="Drawable"/>.
        /// </summary>
        /// <param name="e">The <see cref="MouseMoveEvent"/> containing information about the input event.</param>
        /// <returns>Whether to block the event from propagating to other <see cref="Drawable"/>s in the hierarchy.</returns>
        protected virtual bool OnMouseMove(MouseMoveEvent e) => Handle(e);

        /// <summary>
        /// An event that occurs when the mouse starts hovering this <see cref="Drawable"/>.
        /// </summary>
        /// <param name="e">The <see cref="HoverEvent"/> containing information about the input event.</param>
        /// <returns>Whether to block the event from propagating to other <see cref="Drawable"/>s in the hierarchy.</returns>
        protected virtual bool OnHover(HoverEvent e) => Handle(e);

        /// <summary>
        /// An event that occurs when the mouse stops hovering this <see cref="Drawable"/>.
        /// </summary>
        /// <remarks>
        /// This is guaranteed to be invoked if <see cref="OnHover"/> was invoked.
        /// </remarks>
        /// <param name="e">The <see cref="HoverLostEvent"/> containing information about the input event.</param>
        protected virtual void OnHoverLost(HoverLostEvent e) => Handle(e);

        /// <summary>
        /// An event that occurs when a <see cref="MouseButton"/> is pressed on this <see cref="Drawable"/>.
        /// </summary>
        /// <param name="e">The <see cref="MouseDownEvent"/> containing information about the input event.</param>
        /// <returns>Whether to block the event from propagating to other <see cref="Drawable"/>s in the hierarchy.</returns>
        protected virtual bool OnMouseDown(MouseDownEvent e) => Handle(e);

        /// <summary>
        /// An event that occurs when a <see cref="MouseButton"/> that was pressed on this <see cref="Drawable"/> is released.
        /// </summary>
        /// <remarks>
        /// This is guaranteed to be invoked if <see cref="OnMouseDown"/> was invoked.
        /// </remarks>
        /// <param name="e">The <see cref="MouseUpEvent"/> containing information about the input event.</param>
        protected virtual void OnMouseUp(MouseUpEvent e) => Handle(e);

        /// <summary>
        /// An event that occurs when a <see cref="MouseButton"/> is clicked on this <see cref="Drawable"/>.
        /// </summary>
        /// <remarks>
        /// This can only be invoked on the <see cref="Drawable"/>s that received a previous <see cref="OnMouseDown"/> invocation
        /// which are still present in the input queue (via <see cref="BuildPositionalInputQueue"/>) when the click occurs.<br />
        /// This will not occur if a drag was started (<see cref="OnDragStart"/> was invoked) or a double-click occurred (<see cref="OnDoubleClick"/> was invoked).
        /// </remarks>
        /// <param name="e">The <see cref="ClickEvent"/> containing information about the input event.</param>
        /// <returns>Whether to block the event from propagating to other <see cref="Drawable"/>s in the hierarchy.</returns>
        protected virtual bool OnClick(ClickEvent e) => Handle(e);

        /// <summary>
        /// An event that occurs when a <see cref="MouseButton"/> is double-clicked on this <see cref="Drawable"/>.
        /// </summary>
        /// <remarks>
        /// This will only be invoked on the <see cref="Drawable"/> that returned <code>true</code> from a previous <see cref="OnClick"/> invocation.
        /// </remarks>
        /// <param name="e">The <see cref="DoubleClickEvent"/> containing information about the input event.</param>
        /// <returns>Whether to block the next <see cref="OnClick"/> event from occurring.</returns>
        protected virtual bool OnDoubleClick(DoubleClickEvent e) => Handle(e);

        /// <summary>
        /// An event that occurs when the mouse starts dragging on this <see cref="Drawable"/>.
        /// </summary>
        /// <param name="e">The <see cref="DragEvent"/> containing information about the input event.</param>
        /// <returns>Whether to block the event from propagating to other <see cref="Drawable"/>s in the hierarchy.</returns>
        protected virtual bool OnDragStart(DragStartEvent e) => Handle(e);

        /// <summary>
        /// An event that occurs every time the mouse moves while dragging this <see cref="Drawable"/>.
        /// </summary>
        /// <remarks>
        /// This will only be invoked on the <see cref="Drawable"/> that returned <code>true</code> from a previous <see cref="OnDragStart"/> invocation.
        /// </remarks>
        /// <param name="e">The <see cref="DragEvent"/> containing information about the input event.</param>
        protected virtual void OnDrag(DragEvent e) => Handle(e);

        /// <summary>
        /// An event that occurs when the mouse stops dragging this <see cref="Drawable"/>.
        /// </summary>
        /// <remarks>
        /// This will only be invoked on the <see cref="Drawable"/> that returned <code>true</code> from a previous <see cref="OnDragStart"/> invocation.
        /// </remarks>
        /// <param name="e">The <see cref="DragEndEvent"/> containing information about the input event.</param>
        protected virtual void OnDragEnd(DragEndEvent e) => Handle(e);

        /// <summary>
        /// An event that occurs when the mouse wheel is scrolled on this <see cref="Drawable"/>.
        /// </summary>
        /// <param name="e">The <see cref="ScrollEvent"/> containing information about the input event.</param>
        /// <returns>Whether to block the event from propagating to other <see cref="Drawable"/>s in the hierarchy.</returns>
        protected virtual bool OnScroll(ScrollEvent e) => Handle(e);

        /// <summary>
        /// An event that occurs when this <see cref="Drawable"/> gains focus.
        /// </summary>
        /// <remarks>
        /// This will only be invoked on the <see cref="Drawable"/> that returned <code>true</code> from both <see cref="AcceptsFocus"/> and a previous <see cref="OnClick"/> invocation.
        /// </remarks>
        /// <param name="e">The <see cref="FocusEvent"/> containing information about the input event.</param>
        protected virtual void OnFocus(FocusEvent e) => Handle(e);

        /// <summary>
        /// An event that occurs when this <see cref="Drawable"/> loses focus.
        /// </summary>
        /// <remarks>
        /// This will only be invoked on the <see cref="Drawable"/> that previously had focus (<see cref="OnFocus"/> was invoked).
        /// </remarks>
        /// <param name="e">The <see cref="FocusLostEvent"/> containing information about the input event.</param>
        protected virtual void OnFocusLost(FocusLostEvent e) => Handle(e);

        /// <summary>
        /// An event that occurs when a <see cref="Key"/> is pressed.
        /// </summary>
        /// <remarks>
        /// Repeat events can only be invoked on the <see cref="Drawable"/>s that received a previous non-repeat <see cref="OnKeyDown"/> invocation
        /// which are still present in the input queue (via <see cref="BuildNonPositionalInputQueue"/>) when the repeat occurs.
        /// </remarks>
        /// <param name="e">The <see cref="KeyDownEvent"/> containing information about the input event.</param>
        /// <returns>Whether to block the event from propagating to other <see cref="Drawable"/>s in the hierarchy.</returns>
        protected virtual bool OnKeyDown(KeyDownEvent e) => Handle(e);
<<<<<<< HEAD
        protected virtual bool OnKeyUp(KeyUpEvent e) => Handle(e);
        protected virtual bool OnTouchMove(TouchMoveEvent e) => Handle(e);
        protected virtual bool OnTouchDown(TouchDownEvent e) => Handle(e);
        protected virtual bool OnTouchUp(TouchUpEvent e) => Handle(e);
=======

        /// <summary>
        /// An event that occurs when a <see cref="Key"/> is released.
        /// </summary>
        /// <remarks>
        /// This is guaranteed to be invoked if <see cref="OnKeyDown"/> was invoked.
        /// </remarks>
        /// <param name="e">The <see cref="KeyUpEvent"/> containing information about the input event.</param>
        protected virtual void OnKeyUp(KeyUpEvent e) => Handle(e);

        /// <summary>
        /// An event that occurs when a <see cref="JoystickButton"/> is pressed.
        /// </summary>
        /// <param name="e">The <see cref="JoystickPressEvent"/> containing information about the input event.</param>
        /// <returns>Whether to block the event from propagating to other <see cref="Drawable"/>s in the hierarchy.</returns>
>>>>>>> fd52ce6a
        protected virtual bool OnJoystickPress(JoystickPressEvent e) => Handle(e);

        /// <summary>
        /// An event that occurs when a <see cref="JoystickButton"/> is released.
        /// </summary>
        /// <remarks>
        /// This is guaranteed to be invoked if <see cref="OnJoystickPress"/> was invoked.
        /// </remarks>
        /// <param name="e">The <see cref="JoystickReleaseEvent"/> containing information about the input event.</param>
        protected virtual void OnJoystickRelease(JoystickReleaseEvent e) => Handle(e);

        #endregion

        /// <summary>
        /// Whether this drawable should receive non-positional input. This does not mean that the drawable will immediately handle the received input, but that it may handle it at some point.
        /// </summary>
        internal bool RequestsNonPositionalInput { get; private set; }

        /// <summary>
        /// Whether this drawable should receive positional input. This does not mean that the drawable will immediately handle the received input, but that it may handle it at some point.
        /// </summary>
        internal bool RequestsPositionalInput { get; private set; }

        /// <summary>
        /// Conservatively approximates whether there is a descendant which <see cref="RequestsNonPositionalInput"/> in the sub-tree rooted at this drawable
        /// to enable sub-tree skipping optimization for input handling.
        /// </summary>
        internal bool RequestsNonPositionalInputSubTree;

        /// <summary>
        /// Conservatively approximates whether there is a descendant which <see cref="RequestsPositionalInput"/> in the sub-tree rooted at this drawable
        /// to enable sub-tree skipping optimization for input handling.
        /// </summary>
        internal bool RequestsPositionalInputSubTree;

        /// <summary>
        /// Whether this <see cref="Drawable"/> handles non-positional input.
        /// This value is true by default if <see cref="Handle"/> or any non-positional (e.g. keyboard related) "On-" input methods are overridden.
        /// </summary>
        public virtual bool HandleNonPositionalInput => RequestsNonPositionalInput;

        /// <summary>
        /// Whether this <see cref="Drawable"/> handles positional input.
        /// This value is true by default if <see cref="Handle"/> or any positional (i.e. mouse related) "On-" input methods are overridden.
        /// </summary>
        public virtual bool HandlePositionalInput => RequestsPositionalInput;

        /// <summary>
        /// Nested class which is used for caching <see cref="Drawable.HandleNonPositionalInput"/>, <see cref="Drawable.HandlePositionalInput"/> values obtained via reflection.
        /// </summary>
        private static class HandleInputCache
        {
            private static readonly ConcurrentDictionary<Type, bool> positional_cached_values = new ConcurrentDictionary<Type, bool>();
            private static readonly ConcurrentDictionary<Type, bool> non_positional_cached_values = new ConcurrentDictionary<Type, bool>();

            private static readonly string[] positional_input_methods =
            {
                nameof(Handle),
                nameof(OnMouseMove),
                nameof(OnHover),
                nameof(OnHoverLost),
                nameof(OnMouseDown),
                nameof(OnMouseUp),
                nameof(OnClick),
                nameof(OnDoubleClick),
                nameof(OnDragStart),
                nameof(OnDrag),
                nameof(OnDragEnd),
                nameof(OnScroll),
                nameof(OnFocus),
                nameof(OnFocusLost),
                nameof(OnTouchMove),
                nameof(OnTouchDown),
                nameof(OnTouchUp)
            };

            private static readonly string[] non_positional_input_methods =
            {
                nameof(Handle),
                nameof(OnFocus),
                nameof(OnFocusLost),
                nameof(OnKeyDown),
                nameof(OnKeyUp),
                nameof(OnJoystickPress),
                nameof(OnJoystickRelease)
            };

            private static readonly Type[] positional_input_interfaces =
            {
                typeof(IHasTooltip),
                typeof(IHasCustomTooltip),
                typeof(IHasContextMenu),
            };

            private static readonly Type[] non_positional_input_interfaces =
            {
                typeof(IKeyBindingHandler),
            };

            private static readonly string[] positional_input_properties =
            {
                nameof(HandlePositionalInput),
            };

            private static readonly string[] non_positional_input_properties =
            {
                nameof(HandleNonPositionalInput),
                nameof(AcceptsFocus),
            };

            public static bool RequestsNonPositionalInput(Drawable drawable) => get(drawable, non_positional_cached_values, false);

            public static bool RequestsPositionalInput(Drawable drawable) => get(drawable, positional_cached_values, true);

            private static bool get(Drawable drawable, ConcurrentDictionary<Type, bool> cache, bool positional)
            {
                var type = drawable.GetType();

                if (!cache.TryGetValue(type, out var value))
                {
                    value = compute(type, positional);
                    cache.TryAdd(type, value);
                }

                return value;
            }

            private static bool compute(Type type, bool positional)
            {
                var inputMethods = positional ? positional_input_methods : non_positional_input_methods;

                foreach (var inputMethod in inputMethods)
                {
                    // check for any input method overrides which are at a higher level than drawable.
                    var method = type.GetMethod(inputMethod, BindingFlags.Instance | BindingFlags.NonPublic);

                    Debug.Assert(method != null);

                    if (method.DeclaringType != typeof(Drawable))
                        return true;
                }

                var inputInterfaces = positional ? positional_input_interfaces : non_positional_input_interfaces;

                foreach (var inputInterface in inputInterfaces)
                {
                    // check if this type implements any interface which requires a drawable to handle input.
                    if (inputInterface.IsAssignableFrom(type))
                        return true;
                }

                var inputProperties = positional ? positional_input_properties : non_positional_input_properties;

                foreach (var inputProperty in inputProperties)
                {
                    var property = type.GetProperty(inputProperty);

                    Debug.Assert(property != null);

                    if (property.DeclaringType != typeof(Drawable))
                        return true;
                }

                return false;
            }
        }

        /// <summary>
        /// Check whether we have active focus.
        /// </summary>
        public bool HasFocus { get; internal set; }

        /// <summary>
        /// If true, we are eagerly requesting focus. If nothing else above us has (or is requesting focus) we will get it.
        /// </summary>
        /// <remarks>In order to get focused, <see cref="HandleNonPositionalInput"/> must be true.</remarks>
        public virtual bool RequestsFocus => false;

        /// <summary>
        /// If true, we will gain focus (receiving priority on keyboard input) (and receive an <see cref="OnFocus"/> event) on returning true in <see cref="OnClick"/>.
        /// </summary>
        public virtual bool AcceptsFocus => false;

        /// <summary>
        /// Whether this Drawable is currently hovered over.
        /// </summary>
        /// <remarks>This is updated only if <see cref="HandlePositionalInput"/> is true.</remarks>
        public bool IsHovered { get; internal set; }

        /// <summary>
        /// Whether this Drawable is currently being dragged.
        /// </summary>
        public bool IsDragged { get; internal set; }

        /// <summary>
        /// Determines whether this drawable receives positional input when the mouse is at the
        /// given screen-space position.
        /// </summary>
        /// <param name="screenSpacePos">The screen-space position where input could be received.</param>
        /// <returns>True if input is received at the given screen-space position.</returns>
        public virtual bool ReceivePositionalInputAt(Vector2 screenSpacePos) => Contains(screenSpacePos);

        /// <summary>
        /// Computes whether a given screen-space position is contained within this drawable.
        /// Mouse input events are only received when this function is true, or when the drawable
        /// is in focus.
        /// </summary>
        /// <param name="screenSpacePos">The screen space position to be checked against this drawable.</param>
        public virtual bool Contains(Vector2 screenSpacePos) => DrawRectangle.Contains(ToLocalSpace(screenSpacePos));

        /// <summary>
        /// Whether non-positional input should be propagated to the sub-tree rooted at this drawable.
        /// </summary>
        public virtual bool PropagateNonPositionalInputSubTree => IsPresent && RequestsNonPositionalInputSubTree;

        /// <summary>
        /// Whether positional input should be propagated to the sub-tree rooted at this drawable.
        /// </summary>
        public virtual bool PropagatePositionalInputSubTree => IsPresent && RequestsPositionalInputSubTree && !IsMaskedAway;

        /// <summary>
        /// Whether clicks should be blocked when this drawable is in a dragged state.
        /// </summary>
        /// <remarks>
        /// This is queried when a click is to be actuated.
        /// </remarks>
        public virtual bool DragBlocksClick => true;

        /// <summary>
        /// This method is responsible for building a queue of Drawables to receive non-positional input in reverse order.
        /// </summary>
        /// <param name="queue">The input queue to be built.</param>
        /// <param name="allowBlocking">Whether blocking at <see cref="PassThroughInputManager"/>s should be allowed.</param>
        /// <returns>Returns false if we should skip this sub-tree.</returns>
        internal virtual bool BuildNonPositionalInputQueue(List<Drawable> queue, bool allowBlocking = true)
        {
            if (!PropagateNonPositionalInputSubTree)
                return false;

            if (HandleNonPositionalInput)
                queue.Add(this);

            return true;
        }

        /// <summary>
        /// This method is responsible for building a queue of Drawables to receive positional input in reverse order.
        /// </summary>
        /// <param name="screenSpacePos">The screen space position of the positional input.</param>
        /// <param name="queue">The input queue to be built.</param>
        /// <returns>Returns false if we should skip this sub-tree.</returns>
        internal virtual bool BuildPositionalInputQueue(Vector2 screenSpacePos, List<Drawable> queue)
        {
            if (!PropagatePositionalInputSubTree)
                return false;

            if (HandlePositionalInput && ReceivePositionalInputAt(screenSpacePos))
                queue.Add(this);

            return true;
        }

        #endregion

        #region Transforms

        protected internal ScheduledDelegate Schedule(Action action) => Scheduler.AddDelayed(action, TransformDelay);

        /// <summary>
        /// Make this drawable automatically clean itself up after all transforms have finished playing.
        /// Can be delayed using Delay().
        /// </summary>
        public void Expire(bool calculateLifetimeStart = false)
        {
            if (clock == null)
            {
                LifetimeEnd = double.MinValue;
                return;
            }

            LifetimeEnd = LatestTransformEndTime;

            if (calculateLifetimeStart)
            {
                double min = double.MaxValue;

                foreach (Transform t in Transforms)
                {
                    if (t.StartTime < min)
                        min = t.StartTime;
                }

                LifetimeStart = min < int.MaxValue ? min : int.MinValue;
            }
        }

        /// <summary>
        /// Hide sprite instantly.
        /// </summary>
        public virtual void Hide() => this.FadeOut();

        /// <summary>
        /// Show sprite instantly.
        /// </summary>
        public virtual void Show() => this.FadeIn();

        #endregion

        #region Effects

        /// <summary>
        /// Returns the drawable created by applying the given effect to this drawable. This method may add this drawable to a container.
        /// If this drawable should be the child of another container, make sure to add the created drawable to the container instead of this drawable.
        /// </summary>
        /// <typeparam name="T">The type of the drawable that results from applying the given effect.</typeparam>
        /// <param name="effect">The effect to apply to this drawable.</param>
        /// <param name="initializationAction">The action that should get called to initialize the created drawable before it is returned.</param>
        /// <returns>The drawable created by applying the given effect to this drawable.</returns>
        public T WithEffect<T>(IEffect<T> effect, Action<T> initializationAction = null) where T : Drawable
        {
            var result = effect.ApplyTo(this);
            initializationAction?.Invoke(result);
            return result;
        }

        #endregion

        /// <summary>
        /// A name used to identify this Drawable internally.
        /// </summary>
        public string Name = string.Empty;

        public override string ToString()
        {
            string shortClass = GetType().ReadableName();

            if (!string.IsNullOrEmpty(Name))
                return $@"{Name} ({shortClass})";
            else
                return shortClass;
        }

        /// <summary>
        /// Creates a new instance of an empty <see cref="Drawable"/>.
        /// </summary>
        public static Drawable Empty() => new EmptyDrawable();

        private class EmptyDrawable : Drawable
        {
        }
    }

    /// <summary>
    /// Specifies which type of properties are being invalidated.
    /// </summary>
    [Flags]
    public enum Invalidation
    {
        /// <summary>
        /// <see cref="Drawable.DrawInfo"/> has changed. No change to <see cref="Drawable.RequiredParentSizeToFit"/> or <see cref="Drawable.DrawSize"/>
        /// is assumed unless indicated by additional flags.
        /// </summary>
        DrawInfo = 1,

        /// <summary>
        /// <see cref="Drawable.DrawSize"/> has changed.
        /// </summary>
        DrawSize = 1 << 1,

        /// <summary>
        /// Captures all other geometry changes than <see cref="Drawable.DrawSize"/>, such as
        /// <see cref="Drawable.Rotation"/>, <see cref="Drawable.Shear"/>, and <see cref="Drawable.DrawPosition"/>.
        /// </summary>
        MiscGeometry = 1 << 2,

        /// <summary>
        /// <see cref="Drawable.Colour"/> has changed.
        /// </summary>
        Colour = 1 << 3,

        /// <summary>
        /// <see cref="Graphics.DrawNode.ApplyState"/> has to be invoked on all old draw nodes.
        /// </summary>
        DrawNode = 1 << 4,

        /// <summary>
        /// <see cref="Drawable.IsPresent"/> has changed.
        /// </summary>
        Presence = 1 << 5,

        /// <summary>
        /// A <see cref="Drawable.Parent"/> has changed.
        /// </summary>
        Parent = 1 << 6,

        /// <summary>
        /// No invalidation.
        /// </summary>
        None = 0,

        /// <summary>
        /// <see cref="Drawable.RequiredParentSizeToFit"/> has to be recomputed.
        /// </summary>
        RequiredParentSizeToFit = MiscGeometry | DrawSize,

        /// <summary>
        /// All possible things are affected.
        /// </summary>
        All = DrawNode | RequiredParentSizeToFit | Colour | DrawInfo | Presence,
    }

    /// <summary>
    /// General enum to specify an "anchor" or "origin" point from the standard 9 points on a rectangle.
    /// x and y counterparts can be accessed using bitwise flags.
    /// </summary>
    [Flags]
    public enum Anchor
    {
        TopLeft = y0 | x0,
        TopCentre = y0 | x1,
        TopRight = y0 | x2,

        CentreLeft = y1 | x0,
        Centre = y1 | x1,
        CentreRight = y1 | x2,

        BottomLeft = y2 | x0,
        BottomCentre = y2 | x1,
        BottomRight = y2 | x2,

        /// <summary>
        /// The vertical counterpart is at "Top" position.
        /// </summary>
        y0 = 1,

        /// <summary>
        /// The vertical counterpart is at "Centre" position.
        /// </summary>
        y1 = 1 << 1,

        /// <summary>
        /// The vertical counterpart is at "Bottom" position.
        /// </summary>
        y2 = 1 << 2,

        /// <summary>
        /// The horizontal counterpart is at "Left" position.
        /// </summary>
        x0 = 1 << 3,

        /// <summary>
        /// The horizontal counterpart is at "Centre" position.
        /// </summary>
        x1 = 1 << 4,

        /// <summary>
        /// The horizontal counterpart is at "Right" position.
        /// </summary>
        x2 = 1 << 5,

        /// <summary>
        /// The user is manually updating the outcome, so we shouldn't.
        /// </summary>
        Custom = 1 << 6,
    }

    [Flags]
    public enum Axes
    {
        None = 0,

        X = 1,
        Y = 1 << 1,

        Both = X | Y,
    }

    [Flags]
    public enum Edges
    {
        None = 0,

        Top = 1,
        Left = 1 << 1,
        Bottom = 1 << 2,
        Right = 1 << 3,

        Horizontal = Left | Right,
        Vertical = Top | Bottom,

        All = Top | Left | Bottom | Right,
    }

    public enum Direction
    {
        Horizontal,
        Vertical,
    }

    public enum RotationDirection
    {
        Clockwise,
        CounterClockwise,
    }

    /// <summary>
    /// Possible states of a <see cref="Drawable"/> within the loading pipeline.
    /// </summary>
    public enum LoadState
    {
        /// <summary>
        /// Not loaded, and no load has been initiated yet.
        /// </summary>
        NotLoaded,

        /// <summary>
        /// Currently loading (possibly and usually on a background thread via <see cref="CompositeDrawable.LoadComponentAsync{TLoadable}"/>).
        /// </summary>
        Loading,

        /// <summary>
        /// Loading is complete, but has not yet been finalized on the update thread
        /// (<see cref="Drawable.LoadComplete"/> has not been called yet, which
        /// always runs on the update thread and requires <see cref="Drawable.IsAlive"/>).
        /// </summary>
        Ready,

        /// <summary>
        /// Loading is fully completed and the Drawable is now part of the scene graph.
        /// </summary>
        Loaded
    }

    /// <summary>
    /// Controls the behavior of <see cref="Drawable.RelativeSizeAxes"/> when it is set to <see cref="Axes.Both"/>.
    /// </summary>
    public enum FillMode
    {
        /// <summary>
        /// Completely fill the parent with a relative size of 1 at the cost of stretching the aspect ratio (default).
        /// </summary>
        Stretch,

        /// <summary>
        /// Always maintains aspect ratio while filling the portion of the parent's size denoted by the relative size.
        /// A relative size of 1 results in completely filling the parent by scaling the smaller axis of the drawable to fill the parent.
        /// </summary>
        Fill,

        /// <summary>
        /// Always maintains aspect ratio while fitting into the portion of the parent's size denoted by the relative size.
        /// A relative size of 1 results in fitting exactly into the parent by scaling the larger axis of the drawable to fit into the parent.
        /// </summary>
        Fit,
    }
}<|MERGE_RESOLUTION|>--- conflicted
+++ resolved
@@ -1935,7 +1935,8 @@
                     return OnTouchDown(touchDown);
 
                 case TouchUpEvent touchUp:
-                    return OnTouchUp(touchUp);
+                    OnTouchUp(touchUp);
+                    return false;
 
                 case JoystickPressEvent joystickPress:
                     return OnJoystickPress(joystickPress);
@@ -2078,12 +2079,7 @@
         /// <param name="e">The <see cref="KeyDownEvent"/> containing information about the input event.</param>
         /// <returns>Whether to block the event from propagating to other <see cref="Drawable"/>s in the hierarchy.</returns>
         protected virtual bool OnKeyDown(KeyDownEvent e) => Handle(e);
-<<<<<<< HEAD
-        protected virtual bool OnKeyUp(KeyUpEvent e) => Handle(e);
         protected virtual bool OnTouchMove(TouchMoveEvent e) => Handle(e);
-        protected virtual bool OnTouchDown(TouchDownEvent e) => Handle(e);
-        protected virtual bool OnTouchUp(TouchUpEvent e) => Handle(e);
-=======
 
         /// <summary>
         /// An event that occurs when a <see cref="Key"/> is released.
@@ -2093,13 +2089,14 @@
         /// </remarks>
         /// <param name="e">The <see cref="KeyUpEvent"/> containing information about the input event.</param>
         protected virtual void OnKeyUp(KeyUpEvent e) => Handle(e);
+        protected virtual bool OnTouchDown(TouchDownEvent e) => Handle(e);
+        protected virtual bool OnTouchUp(TouchUpEvent e) => Handle(e);
 
         /// <summary>
         /// An event that occurs when a <see cref="JoystickButton"/> is pressed.
         /// </summary>
         /// <param name="e">The <see cref="JoystickPressEvent"/> containing information about the input event.</param>
         /// <returns>Whether to block the event from propagating to other <see cref="Drawable"/>s in the hierarchy.</returns>
->>>>>>> fd52ce6a
         protected virtual bool OnJoystickPress(JoystickPressEvent e) => Handle(e);
 
         /// <summary>
