--- conflicted
+++ resolved
@@ -1,13 +1,9 @@
 ﻿// Copyright (c) ppy Pty Ltd <contact@ppy.sh>. Licensed under the MIT Licence.
 // See the LICENCE file in the repository root for full licence text.
 
-<<<<<<< HEAD
-using osu.Framework.Graphics.Batches;
-=======
 #nullable disable
 
-using System;
->>>>>>> 2414ddfa
+using osu.Framework.Graphics.Batches;
 using osu.Framework.Graphics.OpenGL.Vertices;
 using osu.Framework.Graphics.Textures;
 using osuTK;
