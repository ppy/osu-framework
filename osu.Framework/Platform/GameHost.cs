--- conflicted
+++ resolved
@@ -211,24 +211,8 @@
         /// All valid user storage paths in order of usage priority.
         /// </summary>
         public virtual IEnumerable<string> UserStoragePaths
-<<<<<<< HEAD
-        {
-            get
-            {
-                if (RuntimeInfo.IsUnix)
-                {
-                    // On Linux under AOT, this returns ~/Documents, where just ~/ is expected.
-                    // Todo: This is probably an issue in the runtime?
-                    return Environment.GetFolderPath(Environment.SpecialFolder.UserProfile).Yield();
-                }
-
-                return Environment.GetFolderPath(Environment.SpecialFolder.Personal).Yield();
-            }
-        }
-=======
             // This is common to _most_ operating systems, with some specific ones overriding this value where a better option exists.
             => Environment.GetFolderPath(Environment.SpecialFolder.LocalApplicationData, Environment.SpecialFolderOption.Create).Yield();
->>>>>>> f3f3f4a0
 
         /// <summary>
         /// The main storage as proposed by the host game.
