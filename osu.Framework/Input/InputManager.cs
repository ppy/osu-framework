--- conflicted
+++ resolved
@@ -115,13 +115,12 @@
         public IEnumerable<Drawable> NonPositionalInputQueue => buildNonPositionalInputQueue();
 
         private readonly Dictionary<MouseButton, MouseButtonEventManager> mouseButtonEventManagers = new Dictionary<MouseButton, MouseButtonEventManager>();
-<<<<<<< HEAD
+
+        private readonly Dictionary<Key, KeyEventManager> keyButtonEventManagers = new Dictionary<Key, KeyEventManager>();
+
         private readonly Dictionary<MouseButton, TouchEventManager> touchEventManagers = new Dictionary<MouseButton, TouchEventManager>();
-=======
-        private readonly Dictionary<Key, KeyEventManager> keyButtonEventManagers = new Dictionary<Key, KeyEventManager>();
 
         private readonly Dictionary<JoystickButton, JoystickButtonEventManager> joystickButtonEventManagers = new Dictionary<JoystickButton, JoystickButtonEventManager>();
->>>>>>> fd52ce6a
 
         protected InputManager()
         {
@@ -209,7 +208,6 @@
             manager.GetInputQueue = () => NonPositionalInputQueue;
             return keyButtonEventManagers[key] = manager;
         }
-
         /// <summary>
         /// Create a <see cref="JoystickButtonEventManager"/> for a specified joystick button.
         /// </summary>
