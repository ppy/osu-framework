﻿// Copyright (c) ppy Pty Ltd <contact@ppy.sh>. Licensed under the MIT Licence.
// See the LICENCE file in the repository root for full licence text.

using System;
using System.Collections.Generic;
using System.Diagnostics.CodeAnalysis;
using System.Globalization;
using System.Linq;
using JetBrains.Annotations;
using Newtonsoft.Json;
using osu.Framework.Extensions.ObjectExtensions;
using osu.Framework.Extensions.TypeExtensions;
using osu.Framework.IO.Serialization;
using osu.Framework.Lists;

namespace osu.Framework.Bindables
{
    /// <summary>
    /// A generic implementation of a <see cref="IBindable"/>
    /// </summary>
    /// <typeparam name="T">The type of our stored <see cref="Value"/>.</typeparam>
    public class Bindable<T> : IBindable<T>, IBindable, IParseable, ISerializableBindable
    {
        /// <summary>
        /// An event which is raised when <see cref="Value"/> has changed (or manually via <see cref="TriggerValueChange"/>).
        /// </summary>
<<<<<<< HEAD
        public event Action<ValueChangedEvent<T>>? ValueChanged;
=======
        [CanBeNull]
        public event Action<ValueChangedEvent<T>> ValueChanged;
>>>>>>> c274d818

        /// <summary>
        /// An event which is raised when <see cref="Disabled"/> has changed (or manually via <see cref="TriggerDisabledChange"/>).
        /// </summary>
<<<<<<< HEAD
        public event Action<bool>? DisabledChanged;
=======
        [CanBeNull]
        public event Action<bool> DisabledChanged;
>>>>>>> c274d818

        /// <summary>
        /// An event which is raised when <see cref="Default"/> has changed (or manually via <see cref="TriggerDefaultChange"/>).
        /// </summary>
<<<<<<< HEAD
        public event Action<ValueChangedEvent<T>>? DefaultChanged;
=======
        [CanBeNull]
        public event Action<ValueChangedEvent<T>> DefaultChanged;
>>>>>>> c274d818

        private T value;

        private T defaultValue;

        private bool disabled;

        /// <summary>
        /// Whether this bindable has been disabled. When disabled, attempting to change the <see cref="Value"/> will result in an <see cref="InvalidOperationException"/>.
        /// </summary>
        public virtual bool Disabled
        {
            get => disabled;
            set
            {
                // if a lease is active, disabled can *only* be changed by that leased bindable.
                throwIfLeased();

                if (disabled == value) return;

                SetDisabled(value);
            }
        }

        internal void SetDisabled(bool value, bool bypassChecks = false, Bindable<T>? source = null)
        {
            if (!bypassChecks)
                throwIfLeased();

            disabled = value;
            TriggerDisabledChange(source ?? this, true, bypassChecks);
        }

        /// <summary>
        /// Check whether the current <see cref="Value"/> is equal to <see cref="Default"/>.
        /// </summary>
        public virtual bool IsDefault => EqualityComparer<T>.Default.Equals(value, Default);

        /// <summary>
        /// Revert the current <see cref="Value"/> to the defined <see cref="Default"/>.
        /// </summary>
        public void SetDefault() => Value = Default;

        /// <summary>
        /// The current value of this bindable.
        /// </summary>
        public virtual T Value
        {
            get => value;
            set
            {
                // intentionally don't have throwIfLeased() here.
                // if the leased bindable decides to disable exclusive access (by setting Disabled = false) then anything will be able to write to Value.

                if (Disabled)
                    throw new InvalidOperationException($"Can not set value to \"{value}\" as bindable is disabled.");

                if (EqualityComparer<T>.Default.Equals(this.value, value)) return;

                SetValue(this.value, value);
            }
        }

        internal void SetValue(T previousValue, T value, bool bypassChecks = false, Bindable<T>? source = null)
        {
            this.value = value;
            TriggerValueChange(previousValue, source ?? this, true, bypassChecks);
        }

        /// <summary>
        /// The default value of this bindable. Used when calling <see cref="SetDefault"/> or querying <see cref="IsDefault"/>.
        /// </summary>
        public virtual T Default
        {
            get => defaultValue;
            set
            {
                // intentionally don't have throwIfLeased() here.
                // if the leased bindable decides to disable exclusive access (by setting Disabled = false) then anything will be able to write to Default.

                if (Disabled)
                    throw new InvalidOperationException($"Can not set default value to \"{value}\" as bindable is disabled.");

                if (EqualityComparer<T>.Default.Equals(defaultValue, value)) return;

                SetDefaultValue(defaultValue, value);
            }
        }

        internal void SetDefaultValue(T previousValue, T value, bool bypassChecks = false, Bindable<T>? source = null)
        {
            defaultValue = value;
            TriggerDefaultChange(previousValue, source ?? this, true, bypassChecks);
        }

        private WeakReference<Bindable<T>>? weakReferenceInstance;

        private WeakReference<Bindable<T>> weakReference => weakReferenceInstance ??= new WeakReference<Bindable<T>>(this);

        /// <summary>
        /// Creates a new bindable instance. This is used for deserialization of bindables.
        /// </summary>
        [UsedImplicitly]
        private Bindable()
            : this(default!)
        {
        }

        /// <summary>
        /// Creates a new bindable instance initialised with a default value.
        /// </summary>
        /// <param name="defaultValue">The initial and default value for this bindable.</param>
        public Bindable(T defaultValue = default!)
        {
            // TODO: add a custom analyser warning about no default value provided for non-nullable T
            // remember to also check for derived class constructors
            value = this.defaultValue = defaultValue;
        }

        protected LockedWeakList<Bindable<T>>? Bindings { get; private set; }

        void IBindable.BindTo(IBindable them)
        {
            if (!(them is Bindable<T> tThem))
                throw new InvalidCastException($"Can't bind to a bindable of type {them.GetType()} from a bindable of type {GetType()}.");

            BindTo(tThem);
        }

        void IBindable<T>.BindTo(IBindable<T> them)
        {
            if (!(them is Bindable<T> tThem))
                throw new InvalidCastException($"Can't bind to a bindable of type {them.GetType()} from a bindable of type {GetType()}.");

            BindTo(tThem);
        }

        /// <summary>
        /// An alias of <see cref="BindTo"/> provided for use in object initializer scenarios.
        /// Passes the provided value as the foreign (more permanent) bindable.
        /// </summary>
        public IBindable<T> BindTarget
        {
            set => ((IBindable<T>)this).BindTo(value);
        }

        /// <summary>
        /// Copies all values and value limitations of this bindable to another.
        /// </summary>
        /// <param name="them">The target to copy to.</param>
        public virtual void CopyTo(Bindable<T> them)
        {
            them.Value = Value;
            them.Default = Default;
            them.Disabled = Disabled;
        }

        /// <summary>
        /// Binds this bindable to another such that bi-directional updates are propagated.
        /// This will adopt any values and value limitations of the bindable bound to.
        /// </summary>
        /// <param name="them">The foreign bindable. This should always be the most permanent end of the bind (ie. a ConfigManager).</param>
        /// <exception cref="InvalidOperationException">Thrown when attempting to bind to an already bound object.</exception>
        public virtual void BindTo(Bindable<T> them)
        {
            if (Bindings?.Contains(them.weakReference) == true)
                throw new ArgumentException("An already bound bindable cannot be bound again.");

            them.CopyTo(this);

            addWeakReference(them.weakReference);
            them.addWeakReference(weakReference);
        }

        /// <summary>
        /// Bind an action to <see cref="ValueChanged"/> with the option of running the bound action once immediately.
        /// </summary>
        /// <param name="onChange">The action to perform when <see cref="Value"/> changes.</param>
        /// <param name="runOnceImmediately">Whether the action provided in <paramref name="onChange"/> should be run once immediately.</param>
        public void BindValueChanged(Action<ValueChangedEvent<T>> onChange, bool runOnceImmediately = false)
        {
            ValueChanged += onChange;
            if (runOnceImmediately)
                onChange(new ValueChangedEvent<T>(Value, Value));
        }

        /// <summary>
        /// Bind an action to <see cref="DisabledChanged"/> with the option of running the bound action once immediately.
        /// </summary>
        /// <param name="onChange">The action to perform when <see cref="Disabled"/> changes.</param>
        /// <param name="runOnceImmediately">Whether the action provided in <paramref name="onChange"/> should be run once immediately.</param>
        public void BindDisabledChanged(Action<bool> onChange, bool runOnceImmediately = false)
        {
            DisabledChanged += onChange;
            if (runOnceImmediately)
                onChange(Disabled);
        }

        private void addWeakReference(WeakReference<Bindable<T>> weakReference)
        {
            Bindings ??= new LockedWeakList<Bindable<T>>();
            Bindings.Add(weakReference);
        }

        private void removeWeakReference(WeakReference<Bindable<T>> weakReference) => Bindings?.Remove(weakReference);

        /// <summary>
        /// Parse an object into this instance.
        /// An object deriving T can be parsed, or a string can be parsed if T is an enum type.
        /// </summary>
        /// <param name="input">The input which is to be parsed.</param>
        /// <param name="provider">An object that provides culture-specific formatting information about <paramref name="input"/>.</param>
        public virtual void Parse(object input, IFormatProvider provider)
        {
            switch (input)
            {
                // Of note, this covers the case when the input is a string and `T` is `string`.
                // Both `string.Empty` and `null` are valid values for this type.
                case T t:
                    Value = t;
                    break;

                case null:
                    // Nullable value types and reference types (annotated or not) are allowed to be initialised with `null`.
                    if (typeof(T).IsNullable() || typeof(T).IsClass)
                    {
                        Value = default;
                        break;
                    }

                    // Non-nullable value types can't convert from null.
                    throw new ArgumentNullException(nameof(input));

                case IBindable:
                    if (!(input is IBindable<T> bindable))
                        throw new ArgumentException($"Expected bindable of type {nameof(IBindable)}<{typeof(T)}>, got {input.GetType()}", nameof(input));

                    Value = bindable.Value;
                    break;

                default:
                    if (input is string strInput && string.IsNullOrEmpty(strInput))
                    {
                        // Nullable value types and reference types are initialised to `null` on empty strings.
                        if (typeof(T).IsNullable() || typeof(T).IsClass)
                        {
                            Value = default;
                            break;
                        }

                        // Most likely all conversion methods will not accept empty strings, but we let this fall through so that the exception is thrown by .NET itself.
                        // For example, DateTime.Parse() throws a more contextually relevant exception than int.Parse().
                    }

                    Type underlyingType = typeof(T).GetUnderlyingNullableType() ?? typeof(T);

                    if (underlyingType.IsEnum)
                        Value = (T)Enum.Parse(underlyingType, input.ToString().AsNonNull());
                    else
                        Value = (T)Convert.ChangeType(input, underlyingType, provider);

                    break;
            }
        }

        /// <summary>
        /// Raise <see cref="ValueChanged"/> and <see cref="DisabledChanged"/> once, without any changes actually occurring.
        /// This does not propagate to any outward bound bindables.
        /// </summary>
        public virtual void TriggerChange()
        {
            TriggerValueChange(value, this, false);
            TriggerDisabledChange(this, false);
        }

        protected void TriggerValueChange(T previousValue, Bindable<T> source, bool propagateToBindings = true, bool bypassChecks = false)
        {
            // check a bound bindable hasn't changed the value again (it will fire its own event)
            T beforePropagation = value;

            if (propagateToBindings && Bindings != null)
            {
                foreach (var b in Bindings)
                {
                    if (b == source) continue;

                    b.SetValue(previousValue, value, bypassChecks, this);
                }
            }

            if (EqualityComparer<T>.Default.Equals(beforePropagation, value))
                ValueChanged?.Invoke(new ValueChangedEvent<T>(previousValue, value));
        }

        protected void TriggerDefaultChange(T previousValue, Bindable<T> source, bool propagateToBindings = true, bool bypassChecks = false)
        {
            // check a bound bindable hasn't changed the value again (it will fire its own event)
            T beforePropagation = defaultValue;

            if (propagateToBindings && Bindings != null)
            {
                foreach (var b in Bindings)
                {
                    if (b == source) continue;

                    b.SetDefaultValue(previousValue, defaultValue, bypassChecks, this);
                }
            }

            if (EqualityComparer<T>.Default.Equals(beforePropagation, defaultValue))
                DefaultChanged?.Invoke(new ValueChangedEvent<T>(previousValue, defaultValue));
        }

        protected void TriggerDisabledChange(Bindable<T> source, bool propagateToBindings = true, bool bypassChecks = false)
        {
            // check a bound bindable hasn't changed the value again (it will fire its own event)
            bool beforePropagation = disabled;

            if (propagateToBindings && Bindings != null)
            {
                foreach (var b in Bindings)
                {
                    if (b == source) continue;

                    b.SetDisabled(disabled, bypassChecks, this);
                }
            }

            if (beforePropagation == disabled)
                DisabledChanged?.Invoke(disabled);
        }

        /// <summary>
        /// Unbinds any actions bound to the value changed events.
        /// </summary>
        public virtual void UnbindEvents()
        {
            ValueChanged = null;
            DefaultChanged = null;
            DisabledChanged = null;
        }

        /// <summary>
        /// Remove all bound <see cref="Bindable{T}"/>s via <see cref="GetBoundCopy"/> or <see cref="BindTo"/>.
        /// </summary>
        public void UnbindBindings()
        {
            if (Bindings == null)
                return;

            // ToArray required as this may be called from an async disposal thread.
            // This can lead to deadlocks since each child is also enumerating its Bindings.
            foreach (var b in Bindings.ToArray())
                UnbindFrom(b);
        }

        /// <summary>
        /// Calls <see cref="UnbindEvents"/> and <see cref="UnbindBindings"/>.
        /// Also returns any active lease.
        /// </summary>
        public void UnbindAll() => UnbindAllInternal();

        internal virtual void UnbindAllInternal()
        {
            if (isLeased)
                leasedBindable.Return();

            UnbindEvents();
            UnbindBindings();
        }

        public virtual void UnbindFrom(IUnbindable them)
        {
            if (!(them is Bindable<T> tThem))
                throw new InvalidCastException($"Can't unbind a bindable of type {them.GetType()} from a bindable of type {GetType()}.");

            removeWeakReference(tThem.weakReference);
            tThem.removeWeakReference(weakReference);
        }

        public string Description { get; set; } = string.Empty;

        public sealed override string ToString() => ToString(null, CultureInfo.CurrentCulture);

        public virtual string ToString(string? format, IFormatProvider? formatProvider) => string.Format(formatProvider, $"{{0:{format}}}", Value);

        /// <summary>
        /// Create an unbound clone of this bindable.
        /// </summary>
        public Bindable<T> GetUnboundCopy()
        {
            var newBindable = CreateInstance();
            CopyTo(newBindable);
            return newBindable;
        }

        IBindable IBindable.CreateInstance() => CreateInstance();

        /// <inheritdoc cref="IBindable.CreateInstance"/>
        protected virtual Bindable<T> CreateInstance() => new Bindable<T>();

        IBindable IBindable.GetBoundCopy() => GetBoundCopy();

        WeakReference<Bindable<T>> IBindable<T>.GetWeakReference() => weakReference;

        IBindable<T> IBindable<T>.GetBoundCopy() => GetBoundCopy();

        /// <inheritdoc cref="IBindable{T}.GetBoundCopy"/>
        public Bindable<T> GetBoundCopy() => IBindable.GetBoundCopyImplementation(this);

        void ISerializableBindable.SerializeTo(JsonWriter writer, JsonSerializer serializer)
        {
            serializer.Serialize(writer, Value);
        }

        void ISerializableBindable.DeserializeFrom(JsonReader reader, JsonSerializer serializer)
        {
            // Deserialize returns null for json literal "null".
            // The nullability of type parameter T is unavailable here, so we can't do any validation.
            Value = serializer.Deserialize<T>(reader).AsNonNull();
        }

        private LeasedBindable<T>? leasedBindable;

        [MemberNotNullWhen(true, nameof(leasedBindable))]
        private bool isLeased => leasedBindable != null;

        /// <summary>
        /// Takes out a mutually exclusive lease on this bindable.
        /// During a lease, the bindable will be set to <see cref="Disabled"/>, but changes can still be applied via the <see cref="LeasedBindable{T}"/> returned by this call.
        /// You should end a lease by calling <see cref="LeasedBindable{T}.Return"/> when done.
        /// </summary>
        /// <param name="revertValueOnReturn">Whether the <see cref="Value"/> when <see cref="BeginLease"/> was called should be restored when the lease ends.</param>
        /// <returns>A bindable with a lease.</returns>
        public LeasedBindable<T> BeginLease(bool revertValueOnReturn)
        {
            if (checkForLease(this))
                throw new InvalidOperationException("Attempted to lease a bindable that is already in a leased state.");

            return leasedBindable = new LeasedBindable<T>(this, revertValueOnReturn);
        }

        private bool checkForLease(Bindable<T> source)
        {
            if (isLeased)
                return true;

            if (Bindings == null)
                return false;

            bool found = false;

            foreach (var b in Bindings)
            {
                if (b != source)
                    found |= b.checkForLease(this);
            }

            return found;
        }

        /// <summary>
        /// Called internally by a <see cref="LeasedBindable{T}"/> to end a lease.
        /// </summary>
        /// <param name="returnedBindable">The <see cref="ILeasedBindable{T}"/> that was provided as a return of a <see cref="BeginLease"/> call.</param>
        internal void EndLease(ILeasedBindable<T> returnedBindable)
        {
            if (!isLeased)
                throw new InvalidOperationException("Attempted to end a lease without beginning one.");

            if (returnedBindable != leasedBindable)
                throw new InvalidOperationException("Attempted to end a lease but returned a different bindable to the one used to start the lease.");

            leasedBindable = null;
        }

        private void throwIfLeased()
        {
            if (isLeased)
                throw new InvalidOperationException($"Cannot perform this operation on a {nameof(Bindable<T>)} that is currently in a leased state.");
        }
    }
}<|MERGE_RESOLUTION|>--- conflicted
+++ resolved
@@ -24,32 +24,17 @@
         /// <summary>
         /// An event which is raised when <see cref="Value"/> has changed (or manually via <see cref="TriggerValueChange"/>).
         /// </summary>
-<<<<<<< HEAD
         public event Action<ValueChangedEvent<T>>? ValueChanged;
-=======
-        [CanBeNull]
-        public event Action<ValueChangedEvent<T>> ValueChanged;
->>>>>>> c274d818
 
         /// <summary>
         /// An event which is raised when <see cref="Disabled"/> has changed (or manually via <see cref="TriggerDisabledChange"/>).
         /// </summary>
-<<<<<<< HEAD
         public event Action<bool>? DisabledChanged;
-=======
-        [CanBeNull]
-        public event Action<bool> DisabledChanged;
->>>>>>> c274d818
 
         /// <summary>
         /// An event which is raised when <see cref="Default"/> has changed (or manually via <see cref="TriggerDefaultChange"/>).
         /// </summary>
-<<<<<<< HEAD
         public event Action<ValueChangedEvent<T>>? DefaultChanged;
-=======
-        [CanBeNull]
-        public event Action<ValueChangedEvent<T>> DefaultChanged;
->>>>>>> c274d818
 
         private T value;
 
