﻿// Copyright (c) 2007-2018 ppy Pty Ltd <contact@ppy.sh>.
// Licensed under the MIT Licence - https://raw.githubusercontent.com/ppy/osu-framework/master/LICENCE

using System;
using System.Collections.Generic;
using System.Text;
using osu.Framework.Graphics.OpenGL;
using OpenTK.Graphics.ES30;

namespace osu.Framework.Graphics.Shaders
{
    public class Shader : IDisposable
    {
        internal StringBuilder Log = new StringBuilder();

        /// <summary>
        /// Whether this shader has been loaded and compiled.
        /// </summary>
        public bool Loaded { get; private set; }

        internal bool IsBound;

        private readonly string name;
        private int programID = -1;

        private static readonly List<Shader> all_shaders = new List<Shader>();
        private static readonly Dictionary<string, object> global_properties = new Dictionary<string, object>();

        private readonly Dictionary<string, UniformBase> uniforms = new Dictionary<string, UniformBase>();
        private UniformBase[] uniformsArray;
        private readonly List<ShaderPart> parts;

        internal Shader(string name, List<ShaderPart> parts)
        {
            this.name = name;
            this.parts = parts;

            GLWrapper.EnqueueShaderCompile(this);
        }

        #region Disposal

        ~Shader()
        {
            Dispose(false);
        }

        public void Dispose()
        {
            Dispose(true);
            GC.SuppressFinalize(this);
        }

        protected virtual void Dispose(bool disposing)
        {
            if (Loaded)
            {
                Unbind();

                GLWrapper.DeleteProgram(this);
                Loaded = false;
                programID = -1;
                all_shaders.Remove(this);
            }
        }

        #endregion

        internal void Compile()
        {
            parts.RemoveAll(p => p == null);
            uniforms.Clear();
            uniformsArray = null;
            Log.Clear();

            if (programID != -1)
                Dispose(true);

            if (parts.Count == 0)
                return;

            programID = GL.CreateProgram();
            foreach (ShaderPart p in parts)
            {
                if (!p.Compiled) p.Compile();
                GL.AttachShader(this, p);

                foreach (AttributeInfo attribute in p.Attributes)
                    GL.BindAttribLocation(this, attribute.Location, attribute.Name);
            }

            GL.LinkProgram(this);

            GL.GetProgram(this, GetProgramParameterName.LinkStatus, out int linkResult);
            string linkLog = GL.GetProgramInfoLog(this);

            Log.AppendLine(string.Format(ShaderPart.BOUNDARY, name));
            Log.AppendLine($"Linked: {linkResult == 1}");
            if (linkResult == 0)
            {
                Log.AppendLine("Log:");
                Log.AppendLine(linkLog);
            }

            foreach (var part in parts)
                GL.DetachShader(this, part);

            Loaded = linkResult == 1;

            if (Loaded)
            {
                //Obtain all the shader uniforms
                GL.GetProgram(this, GetProgramParameterName.ActiveUniforms, out int uniformCount);
                uniformsArray = new UniformBase[uniformCount];

                for (int i = 0; i < uniformCount; i++)
                {
<<<<<<< HEAD
                    ActiveUniformType type;
                    GL.GetActiveUniform(this, i, 100, out _, out _, out type, out var uniformName);
=======
                    GL.GetActiveUniform(this, i, 100, out _, out _, out ActiveUniformType type, out string uniformName);
>>>>>>> 6852878c

                    uniformsArray[i] = new UniformBase(this, uniformName.ToString(), GL.GetUniformLocation(this, uniformName.ToString()), type);
                    uniforms.Add(uniformName.ToString(), uniformsArray[i]);
                }

                foreach (KeyValuePair<string, object> kvp in global_properties)
                {
                    if (!uniforms.ContainsKey(kvp.Key))
                        continue;
                    uniforms[kvp.Key].Value = kvp.Value;
                }

                all_shaders.Add(this);
            }
        }

        internal void EnsureLoaded()
        {
            if (!Loaded)
                Compile();
        }

        public void Bind()
        {
            if (IsBound)
                return;

            EnsureLoaded();

            GLWrapper.UseProgram(this);

            foreach (var uniform in uniformsArray)
                if (uniform.HasChanged)
                    uniform.Update();

            IsBound = true;
        }

        public void Unbind()
        {
            if (!IsBound)
                return;

            GLWrapper.UseProgram(null);

            IsBound = false;
        }

        public override string ToString() => $@"{name} Shader (Compiled: {programID != -1})";

        /// <summary>
        /// Returns a uniform from the shader.
        /// </summary>
        /// <param name="name">The name of the uniform.</param>
        /// <returns>Returns a base uniform.</returns>
        public Uniform<T> GetUniform<T>(string name)
        {
            EnsureLoaded();
            if (!uniforms.ContainsKey(name))
                throw new ArgumentException($"Uniform {name} does not exist in shader {this.name}.", nameof(name));
            return new Uniform<T>(uniforms[name]);
        }

        /// <summary>
        /// Sets a uniform for all shaders that contain this property.
        /// <para>Any future-initialized shaders will also have this uniform set.</para>
        /// </summary>
        /// <param name="name">The uniform name.</param>
        /// <param name="value">The uniform value.</param>
        public static void SetGlobalProperty(string name, object value)
        {
            if (global_properties.TryGetValue(name, out object found) && found.Equals(value))
                return;

            global_properties[name] = value;

            foreach (Shader shader in all_shaders)
                if (shader.Loaded && shader.uniforms.TryGetValue(name, out UniformBase b))
                    b.Value = value;
        }

        public static implicit operator int(Shader shader)
        {
            return shader.programID;
        }
    }
}
<|MERGE_RESOLUTION|>--- conflicted
+++ resolved
@@ -1,210 +1,205 @@
-﻿// Copyright (c) 2007-2018 ppy Pty Ltd <contact@ppy.sh>.
-// Licensed under the MIT Licence - https://raw.githubusercontent.com/ppy/osu-framework/master/LICENCE
-
-using System;
-using System.Collections.Generic;
-using System.Text;
-using osu.Framework.Graphics.OpenGL;
-using OpenTK.Graphics.ES30;
-
-namespace osu.Framework.Graphics.Shaders
-{
-    public class Shader : IDisposable
-    {
-        internal StringBuilder Log = new StringBuilder();
-
-        /// <summary>
-        /// Whether this shader has been loaded and compiled.
-        /// </summary>
-        public bool Loaded { get; private set; }
-
-        internal bool IsBound;
-
-        private readonly string name;
-        private int programID = -1;
-
-        private static readonly List<Shader> all_shaders = new List<Shader>();
-        private static readonly Dictionary<string, object> global_properties = new Dictionary<string, object>();
-
-        private readonly Dictionary<string, UniformBase> uniforms = new Dictionary<string, UniformBase>();
-        private UniformBase[] uniformsArray;
-        private readonly List<ShaderPart> parts;
-
-        internal Shader(string name, List<ShaderPart> parts)
-        {
-            this.name = name;
-            this.parts = parts;
-
-            GLWrapper.EnqueueShaderCompile(this);
-        }
-
-        #region Disposal
-
-        ~Shader()
-        {
-            Dispose(false);
-        }
-
-        public void Dispose()
-        {
-            Dispose(true);
-            GC.SuppressFinalize(this);
-        }
-
-        protected virtual void Dispose(bool disposing)
-        {
-            if (Loaded)
-            {
-                Unbind();
-
-                GLWrapper.DeleteProgram(this);
-                Loaded = false;
-                programID = -1;
-                all_shaders.Remove(this);
-            }
-        }
-
-        #endregion
-
-        internal void Compile()
-        {
-            parts.RemoveAll(p => p == null);
-            uniforms.Clear();
-            uniformsArray = null;
-            Log.Clear();
-
-            if (programID != -1)
-                Dispose(true);
-
-            if (parts.Count == 0)
-                return;
-
-            programID = GL.CreateProgram();
-            foreach (ShaderPart p in parts)
-            {
-                if (!p.Compiled) p.Compile();
-                GL.AttachShader(this, p);
-
-                foreach (AttributeInfo attribute in p.Attributes)
-                    GL.BindAttribLocation(this, attribute.Location, attribute.Name);
-            }
-
-            GL.LinkProgram(this);
-
-            GL.GetProgram(this, GetProgramParameterName.LinkStatus, out int linkResult);
-            string linkLog = GL.GetProgramInfoLog(this);
-
-            Log.AppendLine(string.Format(ShaderPart.BOUNDARY, name));
-            Log.AppendLine($"Linked: {linkResult == 1}");
-            if (linkResult == 0)
-            {
-                Log.AppendLine("Log:");
-                Log.AppendLine(linkLog);
-            }
-
-            foreach (var part in parts)
-                GL.DetachShader(this, part);
-
-            Loaded = linkResult == 1;
-
-            if (Loaded)
-            {
-                //Obtain all the shader uniforms
-                GL.GetProgram(this, GetProgramParameterName.ActiveUniforms, out int uniformCount);
-                uniformsArray = new UniformBase[uniformCount];
-
-                for (int i = 0; i < uniformCount; i++)
-                {
-<<<<<<< HEAD
-                    ActiveUniformType type;
-                    GL.GetActiveUniform(this, i, 100, out _, out _, out type, out var uniformName);
-=======
-                    GL.GetActiveUniform(this, i, 100, out _, out _, out ActiveUniformType type, out string uniformName);
->>>>>>> 6852878c
-
-                    uniformsArray[i] = new UniformBase(this, uniformName.ToString(), GL.GetUniformLocation(this, uniformName.ToString()), type);
-                    uniforms.Add(uniformName.ToString(), uniformsArray[i]);
-                }
-
-                foreach (KeyValuePair<string, object> kvp in global_properties)
-                {
-                    if (!uniforms.ContainsKey(kvp.Key))
-                        continue;
-                    uniforms[kvp.Key].Value = kvp.Value;
-                }
-
-                all_shaders.Add(this);
-            }
-        }
-
-        internal void EnsureLoaded()
-        {
-            if (!Loaded)
-                Compile();
-        }
-
-        public void Bind()
-        {
-            if (IsBound)
-                return;
-
-            EnsureLoaded();
-
-            GLWrapper.UseProgram(this);
-
-            foreach (var uniform in uniformsArray)
-                if (uniform.HasChanged)
-                    uniform.Update();
-
-            IsBound = true;
-        }
-
-        public void Unbind()
-        {
-            if (!IsBound)
-                return;
-
-            GLWrapper.UseProgram(null);
-
-            IsBound = false;
-        }
-
-        public override string ToString() => $@"{name} Shader (Compiled: {programID != -1})";
-
-        /// <summary>
-        /// Returns a uniform from the shader.
-        /// </summary>
-        /// <param name="name">The name of the uniform.</param>
-        /// <returns>Returns a base uniform.</returns>
-        public Uniform<T> GetUniform<T>(string name)
-        {
-            EnsureLoaded();
-            if (!uniforms.ContainsKey(name))
-                throw new ArgumentException($"Uniform {name} does not exist in shader {this.name}.", nameof(name));
-            return new Uniform<T>(uniforms[name]);
-        }
-
-        /// <summary>
-        /// Sets a uniform for all shaders that contain this property.
-        /// <para>Any future-initialized shaders will also have this uniform set.</para>
-        /// </summary>
-        /// <param name="name">The uniform name.</param>
-        /// <param name="value">The uniform value.</param>
-        public static void SetGlobalProperty(string name, object value)
-        {
-            if (global_properties.TryGetValue(name, out object found) && found.Equals(value))
-                return;
-
-            global_properties[name] = value;
-
-            foreach (Shader shader in all_shaders)
-                if (shader.Loaded && shader.uniforms.TryGetValue(name, out UniformBase b))
-                    b.Value = value;
-        }
-
-        public static implicit operator int(Shader shader)
-        {
-            return shader.programID;
-        }
-    }
-}
+﻿// Copyright (c) 2007-2018 ppy Pty Ltd <contact@ppy.sh>.
+// Licensed under the MIT Licence - https://raw.githubusercontent.com/ppy/osu-framework/master/LICENCE
+
+using System;
+using System.Collections.Generic;
+using System.Text;
+using osu.Framework.Graphics.OpenGL;
+using OpenTK.Graphics.ES30;
+
+namespace osu.Framework.Graphics.Shaders
+{
+    public class Shader : IDisposable
+    {
+        internal StringBuilder Log = new StringBuilder();
+
+        /// <summary>
+        /// Whether this shader has been loaded and compiled.
+        /// </summary>
+        public bool Loaded { get; private set; }
+
+        internal bool IsBound;
+
+        private readonly string name;
+        private int programID = -1;
+
+        private static readonly List<Shader> all_shaders = new List<Shader>();
+        private static readonly Dictionary<string, object> global_properties = new Dictionary<string, object>();
+
+        private readonly Dictionary<string, UniformBase> uniforms = new Dictionary<string, UniformBase>();
+        private UniformBase[] uniformsArray;
+        private readonly List<ShaderPart> parts;
+
+        internal Shader(string name, List<ShaderPart> parts)
+        {
+            this.name = name;
+            this.parts = parts;
+
+            GLWrapper.EnqueueShaderCompile(this);
+        }
+
+        #region Disposal
+
+        ~Shader()
+        {
+            Dispose(false);
+        }
+
+        public void Dispose()
+        {
+            Dispose(true);
+            GC.SuppressFinalize(this);
+        }
+
+        protected virtual void Dispose(bool disposing)
+        {
+            if (Loaded)
+            {
+                Unbind();
+
+                GLWrapper.DeleteProgram(this);
+                Loaded = false;
+                programID = -1;
+                all_shaders.Remove(this);
+            }
+        }
+
+        #endregion
+
+        internal void Compile()
+        {
+            parts.RemoveAll(p => p == null);
+            uniforms.Clear();
+            uniformsArray = null;
+            Log.Clear();
+
+            if (programID != -1)
+                Dispose(true);
+
+            if (parts.Count == 0)
+                return;
+
+            programID = GL.CreateProgram();
+            foreach (ShaderPart p in parts)
+            {
+                if (!p.Compiled) p.Compile();
+                GL.AttachShader(this, p);
+
+                foreach (AttributeInfo attribute in p.Attributes)
+                    GL.BindAttribLocation(this, attribute.Location, attribute.Name);
+            }
+
+            GL.LinkProgram(this);
+
+            GL.GetProgram(this, GetProgramParameterName.LinkStatus, out int linkResult);
+            string linkLog = GL.GetProgramInfoLog(this);
+
+            Log.AppendLine(string.Format(ShaderPart.BOUNDARY, name));
+            Log.AppendLine($"Linked: {linkResult == 1}");
+            if (linkResult == 0)
+            {
+                Log.AppendLine("Log:");
+                Log.AppendLine(linkLog);
+            }
+
+            foreach (var part in parts)
+                GL.DetachShader(this, part);
+
+            Loaded = linkResult == 1;
+
+            if (Loaded)
+            {
+                //Obtain all the shader uniforms
+                GL.GetProgram(this, GetProgramParameterName.ActiveUniforms, out int uniformCount);
+                uniformsArray = new UniformBase[uniformCount];
+
+                for (int i = 0; i < uniformCount; i++)
+                {
+                    GL.GetActiveUniform(this, i, 100, out _, out _, out ActiveUniformType type, out string uniformName);
+
+                    uniformsArray[i] = new UniformBase(this, uniformName.ToString(), GL.GetUniformLocation(this, uniformName.ToString()), type);
+                    uniforms.Add(uniformName.ToString(), uniformsArray[i]);
+                }
+
+                foreach (KeyValuePair<string, object> kvp in global_properties)
+                {
+                    if (!uniforms.ContainsKey(kvp.Key))
+                        continue;
+                    uniforms[kvp.Key].Value = kvp.Value;
+                }
+
+                all_shaders.Add(this);
+            }
+        }
+
+        internal void EnsureLoaded()
+        {
+            if (!Loaded)
+                Compile();
+        }
+
+        public void Bind()
+        {
+            if (IsBound)
+                return;
+
+            EnsureLoaded();
+
+            GLWrapper.UseProgram(this);
+
+            foreach (var uniform in uniformsArray)
+                if (uniform.HasChanged)
+                    uniform.Update();
+
+            IsBound = true;
+        }
+
+        public void Unbind()
+        {
+            if (!IsBound)
+                return;
+
+            GLWrapper.UseProgram(null);
+
+            IsBound = false;
+        }
+
+        public override string ToString() => $@"{name} Shader (Compiled: {programID != -1})";
+
+        /// <summary>
+        /// Returns a uniform from the shader.
+        /// </summary>
+        /// <param name="name">The name of the uniform.</param>
+        /// <returns>Returns a base uniform.</returns>
+        public Uniform<T> GetUniform<T>(string name)
+        {
+            EnsureLoaded();
+            if (!uniforms.ContainsKey(name))
+                throw new ArgumentException($"Uniform {name} does not exist in shader {this.name}.", nameof(name));
+            return new Uniform<T>(uniforms[name]);
+        }
+
+        /// <summary>
+        /// Sets a uniform for all shaders that contain this property.
+        /// <para>Any future-initialized shaders will also have this uniform set.</para>
+        /// </summary>
+        /// <param name="name">The uniform name.</param>
+        /// <param name="value">The uniform value.</param>
+        public static void SetGlobalProperty(string name, object value)
+        {
+            if (global_properties.TryGetValue(name, out object found) && found.Equals(value))
+                return;
+
+            global_properties[name] = value;
+
+            foreach (Shader shader in all_shaders)
+                if (shader.Loaded && shader.uniforms.TryGetValue(name, out UniformBase b))
+                    b.Value = value;
+        }
+
+        public static implicit operator int(Shader shader)
+        {
+            return shader.programID;
+        }
+    }
+}