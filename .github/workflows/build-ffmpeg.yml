--- conflicted
+++ resolved
@@ -165,14 +165,6 @@
           - { arch: arm64, container: "arm64v8/ubuntu:20.04" }
           - { arch: arm, container: "arm32v7/ubuntu:20.04" }
     steps:
-<<<<<<< HEAD
-=======
-      - name: Install dependencies
-        run: |
-          sudo apt-get update
-          sudo apt-get install nasm
-
->>>>>>> 4f516283
       - name: Checkout
         uses: actions/checkout@v4
 
@@ -195,32 +187,6 @@
         with:
           name: linux-${{ matrix.arch }}
           path: linux-${{ matrix.arch }}
-
-  build-android:
-    name: Build Android
-    runs-on: ubuntu-22.04
-    strategy:
-      matrix:
-        arch:
-          - armeabi-v7a
-          - arm64-v8a
-          - x86
-          - x86_64
-
-    steps:
-      - name: Checkout
-        uses: actions/checkout@v4
-
-      - name: Build
-        run: osu.Framework.NativeLibs/scripts/ffmpeg/build-android.sh
-        env:
-          arch: ${{ matrix.arch }}
-
-      - name: Upload
-        uses: actions/upload-artifact@v4
-        with:
-          name: android-${{ matrix.arch }}
-          path: android-${{ matrix.arch }}
 
   make-pr:
     name: Create pull request
@@ -230,7 +196,6 @@
       - combine-iOS
       - build-win
       - build-linux
-<<<<<<< HEAD
     strategy:
       matrix:
         include:
@@ -242,58 +207,14 @@
           - { name: win-arm64, path: osu.Framework.NativeLibs/runtimes/win-arm64/native}
           - { name: win-x64, path: osu.Framework.NativeLibs/runtimes/win-x64/native}
           - { name: win-x86, path: osu.Framework.NativeLibs/runtimes/win-x86/native}
-=======
-      - build-android
->>>>>>> 4f516283
-    steps:
-      - name: Checkout
-        uses: actions/checkout@v4
-
-      - uses: actions/download-artifact@v4
-        with:
-<<<<<<< HEAD
+    steps:
+      - name: Checkout
+        uses: actions/checkout@v4
+
+      - uses: actions/download-artifact@v4
+        with:
           name: ${{ matrix.name }}
           path: ${{ matrix.path }}
-=======
-          name: macOS-universal
-          path: osu.Framework.NativeLibs/runtimes/osx/native
-      - uses: actions/download-artifact@v4
-        with:
-          name: iOS-xcframework
-          path: osu.Framework.iOS/runtimes/ios/native
-      - uses: actions/download-artifact@v4
-        with:
-          name: linux-x64
-          path: osu.Framework.NativeLibs/runtimes/linux-x64/native
-      - uses: actions/download-artifact@v4
-        with:
-          name: win-arm64
-          path: osu.Framework.NativeLibs/runtimes/win-arm64/native
-      - uses: actions/download-artifact@v4
-        with:
-          name: win-x64
-          path: osu.Framework.NativeLibs/runtimes/win-x64/native
-      - uses: actions/download-artifact@v4
-        with:
-          name: win-x86
-          path: osu.Framework.NativeLibs/runtimes/win-x86/native
-      - uses: actions/download-artifact@v4
-        with:
-          name: android-armeabi-v7a
-          path: osu.Framework.Android/armeabi-v7a
-      - uses: actions/download-artifact@v4
-        with:
-          name: android-arm64-v8a
-          path: osu.Framework.Android/arm64-v8a
-      - uses: actions/download-artifact@v4
-        with:
-          name: android-x86
-          path: osu.Framework.Android/x86
-      - uses: actions/download-artifact@v4
-        with:
-          name: android-x86_64
-          path: osu.Framework.Android/x86_64
->>>>>>> 4f516283
 
       - uses: peter-evans/create-pull-request@v6
         with:
