--- conflicted
+++ resolved
@@ -3,12 +3,7 @@
 
 using System;
 using System.Collections.Generic;
-<<<<<<< HEAD
-using System.Linq;
 using JetBrains.Annotations;
-=======
-using System.Diagnostics;
->>>>>>> 5ec91f5f
 using osu.Framework.Allocation;
 using osu.Framework.Caching;
 using osu.Framework.Configuration;
@@ -479,8 +474,9 @@
         protected Invalidation InvalidateScreenSpaceCharacters() => !screenSpaceCharactersCache.Invalidate() ? 0 : InvalidateDrawNode();
 
         [MustUseReturnValue]
-        protected Invalidation InvalidateCharacters() => !charactersCache.Invalidate() ? 0 :
-            InvalidateScreenSpaceCharacters() | InvalidateDrawSize() | InvalidateRequiredParentSizeToFit() | InvalidateBoundingBoxSizeBeforeParentAutoSize();
+        protected Invalidation InvalidateCharacters() => !charactersCache.Invalidate()
+            ? 0
+            : InvalidateScreenSpaceCharacters() | InvalidateDrawSize() | InvalidateRequiredParentSizeToFit() | InvalidateBoundingBoxSizeBeforeParentAutoSize();
 
         [MustUseReturnValue]
         protected Invalidation InvalidateConstantWidth() => !constantWidthCache.Invalidate() ? 0 : InvalidateCharacters();
