--- conflicted
+++ resolved
@@ -38,14 +38,9 @@
     <PackageReference Include="JetBrains.Annotations" Version="2023.3.0" />
     <PackageReference Include="ppy.osuTK.NS20" Version="1.0.211" />
     <PackageReference Include="StbiSharp" Version="1.1.0" />
-<<<<<<< HEAD
-    <PackageReference Include="ppy.SDL2-CS" Version="1.0.671-alpha" />
-    <PackageReference Include="ppy.osu.Framework.SourceGeneration" Version="1.0.0" />
-=======
     <PackageReference Include="ppy.SDL2-CS" Version="1.0.741-alpha" />
     <PackageReference Include="ppy.SDL3-CS" Version="2024.1128.0" />
     <PackageReference Include="ppy.osu.Framework.SourceGeneration" Version="2024.1128.0" />
->>>>>>> f3f3f4a0
 
     <!-- DO NOT use ProjectReference for native packaging project.
          See https://github.com/NuGet/Home/issues/4514 and https://github.com/dotnet/sdk/issues/765 . -->
