--- conflicted
+++ resolved
@@ -1,144 +1,140 @@
-﻿// Copyright (c) 2007-2018 ppy Pty Ltd <contact@ppy.sh>.
-// Licensed under the MIT Licence - https://raw.githubusercontent.com/ppy/osu-framework/master/LICENCE
-
-using System;
-using System.Linq;
-using System.Runtime.InteropServices;
-using System.Reflection;
-using osu.Framework.Logging;
-using osu.Framework.Platform.MacOS.Native;
-
-namespace osu.Framework.Platform.MacOS
-{
-    internal class MacOSGameWindow : DesktopGameWindow
-    {
-        [UnmanagedFunctionPointer(CallingConvention.Winapi)]
-        private delegate void FlagsChangedDelegate(IntPtr self, IntPtr cmd, IntPtr notification);
-
-        private FlagsChangedDelegate flagsChangedHandler;
-
-        private readonly IntPtr selModifierFlags = Selector.Get("modifierFlags");
-        private readonly IntPtr selKeyCode = Selector.Get("keyCode");
-        private MethodInfo methodKeyDown;
-        private MethodInfo methodKeyUp;
-
-        private const int modifier_flag_left_control = 1 << 0;
-        private const int modifier_flag_left_shift = 1 << 1;
-        private const int modifier_flag_right_shift = 1 << 2;
-        private const int modifier_flag_left_command = 1 << 3;
-        private const int modifier_flag_right_command = 1 << 4;
-        private const int modifier_flag_left_alt = 1 << 5;
-        private const int modifier_flag_right_alt = 1 << 6;
-        private const int modifier_flag_right_control = 1 << 13;
-
-        private object nativeWindow;
-
-        public MacOSGameWindow()
-        {
-<<<<<<< HEAD
-            Implementation.Load += OnLoad;
-=======
-            Load += OnLoad;
->>>>>>> 6852878c
-        }
-
-        protected void OnLoad(object sender, EventArgs e)
-        {
-            try
-            {
-                flagsChangedHandler = flagsChanged;
-
-                var fieldImplementation = typeof(OpenTK.NativeWindow).GetRuntimeFields().Single(x => x.Name == "implementation");
-                var typeCocoaNativeWindow = typeof(OpenTK.NativeWindow).Assembly.GetTypes().Single(x => x.Name == "CocoaNativeWindow");
-                var fieldWindowClass = typeCocoaNativeWindow.GetRuntimeFields().Single(x => x.Name == "windowClass");
-
-                nativeWindow = fieldImplementation.GetValue(Implementation);
-                var windowClass = (IntPtr)fieldWindowClass.GetValue(nativeWindow);
-
-                Class.RegisterMethod(windowClass, flagsChangedHandler, "flagsChanged:", "v@:@");
-
-                methodKeyDown = nativeWindow.GetType().GetRuntimeMethods().Single(x => x.Name == "OnKeyDown");
-                methodKeyUp = nativeWindow.GetType().GetRuntimeMethods().Single(x => x.Name == "OnKeyUp");
-            }
-            catch
-            {
-                Logger.Log("Window initialisation couldn't complete, likely due to the SDL backend being enabled.", LoggingTarget.Runtime, LogLevel.Important);
-                Logger.Log("Execution will continue but keyboard functionality may be limited.", LoggingTarget.Runtime, LogLevel.Important);
-            }
-        }
-
-        private void flagsChanged(IntPtr self, IntPtr cmd, IntPtr sender)
-        {
-            var modifierFlags = Cocoa.SendInt(sender, selModifierFlags);
-            var keyCode = Cocoa.SendInt(sender, selKeyCode);
-
-            bool keyDown;
-            OpenTK.Input.Key key;
-
-            switch ((MacOSKeyCodes)keyCode)
-            {
-                case MacOSKeyCodes.LShift:
-                    key = OpenTK.Input.Key.LShift;
-                    keyDown = (modifierFlags & modifier_flag_left_shift) > 0;
-                    break;
-
-                case MacOSKeyCodes.RShift:
-                    key = OpenTK.Input.Key.RShift;
-                    keyDown = (modifierFlags & modifier_flag_right_shift) > 0;
-                    break;
-
-                case MacOSKeyCodes.LControl:
-                    key = OpenTK.Input.Key.LControl;
-                    keyDown = (modifierFlags & modifier_flag_left_control) > 0;
-                    break;
-
-                case MacOSKeyCodes.RControl:
-                    key = OpenTK.Input.Key.RControl;
-                    keyDown = (modifierFlags & modifier_flag_right_control) > 0;
-                    break;
-
-                case MacOSKeyCodes.LAlt:
-                    key = OpenTK.Input.Key.LAlt;
-                    keyDown = (modifierFlags & modifier_flag_left_alt) > 0;
-                    break;
-
-                case MacOSKeyCodes.RAlt:
-                    key = OpenTK.Input.Key.RAlt;
-                    keyDown = (modifierFlags & modifier_flag_right_alt) > 0;
-                    break;
-
-                case MacOSKeyCodes.LCommand:
-                    key = OpenTK.Input.Key.LWin;
-                    keyDown = (modifierFlags & modifier_flag_left_command) > 0;
-                    break;
-
-                case MacOSKeyCodes.RCommand:
-                    key = OpenTK.Input.Key.RWin;
-                    keyDown = (modifierFlags & modifier_flag_right_command) > 0;
-                    break;
-
-                default:
-                    return;
-            }
-
-            if (keyDown)
-                methodKeyDown.Invoke(nativeWindow, new object[] { key, false });
-            else
-                methodKeyUp.Invoke(nativeWindow, new object[] { key });
-        }
-    }
-
-    internal enum MacOSKeyCodes
-    {
-        LShift = 56,
-        RShift = 60,
-        LControl = 59,
-        RControl = 62,
-        LAlt = 58,
-        RAlt = 61,
-        LCommand = 55,
-        RCommand = 54,
-        CapsLock = 57,
-        Function = 63
-    }
-}
+﻿// Copyright (c) 2007-2018 ppy Pty Ltd <contact@ppy.sh>.
+// Licensed under the MIT Licence - https://raw.githubusercontent.com/ppy/osu-framework/master/LICENCE
+
+using System;
+using System.Linq;
+using System.Runtime.InteropServices;
+using System.Reflection;
+using osu.Framework.Logging;
+using osu.Framework.Platform.MacOS.Native;
+
+namespace osu.Framework.Platform.MacOS
+{
+    internal class MacOSGameWindow : DesktopGameWindow
+    {
+        [UnmanagedFunctionPointer(CallingConvention.Winapi)]
+        private delegate void FlagsChangedDelegate(IntPtr self, IntPtr cmd, IntPtr notification);
+
+        private FlagsChangedDelegate flagsChangedHandler;
+
+        private readonly IntPtr selModifierFlags = Selector.Get("modifierFlags");
+        private readonly IntPtr selKeyCode = Selector.Get("keyCode");
+        private MethodInfo methodKeyDown;
+        private MethodInfo methodKeyUp;
+
+        private const int modifier_flag_left_control = 1 << 0;
+        private const int modifier_flag_left_shift = 1 << 1;
+        private const int modifier_flag_right_shift = 1 << 2;
+        private const int modifier_flag_left_command = 1 << 3;
+        private const int modifier_flag_right_command = 1 << 4;
+        private const int modifier_flag_left_alt = 1 << 5;
+        private const int modifier_flag_right_alt = 1 << 6;
+        private const int modifier_flag_right_control = 1 << 13;
+
+        private object nativeWindow;
+
+        public MacOSGameWindow()
+        {
+            Load += OnLoad;
+        }
+
+        protected void OnLoad(object sender, EventArgs e)
+        {
+            try
+            {
+                flagsChangedHandler = flagsChanged;
+
+                var fieldImplementation = typeof(OpenTK.NativeWindow).GetRuntimeFields().Single(x => x.Name == "implementation");
+                var typeCocoaNativeWindow = typeof(OpenTK.NativeWindow).Assembly.GetTypes().Single(x => x.Name == "CocoaNativeWindow");
+                var fieldWindowClass = typeCocoaNativeWindow.GetRuntimeFields().Single(x => x.Name == "windowClass");
+
+                nativeWindow = fieldImplementation.GetValue(Implementation);
+                var windowClass = (IntPtr)fieldWindowClass.GetValue(nativeWindow);
+
+                Class.RegisterMethod(windowClass, flagsChangedHandler, "flagsChanged:", "v@:@");
+
+                methodKeyDown = nativeWindow.GetType().GetRuntimeMethods().Single(x => x.Name == "OnKeyDown");
+                methodKeyUp = nativeWindow.GetType().GetRuntimeMethods().Single(x => x.Name == "OnKeyUp");
+            }
+            catch
+            {
+                Logger.Log("Window initialisation couldn't complete, likely due to the SDL backend being enabled.", LoggingTarget.Runtime, LogLevel.Important);
+                Logger.Log("Execution will continue but keyboard functionality may be limited.", LoggingTarget.Runtime, LogLevel.Important);
+            }
+        }
+
+        private void flagsChanged(IntPtr self, IntPtr cmd, IntPtr sender)
+        {
+            var modifierFlags = Cocoa.SendInt(sender, selModifierFlags);
+            var keyCode = Cocoa.SendInt(sender, selKeyCode);
+
+            bool keyDown;
+            OpenTK.Input.Key key;
+
+            switch ((MacOSKeyCodes)keyCode)
+            {
+                case MacOSKeyCodes.LShift:
+                    key = OpenTK.Input.Key.LShift;
+                    keyDown = (modifierFlags & modifier_flag_left_shift) > 0;
+                    break;
+
+                case MacOSKeyCodes.RShift:
+                    key = OpenTK.Input.Key.RShift;
+                    keyDown = (modifierFlags & modifier_flag_right_shift) > 0;
+                    break;
+
+                case MacOSKeyCodes.LControl:
+                    key = OpenTK.Input.Key.LControl;
+                    keyDown = (modifierFlags & modifier_flag_left_control) > 0;
+                    break;
+
+                case MacOSKeyCodes.RControl:
+                    key = OpenTK.Input.Key.RControl;
+                    keyDown = (modifierFlags & modifier_flag_right_control) > 0;
+                    break;
+
+                case MacOSKeyCodes.LAlt:
+                    key = OpenTK.Input.Key.LAlt;
+                    keyDown = (modifierFlags & modifier_flag_left_alt) > 0;
+                    break;
+
+                case MacOSKeyCodes.RAlt:
+                    key = OpenTK.Input.Key.RAlt;
+                    keyDown = (modifierFlags & modifier_flag_right_alt) > 0;
+                    break;
+
+                case MacOSKeyCodes.LCommand:
+                    key = OpenTK.Input.Key.LWin;
+                    keyDown = (modifierFlags & modifier_flag_left_command) > 0;
+                    break;
+
+                case MacOSKeyCodes.RCommand:
+                    key = OpenTK.Input.Key.RWin;
+                    keyDown = (modifierFlags & modifier_flag_right_command) > 0;
+                    break;
+
+                default:
+                    return;
+            }
+
+            if (keyDown)
+                methodKeyDown.Invoke(nativeWindow, new object[] { key, false });
+            else
+                methodKeyUp.Invoke(nativeWindow, new object[] { key });
+        }
+    }
+
+    internal enum MacOSKeyCodes
+    {
+        LShift = 56,
+        RShift = 60,
+        LControl = 59,
+        RControl = 62,
+        LAlt = 58,
+        RAlt = 61,
+        LCommand = 55,
+        RCommand = 54,
+        CapsLock = 57,
+        Function = 63
+    }
+}