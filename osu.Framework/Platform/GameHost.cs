--- conflicted
+++ resolved
@@ -1387,20 +1387,13 @@
         /// </summary>
         public virtual IEnumerable<KeyBinding> PlatformKeyBindings => new[]
         {
-<<<<<<< HEAD
             new KeyBinding(new KeyCombination(InputKey.Control, InputKey.KeycodeX), PlatformAction.Cut),
             new KeyBinding(new KeyCombination(InputKey.Control, InputKey.KeycodeC), PlatformAction.Copy),
             new KeyBinding(new KeyCombination(InputKey.Control, InputKey.KeycodeV), PlatformAction.Paste),
-            new KeyBinding(new KeyCombination(InputKey.Control, InputKey.KeycodeA), PlatformAction.SelectAll),
-=======
-            new KeyBinding(new KeyCombination(InputKey.Control, InputKey.X), PlatformAction.Cut),
-            new KeyBinding(new KeyCombination(InputKey.Control, InputKey.C), PlatformAction.Copy),
-            new KeyBinding(new KeyCombination(InputKey.Control, InputKey.V), PlatformAction.Paste),
             new KeyBinding(new KeyCombination(InputKey.Shift, InputKey.Delete), PlatformAction.Cut),
             new KeyBinding(new KeyCombination(InputKey.Control, InputKey.Insert), PlatformAction.Copy),
             new KeyBinding(new KeyCombination(InputKey.Shift, InputKey.Insert), PlatformAction.Paste),
-            new KeyBinding(new KeyCombination(InputKey.Control, InputKey.A), PlatformAction.SelectAll),
->>>>>>> 6f11f9b8
+            new KeyBinding(new KeyCombination(InputKey.Control, InputKey.KeycodeA), PlatformAction.SelectAll),
             new KeyBinding(InputKey.Left, PlatformAction.MoveBackwardChar),
             new KeyBinding(InputKey.Right, PlatformAction.MoveForwardChar),
             new KeyBinding(InputKey.BackSpace, PlatformAction.DeleteBackwardChar),
