﻿// Copyright (c) ppy Pty Ltd <contact@ppy.sh>. Licensed under the MIT Licence.
// See the LICENCE file in the repository root for full licence text.

#nullable disable

using System;
using System.Linq;
using NUnit.Framework;
using osu.Framework.Allocation;
using osu.Framework.Bindables;
using osu.Framework.Extensions.IEnumerableExtensions;
using osu.Framework.Graphics;
using osu.Framework.Graphics.Sprites;
using osu.Framework.Graphics.UserInterface;
using osu.Framework.Input;
using osu.Framework.Localisation;
using osu.Framework.Testing;
using osuTK;
using osuTK.Input;

namespace osu.Framework.Tests.Visual.UserInterface
{
    public partial class TestSceneDropdown : ManualInputManagerTestScene
    {
        private const int items_to_add = 10;
        private const float explicit_height = 100;
        private float calculatedHeight;
        private readonly TestDropdown testDropdown, testDropdownMenu, bindableDropdown, emptyDropdown, disabledDropdown;
        private readonly PlatformActionContainer platformActionContainerKeyboardSelection, platformActionContainerKeyboardPreselection, platformActionContainerEmptyDropdown;
        private readonly BindableList<TestModel> bindableList = new BindableList<TestModel>();

        private int previousIndex;
        private int lastVisibleIndexOnTheCurrentPage, lastVisibleIndexOnTheNextPage;
        private int firstVisibleIndexOnTheCurrentPage, firstVisibleIndexOnThePreviousPage;

        public TestSceneDropdown()
        {
            var testItems = new TestModel[10];
            int i = 0;
            while (i < items_to_add)
                testItems[i] = @"test " + i++;

            Add(platformActionContainerKeyboardSelection = new PlatformActionContainer
            {
                Child = testDropdown = new TestDropdown
                {
                    Width = 150,
                    Position = new Vector2(50, 50),
                    Items = testItems
                }
            });

            Add(platformActionContainerKeyboardPreselection = new PlatformActionContainer
            {
                Child = testDropdownMenu = new TestDropdown
                {
                    Width = 150,
                    Position = new Vector2(250, 50),
                    Items = testItems
                }
            });
            testDropdownMenu.Menu.MaxHeight = explicit_height;

            Add(bindableDropdown = new TestDropdown
            {
                Width = 150,
                Position = new Vector2(450, 50),
                ItemSource = bindableList
            });

            Add(platformActionContainerEmptyDropdown = new PlatformActionContainer
            {
                Child = emptyDropdown = new TestDropdown
                {
                    Width = 150,
                    Position = new Vector2(650, 50),
                }
            });

            Add(disabledDropdown = new TestDropdown
            {
                Width = 150,
                Position = new Vector2(50, 350),
                Items = testItems,
                Current =
                {
                    Value = testItems[3],
                    Disabled = true
                }
            });
        }

        [Test]
        public void TestExternalBindableChangeKeepsSelection()
        {
            toggleDropdownViaClick(testDropdown, "dropdown1");
            AddStep("click item 4", () =>
            {
                InputManager.MoveMouseTo(testDropdown.Menu.Children[4]);
                InputManager.Click(MouseButton.Left);
            });

            AddAssert("item 4 is selected", () => testDropdown.Current.Value.Identifier == "test 4");

            AddStep("replace items", () =>
            {
                testDropdown.Items = testDropdown.Items.Select(i => new TestModel(i.ToString())).ToArray();
            });

            AddAssert("item 4 is selected", () => testDropdown.Current.Value.Identifier == "test 4");
            AddAssert("item 4 is selected item", () => testDropdown.SelectedItem.Value.Identifier == "test 4");
            AddAssert("item 4 is visually selected", () => (testDropdown.ChildrenOfType<Dropdown<TestModel>.DropdownMenu.DrawableDropdownMenuItem>()
                                                                        .SingleOrDefault(i => i.IsSelected)?
                                                                        .Item as DropdownMenuItem<TestModel>)?.Value.Identifier == "test 4");
        }

        [Test]
        public void TestBasic()
        {
            int i = items_to_add;

            toggleDropdownViaClick(testDropdown, "dropdown1");
            AddAssert("dropdown is open", () => testDropdown.Menu.State == MenuState.Open);

            AddRepeatStep("add item", () => testDropdown.AddDropdownItem("test " + i++), items_to_add);
            AddAssert("item count is correct", () => testDropdown.Items.Count() == items_to_add * 2);

            AddStep($"Set dropdown1 height to {explicit_height}", () =>
            {
                calculatedHeight = testDropdown.Menu.Height;
                testDropdown.Menu.MaxHeight = explicit_height;
            });
            AddAssert($"dropdown1 height is {explicit_height}", () => testDropdown.Menu.Height == explicit_height);

            AddStep($"Set dropdown1 height to {float.PositiveInfinity}", () => testDropdown.Menu.MaxHeight = float.PositiveInfinity);
            AddAssert("dropdown1 height is calculated automatically", () => testDropdown.Menu.Height == calculatedHeight);

            AddStep("click item 13", () =>
            {
                InputManager.MoveMouseTo(testDropdown.Menu.Children[13]);
                InputManager.Click(MouseButton.Left);
            });

            AddAssert("dropdown1 is closed", () => testDropdown.Menu.State == MenuState.Closed);
            AddAssert("item 13 is selected", () => testDropdown.Current.Value.Equals(testDropdown.Items.ElementAt(13)));

            AddStep("select item 15", () => testDropdown.Current.Value = testDropdown.Items.ElementAt(15));
            AddAssert("item 15 is selected", () => testDropdown.Current.Value.Equals(testDropdown.Items.ElementAt(15)));

            toggleDropdownViaClick(testDropdown, "dropdown1");
            AddAssert("dropdown1 is open", () => testDropdown.Menu.State == MenuState.Open);

            toggleDropdownViaClick(testDropdownMenu, "dropdown2");

            AddAssert("dropdown1 is closed", () => testDropdown.Menu.State == MenuState.Closed);
            AddAssert("dropdown2 is open", () => testDropdownMenu.Menu.State == MenuState.Open);

            AddStep("select 'invalid'", () => testDropdown.Current.Value = "invalid");

            AddAssert("'invalid' is selected", () => testDropdown.Current.Value.Identifier == "invalid");
            AddAssert("label shows 'invalid'", () => testDropdown.Header.Label.ToString() == "invalid");

            AddStep("select item 2", () => testDropdown.Current.Value = testDropdown.Items.ElementAt(2));
            AddAssert("item 2 is selected", () => testDropdown.Current.Value.Equals(testDropdown.Items.ElementAt(2)));

            AddStep("close dropdown", () => InputManager.Key(Key.Escape));
        }

        private void performPlatformAction(PlatformAction action, PlatformActionContainer platformActionContainer, Drawable drawable)
        {
            bool tempIsHovered = drawable.IsHovered;
            bool tempHasFocus = drawable.HasFocus;

            drawable.IsHovered = true;
            drawable.HasFocus = true;

            platformActionContainer.TriggerPressed(action);
            platformActionContainer.TriggerReleased(action);

            drawable.IsHovered = tempIsHovered;
            drawable.HasFocus = tempHasFocus;
        }

        [TestCase(false)]
        [TestCase(true)]
        public void TestKeyboardSelection(bool cleanSelection)
        {
            AddStep("Hover dropdown 1", () => InputManager.MoveMouseTo(testDropdown.Header));

            if (cleanSelection)
                AddStep("Clean selection", () => testDropdown.Current.Value = null);

            AddStep("Select next item", () =>
            {
                previousIndex = testDropdown.SelectedIndex;
                InputManager.Key(Key.Down);
            });
            AddAssert("Next item is selected", () => testDropdown.SelectedIndex == previousIndex + 1);

            AddStep("Select previous item", () =>
            {
                previousIndex = testDropdown.SelectedIndex;
                InputManager.Key(Key.Up);
            });
            AddAssert("Previous item is selected", () => testDropdown.SelectedIndex == Math.Max(0, previousIndex - 1));

            AddStep("Select last item",
                () => performPlatformAction(PlatformAction.MoveToListEnd, platformActionContainerKeyboardSelection, testDropdown.Header));
            AddAssert("Last item selected", () => testDropdown.SelectedItem == testDropdown.Menu.DrawableMenuItems.Last().Item);

            AddStep("Select first item",
                () => performPlatformAction(PlatformAction.MoveToListStart, platformActionContainerKeyboardSelection, testDropdown.Header));
            AddAssert("First item selected", () => testDropdown.SelectedItem == testDropdown.Menu.DrawableMenuItems.First().Item);

            AddStep("Select next item when empty", () => InputManager.Key(Key.Up));
            AddStep("Select previous item when empty", () => InputManager.Key(Key.Down));
            AddStep("Select last item when empty", () => InputManager.Key(Key.PageUp));
            AddStep("Select first item when empty", () => InputManager.Key(Key.PageDown));
        }

        [TestCase(false)]
        [TestCase(true)]
        public void TestKeyboardPreselection(bool cleanSelection)
        {
            if (cleanSelection)
                AddStep("Clean selection", () => testDropdownMenu.Current.Value = null);

            toggleDropdownViaClick(testDropdownMenu);
            assertDropdownIsOpen(testDropdownMenu);

            AddStep("Preselect next item", () =>
            {
                previousIndex = testDropdownMenu.PreselectedIndex;
                InputManager.Key(Key.Down);
            });
            AddAssert("Next item is preselected", () => testDropdownMenu.PreselectedIndex == previousIndex + 1);

            AddStep("Preselect previous item", () =>
            {
                previousIndex = testDropdownMenu.PreselectedIndex;
                InputManager.Key(Key.Up);
            });
            AddAssert("Previous item is preselected", () => testDropdownMenu.PreselectedIndex == Math.Max(0, previousIndex - 1));

            AddStep("Preselect last visible item", () =>
            {
                lastVisibleIndexOnTheCurrentPage = testDropdownMenu.Menu.DrawableMenuItems.ToList().IndexOf(testDropdownMenu.Menu.VisibleMenuItems.Last());
                InputManager.Key(Key.PageDown);
            });
            AddAssert("Last visible item preselected", () => testDropdownMenu.PreselectedIndex == lastVisibleIndexOnTheCurrentPage);

            AddStep("Preselect last visible item on the next page", () =>
            {
                lastVisibleIndexOnTheNextPage =
                    Math.Clamp(lastVisibleIndexOnTheCurrentPage + testDropdownMenu.Menu.VisibleMenuItems.Count(), 0, testDropdownMenu.Menu.Items.Count - 1);

                InputManager.Key(Key.PageDown);
            });
            AddAssert("Last visible item on the next page preselected", () => testDropdownMenu.PreselectedIndex == lastVisibleIndexOnTheNextPage);

            AddStep("Preselect first visible item", () =>
            {
                firstVisibleIndexOnTheCurrentPage = testDropdownMenu.Menu.DrawableMenuItems.ToList().IndexOf(testDropdownMenu.Menu.VisibleMenuItems.First());
                InputManager.Key(Key.PageUp);
            });
            AddAssert("First visible item preselected", () => testDropdownMenu.PreselectedIndex == firstVisibleIndexOnTheCurrentPage);

            AddStep("Preselect first visible item on the previous page", () =>
            {
                firstVisibleIndexOnThePreviousPage = Math.Clamp(firstVisibleIndexOnTheCurrentPage - testDropdownMenu.Menu.VisibleMenuItems.Count(), 0,
                    testDropdownMenu.Menu.Items.Count - 1);
                InputManager.Key(Key.PageUp);
            });
            AddAssert("First visible item on the previous page selected", () => testDropdownMenu.PreselectedIndex == firstVisibleIndexOnThePreviousPage);
            AddAssert("First item is preselected", () => testDropdownMenu.Menu.PreselectedItem.Item == testDropdownMenu.Menu.DrawableMenuItems.First().Item);

            AddStep("Preselect last item",
                () => performPlatformAction(PlatformAction.MoveToListEnd, platformActionContainerKeyboardPreselection, testDropdownMenu));
            AddAssert("Last item preselected", () => testDropdownMenu.Menu.PreselectedItem.Item == testDropdownMenu.Menu.DrawableMenuItems.Last().Item);

            AddStep("Finalize selection", () => InputManager.Key(Key.Enter));
            assertLastItemSelected();
            assertDropdownIsClosed(testDropdownMenu);

            toggleDropdownViaClick(testDropdownMenu);
            assertDropdownIsOpen(testDropdownMenu);

            AddStep("Preselect first item",
                () => performPlatformAction(PlatformAction.MoveToListStart, platformActionContainerKeyboardPreselection, testDropdownMenu));
            AddAssert("First item preselected", () => testDropdownMenu.Menu.PreselectedItem.Item == testDropdownMenu.Menu.DrawableMenuItems.First().Item);

            AddStep("Discard preselection", () => InputManager.Key(Key.Escape));
            assertDropdownIsClosed(testDropdownMenu);
            assertLastItemSelected();

            toggleDropdownViaClick(emptyDropdown, "empty dropdown");
            AddStep("Preselect next item when empty", () => InputManager.Key(Key.Down));
            AddStep("Preselect previous item when empty", () => InputManager.Key(Key.Up));
            AddStep("Preselect first visible item when empty", () => InputManager.Key(Key.PageUp));
            AddStep("Preselect last visible item when empty", () => InputManager.Key(Key.PageDown));
            AddStep("Preselect first item when empty",
                () => performPlatformAction(PlatformAction.MoveToListStart, platformActionContainerEmptyDropdown, emptyDropdown));
            AddStep("Preselect last item when empty",
                () => performPlatformAction(PlatformAction.MoveToListEnd, platformActionContainerEmptyDropdown, emptyDropdown));

            void assertLastItemSelected() => AddAssert("Last item selected", () => testDropdownMenu.SelectedItem == testDropdownMenu.Menu.DrawableMenuItems.Last().Item);
        }

        [Test]
        public void TestSelectNull()
        {
            AddStep("select item 1", () => testDropdown.Current.Value = testDropdown.Items.ElementAt(1));
            AddAssert("item 1 is selected", () => testDropdown.Current.Value.Equals(testDropdown.Items.ElementAt(1)));
            AddStep("select item null", () => testDropdown.Current.Value = null);
            AddAssert("null is selected", () => testDropdown.Current.Value == null);
        }

        [Test]
        public void TestDisabledCurrent()
        {
            TestModel originalValue = null;

            AddStep("store original value", () => originalValue = disabledDropdown.Current.Value);

            toggleDropdownViaClick(disabledDropdown);
            assertDropdownIsClosed(disabledDropdown);

            AddStep("attempt to select next", () => InputManager.Key(Key.Down));
            valueIsUnchanged();

            AddStep("attempt to select previous", () => InputManager.Key(Key.Up));
            valueIsUnchanged();

            AddStep("attempt to select first", () => InputManager.Keys(PlatformAction.MoveToListStart));
            valueIsUnchanged();

            AddStep("attempt to select last", () => InputManager.Keys(PlatformAction.MoveToListEnd));
            valueIsUnchanged();

            AddStep("enable current", () => disabledDropdown.Current.Disabled = false);
            toggleDropdownViaClick(disabledDropdown);
            assertDropdownIsOpen(disabledDropdown);

            AddStep("disable current", () => disabledDropdown.Current.Disabled = true);
            assertDropdownIsClosed(disabledDropdown);

            void valueIsUnchanged() => AddAssert("value is unchanged", () => disabledDropdown.Current.Value.Equals(originalValue));
        }

        /// <summary>
        /// Basic test for a <see cref="Dropdown{T}"/> that has it's <see cref="Dropdown{T}.ItemSource"/> bound to a <see cref="BindableList{T}"/>.
        /// </summary>
        [Test]
        public void TestItemSource()
        {
            AddStep("clear bindable list", () => bindableList.Clear());
            toggleDropdownViaClick(bindableDropdown, "dropdown3");
            AddAssert("no elements in bindable dropdown", () => !bindableDropdown.Items.Any());

            AddStep("add items to bindable", () => bindableList.AddRange(new[] { "one", "two", "three" }.Select(s => new TestModel(s))));
            AddStep("select three", () => bindableDropdown.Current.Value = "three");
            AddStep("remove first item from bindable", () => bindableList.RemoveAt(0));
            AddAssert("two items in dropdown", () => bindableDropdown.Items.Count() == 2);
            AddAssert("current value still three", () => bindableDropdown.Current.Value.Identifier == "three");

            AddStep("remove three", () => bindableList.Remove("three"));
            AddAssert("current value should be two", () => bindableDropdown.Current.Value.Identifier == "two");

            AddStep("close dropdown", () => InputManager.Key(Key.Escape));
        }

<<<<<<< HEAD
        [Test]
        public void TestScrollWhenHoveringFirstVisibleItem()
        {
            toggleDropdownViaClick(testDropdownMenu);
            assertDropdownIsOpen(testDropdownMenu);

            AddStep("hover item 0", () => InputManager.MoveMouseTo(testDropdownMenu.Menu.Children[0]));

            AddStep("user scroll down by 1", () => InputManager.ScrollVerticalBy(-1));
            AddUntilStep("item 3 is hovered", () => testDropdownMenu.Menu.Children[3].IsHovered);

            AddStep("user scroll up by 1", () => InputManager.ScrollVerticalBy(1));
            AddUntilStep("item 0 is hovered", () => testDropdownMenu.Menu.Children[0].IsHovered);

            AddStep("close dropdown", () => InputManager.Key(Key.Escape));
        }

        [Test]
        public void TestScrollWhenHoveringLastVisibleItem()
        {
            toggleDropdownViaClick(testDropdownMenu);
            assertDropdownIsOpen(testDropdownMenu);

            AddStep("hover item 3", () => InputManager.MoveMouseTo(testDropdownMenu.Menu.Children[3]));

            AddStep("user scroll down by 1", () => InputManager.ScrollVerticalBy(-1));
            AddUntilStep("item 6 is hovered", () => testDropdownMenu.Menu.Children[6].IsHovered);

            AddStep("user scroll up by 1", () => InputManager.ScrollVerticalBy(1));
            AddUntilStep("item 3 is hovered", () => testDropdownMenu.Menu.Children[3].IsHovered);

            AddStep("close dropdown", () => InputManager.Key(Key.Escape));
        }

        [Test]
        public void TestKeyboardNavigationWhenHoveringItems()
        {
            toggleDropdownViaClick(testDropdownMenu);
            assertDropdownIsOpen(testDropdownMenu);

            AddStep("hover item 2", () => InputManager.MoveMouseTo(testDropdownMenu.Menu.Children[2]));

            AddRepeatStep("user press arrow down 2 times", () => InputManager.Key(Key.Down), 2);
            AddUntilStep("item 4 is preselected", () => testDropdownMenu.PreselectedIndex == 4);

            AddRepeatStep("user press arrow up 3 times", () => InputManager.Key(Key.Up), 3);
            AddUntilStep("item 1 is preselected", () => testDropdownMenu.PreselectedIndex == 1);

            AddStep("close dropdown", () => InputManager.Key(Key.Escape));
=======
        /// <summary>
        /// Adds an item before a dropdown is loaded, and ensures item labels are assigned correctly.
        /// </summary>
        /// <remarks>
        /// Ensures item labels are assigned after the dropdown finishes loading (reaches <see cref="LoadState.Ready"/> state),
        /// so any dependency from BDL can be retrieved first before calling <see cref="Dropdown{T}.GenerateItemText"/>.
        /// </remarks>
        [Test]
        public void TestAddItemBeforeDropdownLoad()
        {
            BdlDropdown dropdown = null!;

            AddStep("setup dropdown", () => Add(dropdown = new BdlDropdown
            {
                Width = 150,
                Position = new Vector2(250, 350),
                Items = new TestModel("test").Yield()
            }));

            AddAssert("text is expected", () => dropdown.Menu.DrawableMenuItems.First().ChildrenOfType<SpriteText>().First().Text.ToString(), () => Is.EqualTo("loaded: test"));
        }

        /// <summary>
        /// Adds an item after the dropdown is in <see cref="LoadState.Ready"/> state, and ensures item labels are assigned correctly and not ignored by <see cref="Dropdown{T}"/>.
        /// </summary>
        [Test]
        public void TestAddItemWhileDropdownIsInReadyState()
        {
            BdlDropdown dropdown = null!;

            AddStep("setup dropdown", () =>
            {
                Add(dropdown = new BdlDropdown
                {
                    Width = 150,
                    Position = new Vector2(250, 350),
                });

                dropdown.Items = new TestModel("test").Yield();
            });

            AddAssert("text is expected", () => dropdown.Menu.DrawableMenuItems.First(d => d.IsSelected).ChildrenOfType<SpriteText>().First().Text.ToString(), () => Is.EqualTo("loaded: test"));
        }

        /// <summary>
        /// Sets a non-existent item dropdown and ensures its label is assigned correctly.
        /// </summary>
        /// <param name="afterBdl">Whether the non-existent item should be set before or after the dropdown's BDL has run.</param>
        [Test]
        public void TestSetNonExistentItem([Values] bool afterBdl)
        {
            BdlDropdown dropdown = null!;
            Bindable<TestModel> bindable;

            AddStep("add items to bindable", () => bindableList.AddRange(new[] { "one", "two", "three" }.Select(s => new TestModel(s))));

            AddStep("add dropdown that uses BDL", () =>
            {
                bindable = new Bindable<TestModel>();

                if (!afterBdl)
                    bindable.Value = new TestModel("non-existent item");

                Add(dropdown = new BdlDropdown
                {
                    Width = 150,
                    Position = new Vector2(250, 350),
                    ItemSource = bindableList,
                    Current = bindable,
                });

                if (afterBdl)
                    bindable.Value = new TestModel("non-existent item");
            });

            AddAssert("text is expected", () => dropdown.SelectedItem.Text.Value.ToString(), () => Is.EqualTo("loaded: non-existent item"));
>>>>>>> a8e471f0
        }

        private void toggleDropdownViaClick(TestDropdown dropdown, string dropdownName = null) => AddStep($"click {dropdownName ?? "dropdown"}", () =>
        {
            InputManager.MoveMouseTo(dropdown.Header);
            InputManager.Click(MouseButton.Left);
        });

        private void assertDropdownIsOpen(TestDropdown dropdown) => AddAssert("dropdown is open", () => dropdown.Menu.State == MenuState.Open);

        private void assertDropdownIsClosed(TestDropdown dropdown) => AddAssert("dropdown is closed", () => dropdown.Menu.State == MenuState.Closed);

        private class TestModel : IEquatable<TestModel>
        {
            public readonly string Identifier;

            public TestModel(string identifier)
            {
                Identifier = identifier;
            }

            public bool Equals(TestModel other)
            {
                if (other == null)
                    return false;

                return other.Identifier == Identifier;
            }

            public override string ToString() => Identifier;

            public static implicit operator TestModel(string str) => new TestModel(str);
        }

        private partial class TestDropdown : BasicDropdown<TestModel>
        {
            internal new DropdownMenuItem<TestModel> SelectedItem => base.SelectedItem;

            public int SelectedIndex => Menu.DrawableMenuItems.Select(d => d.Item).ToList().IndexOf(SelectedItem);
            public int PreselectedIndex => Menu.DrawableMenuItems.ToList().IndexOf(Menu.PreselectedItem);
        }

        /// <summary>
        /// Dropdown that will access state set by BDL load in <see cref="GenerateItemText"/>.
        /// </summary>
        private partial class BdlDropdown : TestDropdown
        {
            private string text;

            [BackgroundDependencyLoader]
            private void load()
            {
                text = "loaded";
            }

            protected override LocalisableString GenerateItemText(TestModel item)
            {
                Assert.That(text, Is.Not.Null);
                return $"{text}: {base.GenerateItemText(item)}";
            }
        }
    }
}<|MERGE_RESOLUTION|>--- conflicted
+++ resolved
@@ -369,57 +369,6 @@
             AddStep("close dropdown", () => InputManager.Key(Key.Escape));
         }
 
-<<<<<<< HEAD
-        [Test]
-        public void TestScrollWhenHoveringFirstVisibleItem()
-        {
-            toggleDropdownViaClick(testDropdownMenu);
-            assertDropdownIsOpen(testDropdownMenu);
-
-            AddStep("hover item 0", () => InputManager.MoveMouseTo(testDropdownMenu.Menu.Children[0]));
-
-            AddStep("user scroll down by 1", () => InputManager.ScrollVerticalBy(-1));
-            AddUntilStep("item 3 is hovered", () => testDropdownMenu.Menu.Children[3].IsHovered);
-
-            AddStep("user scroll up by 1", () => InputManager.ScrollVerticalBy(1));
-            AddUntilStep("item 0 is hovered", () => testDropdownMenu.Menu.Children[0].IsHovered);
-
-            AddStep("close dropdown", () => InputManager.Key(Key.Escape));
-        }
-
-        [Test]
-        public void TestScrollWhenHoveringLastVisibleItem()
-        {
-            toggleDropdownViaClick(testDropdownMenu);
-            assertDropdownIsOpen(testDropdownMenu);
-
-            AddStep("hover item 3", () => InputManager.MoveMouseTo(testDropdownMenu.Menu.Children[3]));
-
-            AddStep("user scroll down by 1", () => InputManager.ScrollVerticalBy(-1));
-            AddUntilStep("item 6 is hovered", () => testDropdownMenu.Menu.Children[6].IsHovered);
-
-            AddStep("user scroll up by 1", () => InputManager.ScrollVerticalBy(1));
-            AddUntilStep("item 3 is hovered", () => testDropdownMenu.Menu.Children[3].IsHovered);
-
-            AddStep("close dropdown", () => InputManager.Key(Key.Escape));
-        }
-
-        [Test]
-        public void TestKeyboardNavigationWhenHoveringItems()
-        {
-            toggleDropdownViaClick(testDropdownMenu);
-            assertDropdownIsOpen(testDropdownMenu);
-
-            AddStep("hover item 2", () => InputManager.MoveMouseTo(testDropdownMenu.Menu.Children[2]));
-
-            AddRepeatStep("user press arrow down 2 times", () => InputManager.Key(Key.Down), 2);
-            AddUntilStep("item 4 is preselected", () => testDropdownMenu.PreselectedIndex == 4);
-
-            AddRepeatStep("user press arrow up 3 times", () => InputManager.Key(Key.Up), 3);
-            AddUntilStep("item 1 is preselected", () => testDropdownMenu.PreselectedIndex == 1);
-
-            AddStep("close dropdown", () => InputManager.Key(Key.Escape));
-=======
         /// <summary>
         /// Adds an item before a dropdown is loaded, and ensures item labels are assigned correctly.
         /// </summary>
@@ -496,7 +445,57 @@
             });
 
             AddAssert("text is expected", () => dropdown.SelectedItem.Text.Value.ToString(), () => Is.EqualTo("loaded: non-existent item"));
->>>>>>> a8e471f0
+        }
+
+        [Test]
+        public void TestScrollWhenHoveringFirstVisibleItem()
+        {
+            toggleDropdownViaClick(testDropdownMenu);
+            assertDropdownIsOpen(testDropdownMenu);
+
+            AddStep("hover item 0", () => InputManager.MoveMouseTo(testDropdownMenu.Menu.Children[0]));
+
+            AddStep("user scroll down by 1", () => InputManager.ScrollVerticalBy(-1));
+            AddUntilStep("item 3 is hovered", () => testDropdownMenu.Menu.Children[3].IsHovered);
+
+            AddStep("user scroll up by 1", () => InputManager.ScrollVerticalBy(1));
+            AddUntilStep("item 0 is hovered", () => testDropdownMenu.Menu.Children[0].IsHovered);
+
+            AddStep("close dropdown", () => InputManager.Key(Key.Escape));
+        }
+
+        [Test]
+        public void TestScrollWhenHoveringLastVisibleItem()
+        {
+            toggleDropdownViaClick(testDropdownMenu);
+            assertDropdownIsOpen(testDropdownMenu);
+
+            AddStep("hover item 3", () => InputManager.MoveMouseTo(testDropdownMenu.Menu.Children[3]));
+
+            AddStep("user scroll down by 1", () => InputManager.ScrollVerticalBy(-1));
+            AddUntilStep("item 6 is hovered", () => testDropdownMenu.Menu.Children[6].IsHovered);
+
+            AddStep("user scroll up by 1", () => InputManager.ScrollVerticalBy(1));
+            AddUntilStep("item 3 is hovered", () => testDropdownMenu.Menu.Children[3].IsHovered);
+
+            AddStep("close dropdown", () => InputManager.Key(Key.Escape));
+        }
+
+        [Test]
+        public void TestKeyboardNavigationWhenHoveringItems()
+        {
+            toggleDropdownViaClick(testDropdownMenu);
+            assertDropdownIsOpen(testDropdownMenu);
+
+            AddStep("hover item 2", () => InputManager.MoveMouseTo(testDropdownMenu.Menu.Children[2]));
+
+            AddRepeatStep("user press arrow down 2 times", () => InputManager.Key(Key.Down), 2);
+            AddUntilStep("item 4 is preselected", () => testDropdownMenu.PreselectedIndex == 4);
+
+            AddRepeatStep("user press arrow up 3 times", () => InputManager.Key(Key.Up), 3);
+            AddUntilStep("item 1 is preselected", () => testDropdownMenu.PreselectedIndex == 1);
+
+            AddStep("close dropdown", () => InputManager.Key(Key.Escape));
         }
 
         private void toggleDropdownViaClick(TestDropdown dropdown, string dropdownName = null) => AddStep($"click {dropdownName ?? "dropdown"}", () =>
