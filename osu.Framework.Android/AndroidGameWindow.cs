﻿// Copyright (c) ppy Pty Ltd <contact@ppy.sh>. Licensed under the MIT Licence.
// See the LICENCE file in the repository root for full licence text.

using System;
using System.Collections.Generic;
using osu.Framework.Configuration;
using osu.Framework.Platform;
using osuTK;
using osuTK.Graphics;

namespace osu.Framework.Android
{
    public class AndroidGameWindow : OsuTKWindow
    {
        private readonly AndroidGameView view;

        public override IGraphicsContext Context => view.GraphicsContext;

        public override bool Focused => true;

        public override Platform.WindowState WindowState
        {
            get => Platform.WindowState.Normal;
            set { }
        }

        public event Action CursorStateChanged;

        public override CursorState CursorState
        {
            get => base.CursorState;
            set
            {
                // cursor should always be confined on mobile platforms, to have UserInputManager confine the cursor to window bounds
                base.CursorState = value | CursorState.Confined;
                CursorStateChanged?.Invoke();
            }
        }

        public AndroidGameWindow(AndroidGameView view)
            : base(view)
        {
            this.view = view;
        }

        public override void SetupWindow(FrameworkConfigManager config)
        {
<<<<<<< HEAD
            CursorState |= CursorState.Confined;
=======
            SafeAreaPadding.BindTo(view.SafeAreaPadding);
>>>>>>> 72c7c18e
        }

        protected override IEnumerable<WindowMode> DefaultSupportedWindowModes => new[]
        {
            Configuration.WindowMode.Fullscreen,
        };

        public override void Run()
        {
            view.Run();
        }

        protected override DisplayDevice CurrentDisplayDevice
        {
            get => DisplayDevice.Default;
            set => throw new InvalidOperationException();
        }
    }
}<|MERGE_RESOLUTION|>--- conflicted
+++ resolved
@@ -45,11 +45,8 @@
 
         public override void SetupWindow(FrameworkConfigManager config)
         {
-<<<<<<< HEAD
             CursorState |= CursorState.Confined;
-=======
             SafeAreaPadding.BindTo(view.SafeAreaPadding);
->>>>>>> 72c7c18e
         }
 
         protected override IEnumerable<WindowMode> DefaultSupportedWindowModes => new[]
