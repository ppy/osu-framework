--- conflicted
+++ resolved
@@ -1,1039 +1,1029 @@
-﻿//Copyright (c) 2007-2016 ppy Pty Ltd <contact@ppy.sh>.
-//Licensed under the MIT Licence - https://raw.githubusercontent.com/ppy/osu-framework/master/LICENCE
-
-using System;
-using System.Collections.Generic;
-using System.Diagnostics;
-using System.Linq;
-using OpenTK;
-using OpenTK.Graphics;
-using osu.Framework.Cached;
-using osu.Framework.DebugUtils;
-using osu.Framework.Graphics.Primitives;
-using osu.Framework.Graphics.Transformations;
-using osu.Framework.Lists;
-using osu.Framework.Timing;
-
-namespace osu.Framework.Graphics
-{
-    public abstract partial class Drawable : IDisposable, IHasLifetime
-    {
-        public event Action OnUpdate;
-
-        internal event Action OnInvalidate;
-
-        private LifetimeList<Drawable> children;
-        internal ReadOnlyList<Drawable> Children
-        {
-            get
-            {
-                ThreadSafety.EnsureUpdateThread();
-                return children;
-            }
-        }
-
-        private LifetimeList<ITransform> transforms = new LifetimeList<ITransform>(new TransformTimeComparer());
-        public LifetimeList<ITransform> Transforms
-        {
-            get
-            {
-                ThreadSafety.EnsureUpdateThread();
-                return transforms;
-            }
-        }
-
-        private Vector2 position;
-        public Vector2 Position
-        {
-            get { return position; }
-            set
-            {
-                if (position == value) return;
-                position = value;
-
-                Invalidate(Invalidation.ScreenShape);
-            }
-        }
-
-        private Vector2 customOrigin;
-        public virtual Vector2 OriginPosition
-        {
-            get
-            {
-                if (Origin == Anchor.Custom)
-                    return customOrigin;
-
-                if (!HasDefinedSize) return Vector2.Zero;
-
-                Vector2 origin = Vector2.Zero;
-
-                if ((Origin & Anchor.x1) > 0)
-                    origin.X += ActualSize.X / 2f;
-                else if ((Origin & Anchor.x2) > 0)
-                    origin.X += ActualSize.X;
-
-                if ((Origin & Anchor.y1) > 0)
-                    origin.Y += ActualSize.Y / 2f;
-                else if ((Origin & Anchor.y2) > 0)
-                    origin.Y += ActualSize.Y;
-
-                return origin;
-            }
-
-            set
-            {
-                customOrigin = value;
-                Origin = Anchor.Custom;
-            }
-        }
-
-        /// <summary>
-        /// Scale which is only applied to Children.
-        /// </summary>
-        protected Vector2 ContentScale = Vector2.One;
-
-        private Vector2 scale = Vector2.One;
-
-        public Vector2 Scale
-        {
-            get
-            {
-                return scale;
-            }
-
-            set
-            {
-                if (scale == value) return;
-                scale = value;
-
-                Invalidate(Invalidation.ScreenShape);
-            }
-        }
-
-        private Color4 colour = Color4.White;
-        public Color4 Colour
-        {
-            get { return colour; }
-
-            set
-            {
-                if (colour == value) return;
-                colour = value;
-
-                Invalidate(Invalidation.Colour);
-            }
-        }
-
-        private Anchor anchor;
-        public Anchor Anchor
-        {
-            get { return anchor; }
-
-            set
-            {
-                if (anchor == value) return;
-                anchor = value;
-
-                Invalidate(Invalidation.ScreenShape);
-            }
-        }
-
-        public virtual string ToolTip { get; set; }
-
-        private float rotation;
-        public float Rotation
-        {
-            get { return rotation; }
-
-            set
-            {
-                if (value == rotation) return;
-                rotation = value;
-
-                Invalidate(Invalidation.ScreenShape);
-            }
-        }
-
-        private float alpha = 1.0f;
-        public float Alpha
-        {
-            get { return alpha; }
-
-            set
-            {
-                if (alpha == value) return;
-
-                Invalidation i = Invalidation.Colour;
-                //we may have changed the visible state.
-                if (alpha == 0 || value == 0)
-                    i |= Invalidation.Visibility;
-
-                Invalidate(i);
-
-                alpha = value;
-            }
-        }
-
-        public bool IsDisposable;
-
-        protected Vector2 size = Vector2.One;
-        public virtual Vector2 Size
-        {
-            get { return size; }
-            set
-            {
-                if (size == value)
-                    return;
-                size = value;
-
-                Invalidate(Invalidation.ScreenShape);
-            }
-        }
-
-        private InheritMode sizeMode;
-        public virtual InheritMode SizeMode
-        {
-            get { return sizeMode; }
-            set
-            {
-                if (value == sizeMode)
-                    return;
-                sizeMode = value;
-
-                Invalidate(Invalidation.ScreenShape);
-            }
-        }
-
-        private InheritMode positionMode;
-        public InheritMode PositionMode
-        {
-            get { return positionMode; }
-            set
-            {
-                if (value == positionMode)
-                    return;
-                positionMode = value;
-
-                Invalidate(Invalidation.ScreenShape);
-            }
-        }
-
-        /// <summary>
-        /// The real pixel size of this drawable.
-        /// </summary>
-        public virtual Vector2 ActualSize
-        {
-            get
-            {
-                Vector2 size = Size;
-                if (SizeMode != InheritMode.None)
-                {
-                    Vector2 parent = Parent?.ActualSize ?? Vector2.One;
-                    if ((SizeMode & InheritMode.X) > 0)
-                        size.X *= parent.X;
-                    if ((SizeMode & InheritMode.Y) > 0)
-                        size.Y *= parent.Y;
-                }
-
-                return size;
-            }
-        }
-
-        /// <summary>
-        /// The real pixel position of this drawable.
-        /// </summary>
-        public Vector2 ActualPosition
-        {
-            get
-            {
-                Vector2 pos = Position;
-                if (PositionMode != InheritMode.None)
-                {
-                    Vector2 parent = Parent?.ActualSize ?? Vector2.One;
-                    if ((PositionMode & InheritMode.X) > 0)
-                        pos.X *= parent.X;
-                    if ((PositionMode & InheritMode.Y) > 0)
-                        pos.Y *= parent.Y;
-                }
-
-                return pos;
-            }
-        }
-
-        public virtual Quad ScreenSpaceInputQuad => ScreenSpaceDrawQuad;
-        private Cached<Quad> screenSpaceDrawQuadBacking = new Cached<Quad>();
-        public Quad ScreenSpaceDrawQuad => screenSpaceDrawQuadBacking.IsValid ? screenSpaceDrawQuadBacking.Value : screenSpaceDrawQuadBacking.Refresh(delegate
-        {
-            Quad result = GetScreenSpaceQuad(DrawQuad);
-
-            //if (PixelSnapping ?? CheckForcedPixelSnapping(result))
-            //{
-            //    Vector2 adjust = new Vector2(
-            //        (float)Math.Round(result.TopLeft.X) - result.TopLeft.X,
-            //        (float)Math.Round(result.TopLeft.Y) - result.TopLeft.Y
-            //        );
-
-            //    result.TopLeft += adjust;
-            //    result.TopRight += adjust;
-            //    result.BottomLeft += adjust;
-            //    result.BottomRight += adjust;
-            //}
-
-            return result;
-        });
-
-        private Anchor origin;
-        public virtual Anchor Origin
-        {
-            get
-            {
-                Anchor origin = this.origin;
-                if (flipHorizontal)
-                {
-                    if ((origin & Anchor.x0) > 0)
-                        origin = (origin & ~Anchor.x0) | Anchor.x2;
-                    else if ((origin & Anchor.x2) > 0)
-                        origin = (origin & ~Anchor.x2) | Anchor.x0;
-                }
-                if (flipVertical)
-                {
-                    if ((origin & Anchor.y0) > 0)
-                        origin = (origin & ~Anchor.y0) | Anchor.y2;
-                    else if ((origin & Anchor.y2) > 0)
-                        origin = (origin & ~Anchor.y2) | Anchor.y0;
-                }
-                return origin;
-            }
-            set
-            {
-                if (origin == value)
-                    return;
-                origin = value;
-                Invalidate(Invalidation.ScreenShape);
-            }
-        }
-
-        public float Depth;
-
-        protected virtual bool HasDefinedSize => true;
-
-        public float Width
-        {
-            get { return Size.X; }
-            set { Size = new Vector2(value, Size.Y); }
-        }
-        public float Height
-        {
-            get { return Size.Y; }
-            set { Size = new Vector2(Size.X, value); }
-        }
-
-        protected virtual IFrameBasedClock Clock => clockBacking.IsValid ? clockBacking.Value : clockBacking.Refresh(() => Parent?.Clock);
-        private Cached<IFrameBasedClock> clockBacking = new Cached<IFrameBasedClock>();
-
-        protected double Time => Clock?.CurrentTime ?? 0;
-
-        private bool flipVertical;
-        public bool FlipVertical
-        {
-            get { return flipVertical; }
-            set
-            {
-                if (FlipVertical == value)
-                    return;
-                flipVertical = value;
-                Invalidate(Invalidation.ScreenShape);
-            }
-        }
-
-        private bool flipHorizontal;
-        public bool FlipHorizontal
-        {
-            get { return flipHorizontal; }
-            set
-            {
-                if (FlipHorizontal == value)
-                    return;
-                flipHorizontal = value;
-                Invalidate(Invalidation.ScreenShape);
-            }
-        }
-
-        private Cached<bool> isVisibleBacking = new Cached<bool>();
-        public virtual bool IsVisible => isVisibleBacking.IsValid ? isVisibleBacking.Value : isVisibleBacking.Refresh(() => Alpha > 0.0001f && Parent?.IsVisible == true);
-
-        private bool? additive;
-        public bool? Additive
-        {
-            get { return additive; }
-
-            set
-            {
-                if (additive == value) return;
-
-                Invalidate(Invalidation.Colour);
-
-                additive = value;
-            }
-        }
-
-        protected virtual bool? PixelSnapping { get; set; }
-
-        private Cached<DrawInfo> drawInfoBacking = new Cached<DrawInfo>();
-        protected DrawInfo DrawInfo => drawInfoBacking.IsValid ? drawInfoBacking.Value : drawInfoBacking.Refresh(delegate
-       {
-           DrawInfo di = BaseDrawInfo;
-
-           float alpha = Alpha;
-           if (Colour.A > 0 && Colour.A < 1)
-               alpha *= Colour.A;
-
-           Color4 colour = new Color4(Colour.R, Colour.G, Colour.B, alpha);
-
-           if (Parent == null)
-               di.ApplyTransform(ref di, GetAnchoredPosition(ActualPosition), Scale, Rotation, OriginPosition, colour, new BlendingInfo(Additive ?? false));
-           else
-               Parent.DrawInfo.ApplyTransform(ref di, GetAnchoredPosition(ActualPosition), Scale * Parent.ContentScale, Rotation, OriginPosition, colour, !Additive.HasValue ? (BlendingInfo?)null : new BlendingInfo(Additive.Value));
-
-           return di;
-       });
-
-        protected virtual DrawInfo BaseDrawInfo => new DrawInfo(null, null, null);
-
-        protected virtual Quad DrawQuad
-        {
-            get
-            {
-                if (!HasDefinedSize)
-                    return new Quad();
-
-                Vector2 s = ActualSize;
-
-                //most common use case gets a shortcut
-                if (!flipHorizontal && !flipVertical) return new Quad(0, 0, s.X, s.Y);
-
-                if (flipHorizontal && flipVertical)
-                    return new Quad(s.X, s.Y, -s.X, -s.Y);
-                if (flipHorizontal)
-                    return new Quad(s.X, 0, -s.X, s.Y);
-                return new Quad(0, s.Y, s.X, -s.Y);
-            }
-        }
-
-        public Drawable Parent { get; private set; }
-
-        protected virtual IComparer<Drawable> DepthComparer => new DepthComparer();
-
-        public Drawable()
-        {
-            children = new LifetimeList<Drawable>(DepthComparer);
-        }
-
-        /// <summary>
-        /// Checks if this drawable is a child of parent regardless of nesting depth.
-        /// </summary>
-        /// <param name="parent">The parent to search for.</param>
-        /// <returns>If this drawable is a child of parent.</returns>
-        public bool IsChildOfRecursive(Drawable parent)
-        {
-            if (parent == null)
-                return false;
-
-            // Do a bottom-up recursion for efficiency
-            Drawable currentParent = Parent;
-            while (currentParent != null)
-            {
-                if (currentParent == parent)
-                    return true;
-                currentParent = currentParent.Parent;
-            }
-
-            return false;
-        }
-
-        /// <summary>
-        /// Checks if this drawable is a parent of child regardless of nesting depth.
-        /// </summary>
-        /// <param name="child">The child to search for.</param>
-        /// <returns>If this drawable is a parent of child.</returns>
-        public bool IsParentOfRecursive(Drawable child)
-        {
-            if (child == null)
-                return false;
-
-            // Do a bottom-up recursion for efficiency
-            Drawable currentParent = child.Parent;
-            while (currentParent != null)
-            {
-                if (currentParent == this)
-                    return true;
-                currentParent = currentParent.Parent;
-            }
-
-            return false;
-        }
-
-        protected Drawable Add(Drawable drawable)
-        {
-            if (drawable == null)
-                return null;
-
-            drawable.changeParent(this);
-            children.Add(drawable);
-            
-            return drawable;
-        }
-
-        protected void Add(IEnumerable<Drawable> collection)
-        {
-            foreach (Drawable d in collection)
-                Add(d);
-        }
-
-        protected bool Remove(Drawable p, bool dispose = true)
-        {
-            if (p == null)
-                return false;
-
-            bool result = children.Remove(p);
-            p.Parent = null;
-
-            if (dispose && p.IsDisposable)
-                p.Dispose();
-            else
-                p.Invalidate();
-
-            return result;
-        }
-
-        protected int RemoveAll(Predicate<Drawable> match, bool dispose = true)
-        {
-            List<Drawable> toRemove = children.FindAll(match);
-            for (int i = 0; i < toRemove.Count; i++)
-                Remove(toRemove[i]);
-
-            return toRemove.Count;
-        }
-
-        protected void Remove(IEnumerable<Drawable> range, bool dispose = true)
-        {
-            if (range == null)
-                return;
-
-            foreach (Drawable p in range)
-            {
-                if (p.IsDisposable)
-                    p.Dispose();
-                Remove(p);
-            }
-        }
-
-        protected void Clear(bool dispose = true)
-        {
-            foreach (Drawable t in children)
-            {
-                if (dispose)
-                    t.Dispose();
-                t.Parent = null;
-            }
-
-            children.Clear();
-
-            Invalidate(Invalidation.ScreenShape);
-        }
-
-        protected virtual Quad DrawQuadForBounds => DrawQuad;
-
-        private delegate Vector2 BoundsResult();
-
-        protected Cached<Vector2> boundingSizeBacking = new Cached<Vector2>();
-        internal Vector2 GetBoundingSize(Drawable calculateDrawable)
-        {
-            BoundsResult computeBoundingSize = () =>
-            {
-                Quad drawQuad = DrawQuadForBounds;
-
-                if (calculateDrawable == this)
-                    return drawQuad.BottomRight;
-
-                //field will be none when the drawable isn't requesting auto-sizing
-                Quad q = calculateDrawable.DrawInfo.MatrixInverse * GetScreenSpaceQuad(drawQuad);
-                Vector2 a = Parent == null ? Vector2.Zero : (GetAnchoredPosition(Vector2.Zero) * Parent.DrawInfo.Matrix) * calculateDrawable.DrawInfo.MatrixInverse;
-
-                Vector2 bounds = new Vector2(0, 0);
-
-                // Without this, 0x0 objects (like FontText with no string) produce weird results.
-                // When all vertices of the quad are at the same location, then the object is effectively invisible.
-                // Thus we don't need its actual bounding box, but can just assume a size of 0.
-                if (q.TopLeft == q.TopRight && q.TopLeft == q.BottomLeft && q.TopLeft == q.BottomRight)
-                    return bounds;
-
-                foreach (Vector2 p in new[] { q.TopLeft, q.TopRight, q.BottomLeft, q.BottomRight })
-                {
-                    // Compute the clipped offset depending on anchoring.
-                    Vector2 offset;
-
-                    if (Anchor == Anchor.CentreRight || Anchor == Anchor.TopRight || Anchor == Anchor.BottomRight)
-                        offset.X = a.X - p.X;
-                    else if (Anchor == Anchor.CentreLeft || Anchor == Anchor.TopLeft || Anchor == Anchor.BottomLeft)
-                        offset.X = p.X - a.X;
-                    else
-                        offset.X = Math.Abs(p.X - a.X);
-
-                    if (Anchor == Anchor.BottomCentre || Anchor == Anchor.BottomLeft || Anchor == Anchor.BottomRight)
-                        offset.Y = a.Y - p.Y;
-                    else if (Anchor == Anchor.TopCentre || Anchor == Anchor.TopLeft || Anchor == Anchor.TopRight)
-                        offset.Y = p.Y - a.Y;
-                    else
-                        offset.Y = Math.Abs(p.Y - a.Y);
-
-                    // Expand bounds according to clipped offset
-                    bounds.X = Math.Max(bounds.X, offset.X);
-                    bounds.Y = Math.Max(bounds.Y, offset.Y);
-                }
-
-                // When anchoring an object at the center of the parent, then the parent's size needs to be twice as big
-                // as the child's size.
-                switch (Anchor)
-                {
-                    case Anchor.TopCentre:
-                    case Anchor.Centre:
-                    case Anchor.BottomCentre:
-                        bounds.X *= 2;
-                        break;
-                }
-
-                switch (Anchor)
-                {
-                    case Anchor.CentreLeft:
-                    case Anchor.Centre:
-                    case Anchor.CentreRight:
-                        bounds.Y *= 2;
-                        break;
-                }
-
-                return bounds;
-            };
-
-            Debug.Assert(calculateDrawable == this || (Parent != null && calculateDrawable == Parent), "We only ever request the bounding size in either our own coordinate frame, or in the parent's.");
-
-            // There are exactly two types of bounding sizes ever requested:
-            //  1. The bounding size of oneself in order to update ones own autosize (called in UpdateSubTree)
-            //     This case is handled by the first branch of the following if statement. It doesn't need to be cached
-            //     since it's invoked at most once per frame.
-            //  2. The bounding size with respect to the first parent object up the hierarchy with an autosize setting.
-            //     This case is handled by the second branch of the following if statement. Caching it significantly
-            //     Increases performance, since it may be queried up to n times per frame where n is the depth of the
-            //     hierarchy.
-
-            if (calculateDrawable == this)
-                return computeBoundingSize();
-            return boundingSizeBacking.Refresh(() => computeBoundingSize());
-        }
-
-        internal DrawNode GenerateDrawNodeSubtree()
-        {
-            DrawNode node = BaseDrawNode;
-
-            foreach (Drawable child in children.Current)
-                if (child.IsVisible)
-                    node.Children.Add(child.GenerateDrawNodeSubtree());
-
-            return node;
-        }
-
-        protected virtual DrawNode BaseDrawNode => new DrawNode(DrawInfo);
-
-        /// <summary>
-        /// Perform any layout changes just before autosize is calculated.		
-        /// </summary>		
-        protected virtual void UpdateLayout() { }
-
-        /// <summary>
-        /// Updates the life status of children according to their IsAlive property.
-        /// </summary>
-        /// <returns>True iff the life status of at least one child changed.</returns>
-        protected virtual bool UpdateChildrenLife()
-        {
-            bool childChangedStatus = false;
-            foreach (Drawable child in children)
-            {
-                bool isAlive = child.IsAlive;
-                if (isAlive != child.wasAliveLastUpdate)
-                {
-                    child.wasAliveLastUpdate = isAlive;
-                    childChangedStatus = true;
-                }
-            }
-
-            children.Update(Time);
-
-            return childChangedStatus;
-        }
-
-        internal virtual void UpdateSubTree()
-        {
-            transformationDelay = 0;
-
-            //todo: this should be moved to after the IsVisible condition once we have TOL for transformations (and some better logic).
-            updateTransforms();
-
-            if (!IsVisible)
-                return;
-
-            Update();
-            OnUpdate?.Invoke();
-
-            UpdateChildrenLife();
-
-            foreach (Drawable child in children.Current)
-                child.UpdateSubTree();
-
-            UpdateLayout();
-        }
-
-        protected virtual void Update()
-        {
-        }
-
-        protected virtual Quad GetScreenSpaceQuad(Quad input)
-        {
-            return DrawInfo.Matrix * input;
-        }
-
-        public Quad GetSpaceQuadIn(Drawable parent)
-        {
-            return parent.DrawInfo.MatrixInverse * ScreenSpaceDrawQuad;
-        }
-
-        protected virtual bool CheckForcedPixelSnapping(Quad screenSpaceQuad)
-        {
-            return false;
-        }
-
-        private void changeParent(Drawable parent)
-        {
-            if (Parent == parent)
-                return;
-
-            Parent?.Remove(this, false);
-            Parent = parent;
-
-            changeRoot(Parent?.Game);
-        }
-
-        private void changeRoot(Game root)
-        {
-            if (root == null) return;
-
-            Game = root;
-            clockBacking.Invalidate();
-
-            children.ForEach(c => c.changeRoot(root));
-        }
-
-        /// <summary>
-        /// The time at which this drawable becomes valid (and is considered for drawing).
-        /// </summary>
-        public double LifetimeStart { get; set; } = double.MinValue;
-
-        /// <summary>
-        /// The time at which this drawable is no longer valid (and is considered for disposal).
-        /// </summary>
-        public double LifetimeEnd { get; set; } = double.MaxValue;
-
-        /// <summary>
-        /// Whether this drawable is alive.
-        /// </summary>
-        public bool IsAlive
-        {
-            get
-            {
-                if (Parent == null) return false;
-
-                if (LifetimeStart == double.MinValue && LifetimeEnd == double.MaxValue)
-                    return true;
-
-                double t = Time;
-                return t >= LifetimeStart && t < LifetimeEnd;
-            }
-        }
-
-        private bool wasAliveLastUpdate = false;
-
-        /// <summary>
-        /// Whether to remove the drawable from its parent's children when it's not alive.
-        /// </summary>
-        public virtual bool RemoveWhenNotAlive => Parent == null || Time > LifetimeStart;
-
-        /// <summary>
-        /// Override to add delayed load abilities (ie. using IsAlive)
-        /// </summary>
-        public virtual bool IsLoaded => loaded;
-        private bool loaded;
-
-        public virtual void Load()
-        {
-            loaded = true;
-            Invalidate();
-        }
-
-        /// <summary>
-        /// Process updates to this drawable based on loaded transforms.
-        /// </summary>
-        /// <returns>Whether we should draw this drawable.</returns>
-        private void updateTransforms()
-        {
-            var removed = transforms.Update(Time);
-
-            foreach (ITransform t in removed)
-                t.Apply(this); //make sure we apply one last time.
-
-            foreach (ITransform t in transforms.Current)
-                t.Apply(this);
-        }
-
-        /// <summary>
-        /// Invalidates draw matrix and autosize caches.
-        /// </summary>
-        /// <returns>If the invalidate was actually necessary.</returns>
-        public virtual bool Invalidate(Invalidation invalidation = Invalidation.All, Drawable source = null, bool shallPropagate = true)
-        {
-            if (invalidation == Invalidation.None)
-                return false;
-
-            ThreadSafety.EnsureUpdateThread();
-
-            OnInvalidate?.Invoke();
-
-            if (shallPropagate && Parent != null && source != Parent)
-                Parent.Invalidate(invalidation & Parent.ChildrenInvalidateParentMask, this, false);
-
-            bool alreadyInvalidated = true;
-
-            if ((invalidation & Invalidation.ScreenSize) > 0)
-                alreadyInvalidated &= !boundingSizeBacking.Invalidate();
-
-            // Either ScreenSize OR ScreenPosition
-            if ((invalidation & Invalidation.ScreenShape) > 0)
-                alreadyInvalidated &= !screenSpaceDrawQuadBacking.Invalidate();
-
-            // Either ScreenSize OR ScreenPosition OR Colour
-            if ((invalidation & Invalidation.ScreenShape) > 0 || (invalidation & Invalidation.Colour) > 0)
-                alreadyInvalidated &= !drawInfoBacking.Invalidate();
-
-            if ((invalidation & Invalidation.Visibility) > 0)
-                alreadyInvalidated &= !isVisibleBacking.Invalidate();
-
-            if (alreadyInvalidated || !shallPropagate)
-                return !alreadyInvalidated;
-
-            if (children != null)
-            {
-                foreach (var c in children)
-                {
-                    if (c == source) continue;
-
-                    Invalidation childInvalidation = invalidation;
-
-                    // Important TODO: Figure out why commenting out the following 2 lines--i.e. invalidating all choldren's size--breaks autosize.
-                    if (c.SizeMode == InheritMode.None)
-                        childInvalidation = childInvalidation & ~Invalidation.ScreenSize;
-
-                    c.Invalidate(childInvalidation, this);
-                }
-            }
-
-            return !alreadyInvalidated;
-        }
-
-        protected Vector2 GetAnchoredPosition(Vector2 pos)
-        {
-            if (!HasDefinedSize || Anchor == Anchor.TopLeft)
-                return pos;
-
-            Vector2 parentSize = Parent?.ActualSize ?? Vector2.Zero;
-
-            if ((Anchor & Anchor.x1) > 0)
-                pos.X += parentSize.X / 2f;
-            else if ((Anchor & Anchor.x2) > 0)
-                pos.X = parentSize.X - pos.X;
-
-            if ((Anchor & Anchor.y1) > 0)
-                pos.Y += parentSize.Y / 2f;
-            else if ((Anchor & Anchor.y2) > 0)
-                pos.Y = parentSize.Y - pos.Y;
-
-            return pos;
-        }
-
-        ~Drawable()
-        {
-            if (Game != null)
-                //todo: check this scheduler call is actually required.
-                Game.Scheduler.Add(() => Dispose(false));
-            else
-                Dispose(false);
-        }
-
-        public void Dispose()
-        {
-            Dispose(true);
-            GC.SuppressFinalize(this);
-        }
-
-        private bool isDisposed;
-
-        protected virtual void Dispose(bool isDisposing)
-        {
-            if (isDisposed)
-                return;
-            isDisposed = true;
-
-            Parent = null;
-
-            if (IsDisposable)
-                OnUpdate = null;
-        }
-
-        public override string ToString()
-        {
-            string shortClass = base.ToString();
-            shortClass = shortClass.Substring(shortClass.LastIndexOf('.') + 1);
-            if (HasDefinedSize)
-                return $@"{shortClass} pos {Position} size {Size}";
-            else
-                return $@"{shortClass} pos {Position} size -uncalculated-";
-        }
-
-        public virtual Drawable Clone()
-        {
-            Drawable thisNew = (Drawable)MemberwiseClone();
-
-            thisNew.children = new LifetimeList<Drawable>(DepthComparer);
-            children.ForEach(c => thisNew.children.Add(c.Clone()));
-
-            thisNew.transforms = new LifetimeList<ITransform>(new TransformTimeComparer());
-            Transforms.Select(t => thisNew.transforms.Add(t.Clone()));
-
-            thisNew.drawInfoBacking.Invalidate();
-            thisNew.boundingSizeBacking.Invalidate();
-
-            return thisNew;
-        }
-
-        protected Game Game;
-
-        protected virtual Invalidation ChildrenInvalidateParentMask => Invalidation.None;
-    }
-
-    /// <summary>
-    /// Specifies which type of properties are being invalidated.
-    /// </summary>
-    [Flags]
-    public enum Invalidation
-    {
-        // Individual types
-        ScreenPosition = 1 << 0,
-<<<<<<< HEAD
-        ScreenSize     = 1 << 1,
-        Visibility     = 1 << 2,
-        Colour         = 1 << 3,
-
-        // Combinations
-        ScreenShape = ScreenPosition | ScreenSize,
-        DrawInfo    = ScreenShape | Colour,
-=======
-        ScreenSize = 1 << 1,
-        Visibility = 1 << 2,
-        Colour = 1 << 3,
-
-        // Combinations
-        ScreenShape = ScreenPosition | ScreenSize,
-        DrawInfo = ScreenShape | Colour,
->>>>>>> b3ff8541
-
-        // Meta
-        None = 0,
-        All = ScreenShape | Visibility | Colour,
-    };
-
-    /// <summary>
-    /// General enum to specify an "anchor" or "origin" point from the standard 9 points on a rectangle.
-    /// x and y counterparts can be accessed using bitwise flags.
-    /// </summary>
-    [Flags]
-    public enum Anchor
-    {
-        TopLeft = y0 | x0,
-        TopCentre = y0 | x1,
-        TopRight = y0 | x2,
-
-        CentreLeft = y1 | x0,
-        Centre = y1 | x1,
-        CentreRight = y1 | x2,
-
-        BottomLeft = y2 | x0,
-        BottomCentre = y2 | x1,
-        BottomRight = y2 | x2,
-
-        /// <summary>
-        /// The vertical counterpart is at "Top" position.
-        /// </summary>
-        y0 = 0,
-        /// <summary>
-        /// The vertical counterpart is at "Centre" position.
-        /// </summary>
-        y1 = 1,
-        /// <summary>
-        /// The vertical counterpart is at "Bottom" position.
-        /// </summary>
-        y2 = 2,
-
-        /// <summary>
-        /// The horizontal counterpart is at "Left" position.
-        /// </summary>
-        x0 = 0,
-        /// <summary>
-        /// The horizontal counterpart is at "Centre" position.
-        /// </summary>
-        x1 = 4,
-        /// <summary>
-        /// The horizontal counterpart is at "Right" position.
-        /// </summary>
-        x2 = 8,
-
-        /// <summary>
-        /// The user is manually updating the outcome, so we shouldn't.
-        /// </summary>
-        Custom = 32,
-    }
-
-    [Flags]
-    public enum InheritMode
-    {
-        None = 0,
-
-        X = 1 << 0,
-        Y = 1 << 1,
-
-        XY = X | Y
-    }
-
-    public class DepthComparer : IComparer<Drawable>
-    {
-        public int Compare(Drawable x, Drawable y)
-        {
-            return x.Depth.CompareTo(y.Depth);
-        }
-    }
-
-    public class DepthComparerReverse : IComparer<Drawable>
-    {
-        public int Compare(Drawable x, Drawable y)
-        {
-            if (x.Depth == y.Depth) return 1;
-            return x.Depth.CompareTo(y.Depth);
-        }
-    }
-}
+﻿//Copyright (c) 2007-2016 ppy Pty Ltd <contact@ppy.sh>.
+//Licensed under the MIT Licence - https://raw.githubusercontent.com/ppy/osu-framework/master/LICENCE
+
+using System;
+using System.Collections.Generic;
+using System.Diagnostics;
+using System.Linq;
+using OpenTK;
+using OpenTK.Graphics;
+using osu.Framework.Cached;
+using osu.Framework.DebugUtils;
+using osu.Framework.Graphics.Primitives;
+using osu.Framework.Graphics.Transformations;
+using osu.Framework.Lists;
+using osu.Framework.Timing;
+
+namespace osu.Framework.Graphics
+{
+    public abstract partial class Drawable : IDisposable, IHasLifetime
+    {
+        public event Action OnUpdate;
+
+        internal event Action OnInvalidate;
+
+        private LifetimeList<Drawable> children;
+        internal ReadOnlyList<Drawable> Children
+        {
+            get
+            {
+                ThreadSafety.EnsureUpdateThread();
+                return children;
+            }
+        }
+
+        private LifetimeList<ITransform> transforms = new LifetimeList<ITransform>(new TransformTimeComparer());
+        public LifetimeList<ITransform> Transforms
+        {
+            get
+            {
+                ThreadSafety.EnsureUpdateThread();
+                return transforms;
+            }
+        }
+
+        private Vector2 position;
+        public Vector2 Position
+        {
+            get { return position; }
+            set
+            {
+                if (position == value) return;
+                position = value;
+
+                Invalidate(Invalidation.ScreenShape);
+            }
+        }
+
+        private Vector2 customOrigin;
+        public virtual Vector2 OriginPosition
+        {
+            get
+            {
+                if (Origin == Anchor.Custom)
+                    return customOrigin;
+
+                if (!HasDefinedSize) return Vector2.Zero;
+
+                Vector2 origin = Vector2.Zero;
+
+                if ((Origin & Anchor.x1) > 0)
+                    origin.X += ActualSize.X / 2f;
+                else if ((Origin & Anchor.x2) > 0)
+                    origin.X += ActualSize.X;
+
+                if ((Origin & Anchor.y1) > 0)
+                    origin.Y += ActualSize.Y / 2f;
+                else if ((Origin & Anchor.y2) > 0)
+                    origin.Y += ActualSize.Y;
+
+                return origin;
+            }
+
+            set
+            {
+                customOrigin = value;
+                Origin = Anchor.Custom;
+            }
+        }
+
+        /// <summary>
+        /// Scale which is only applied to Children.
+        /// </summary>
+        protected Vector2 ContentScale = Vector2.One;
+
+        private Vector2 scale = Vector2.One;
+
+        public Vector2 Scale
+        {
+            get
+            {
+                return scale;
+            }
+
+            set
+            {
+                if (scale == value) return;
+                scale = value;
+
+                Invalidate(Invalidation.ScreenShape);
+            }
+        }
+
+        private Color4 colour = Color4.White;
+        public Color4 Colour
+        {
+            get { return colour; }
+
+            set
+            {
+                if (colour == value) return;
+                colour = value;
+
+                Invalidate(Invalidation.Colour);
+            }
+        }
+
+        private Anchor anchor;
+        public Anchor Anchor
+        {
+            get { return anchor; }
+
+            set
+            {
+                if (anchor == value) return;
+                anchor = value;
+
+                Invalidate(Invalidation.ScreenShape);
+            }
+        }
+
+        public virtual string ToolTip { get; set; }
+
+        private float rotation;
+        public float Rotation
+        {
+            get { return rotation; }
+
+            set
+            {
+                if (value == rotation) return;
+                rotation = value;
+
+                Invalidate(Invalidation.ScreenShape);
+            }
+        }
+
+        private float alpha = 1.0f;
+        public float Alpha
+        {
+            get { return alpha; }
+
+            set
+            {
+                if (alpha == value) return;
+
+                Invalidation i = Invalidation.Colour;
+                //we may have changed the visible state.
+                if (alpha == 0 || value == 0)
+                    i |= Invalidation.Visibility;
+
+                Invalidate(i);
+
+                alpha = value;
+            }
+        }
+
+        public bool IsDisposable;
+
+        protected Vector2 size = Vector2.One;
+        public virtual Vector2 Size
+        {
+            get { return size; }
+            set
+            {
+                if (size == value)
+                    return;
+                size = value;
+
+                Invalidate(Invalidation.ScreenShape);
+            }
+        }
+
+        private InheritMode sizeMode;
+        public virtual InheritMode SizeMode
+        {
+            get { return sizeMode; }
+            set
+            {
+                if (value == sizeMode)
+                    return;
+                sizeMode = value;
+
+                Invalidate(Invalidation.ScreenShape);
+            }
+        }
+
+        private InheritMode positionMode;
+        public InheritMode PositionMode
+        {
+            get { return positionMode; }
+            set
+            {
+                if (value == positionMode)
+                    return;
+                positionMode = value;
+
+                Invalidate(Invalidation.ScreenShape);
+            }
+        }
+
+        /// <summary>
+        /// The real pixel size of this drawable.
+        /// </summary>
+        public virtual Vector2 ActualSize
+        {
+            get
+            {
+                Vector2 size = Size;
+                if (SizeMode != InheritMode.None)
+                {
+                    Vector2 parent = Parent?.ActualSize ?? Vector2.One;
+                    if ((SizeMode & InheritMode.X) > 0)
+                        size.X *= parent.X;
+                    if ((SizeMode & InheritMode.Y) > 0)
+                        size.Y *= parent.Y;
+                }
+
+                return size;
+            }
+        }
+
+        /// <summary>
+        /// The real pixel position of this drawable.
+        /// </summary>
+        public Vector2 ActualPosition
+        {
+            get
+            {
+                Vector2 pos = Position;
+                if (PositionMode != InheritMode.None)
+                {
+                    Vector2 parent = Parent?.ActualSize ?? Vector2.One;
+                    if ((PositionMode & InheritMode.X) > 0)
+                        pos.X *= parent.X;
+                    if ((PositionMode & InheritMode.Y) > 0)
+                        pos.Y *= parent.Y;
+                }
+
+                return pos;
+            }
+        }
+
+        public virtual Quad ScreenSpaceInputQuad => ScreenSpaceDrawQuad;
+        private Cached<Quad> screenSpaceDrawQuadBacking = new Cached<Quad>();
+        public Quad ScreenSpaceDrawQuad => screenSpaceDrawQuadBacking.IsValid ? screenSpaceDrawQuadBacking.Value : screenSpaceDrawQuadBacking.Refresh(delegate
+        {
+            Quad result = GetScreenSpaceQuad(DrawQuad);
+
+            //if (PixelSnapping ?? CheckForcedPixelSnapping(result))
+            //{
+            //    Vector2 adjust = new Vector2(
+            //        (float)Math.Round(result.TopLeft.X) - result.TopLeft.X,
+            //        (float)Math.Round(result.TopLeft.Y) - result.TopLeft.Y
+            //        );
+
+            //    result.TopLeft += adjust;
+            //    result.TopRight += adjust;
+            //    result.BottomLeft += adjust;
+            //    result.BottomRight += adjust;
+            //}
+
+            return result;
+        });
+
+        private Anchor origin;
+        public virtual Anchor Origin
+        {
+            get
+            {
+                Anchor origin = this.origin;
+                if (flipHorizontal)
+                {
+                    if ((origin & Anchor.x0) > 0)
+                        origin = (origin & ~Anchor.x0) | Anchor.x2;
+                    else if ((origin & Anchor.x2) > 0)
+                        origin = (origin & ~Anchor.x2) | Anchor.x0;
+                }
+                if (flipVertical)
+                {
+                    if ((origin & Anchor.y0) > 0)
+                        origin = (origin & ~Anchor.y0) | Anchor.y2;
+                    else if ((origin & Anchor.y2) > 0)
+                        origin = (origin & ~Anchor.y2) | Anchor.y0;
+                }
+                return origin;
+            }
+            set
+            {
+                if (origin == value)
+                    return;
+                origin = value;
+                Invalidate(Invalidation.ScreenShape);
+            }
+        }
+
+        public float Depth;
+
+        protected virtual bool HasDefinedSize => true;
+
+        public float Width
+        {
+            get { return Size.X; }
+            set { Size = new Vector2(value, Size.Y); }
+        }
+        public float Height
+        {
+            get { return Size.Y; }
+            set { Size = new Vector2(Size.X, value); }
+        }
+
+        protected virtual IFrameBasedClock Clock => clockBacking.IsValid ? clockBacking.Value : clockBacking.Refresh(() => Parent?.Clock);
+        private Cached<IFrameBasedClock> clockBacking = new Cached<IFrameBasedClock>();
+
+        protected double Time => Clock?.CurrentTime ?? 0;
+
+        private bool flipVertical;
+        public bool FlipVertical
+        {
+            get { return flipVertical; }
+            set
+            {
+                if (FlipVertical == value)
+                    return;
+                flipVertical = value;
+                Invalidate(Invalidation.ScreenShape);
+            }
+        }
+
+        private bool flipHorizontal;
+        public bool FlipHorizontal
+        {
+            get { return flipHorizontal; }
+            set
+            {
+                if (FlipHorizontal == value)
+                    return;
+                flipHorizontal = value;
+                Invalidate(Invalidation.ScreenShape);
+            }
+        }
+
+        private Cached<bool> isVisibleBacking = new Cached<bool>();
+        public virtual bool IsVisible => isVisibleBacking.IsValid ? isVisibleBacking.Value : isVisibleBacking.Refresh(() => Alpha > 0.0001f && Parent?.IsVisible == true);
+
+        private bool? additive;
+        public bool? Additive
+        {
+            get { return additive; }
+
+            set
+            {
+                if (additive == value) return;
+
+                Invalidate(Invalidation.Colour);
+
+                additive = value;
+            }
+        }
+
+        protected virtual bool? PixelSnapping { get; set; }
+
+        private Cached<DrawInfo> drawInfoBacking = new Cached<DrawInfo>();
+        protected DrawInfo DrawInfo => drawInfoBacking.IsValid ? drawInfoBacking.Value : drawInfoBacking.Refresh(delegate
+       {
+           DrawInfo di = BaseDrawInfo;
+
+           float alpha = Alpha;
+           if (Colour.A > 0 && Colour.A < 1)
+               alpha *= Colour.A;
+
+           Color4 colour = new Color4(Colour.R, Colour.G, Colour.B, alpha);
+
+           if (Parent == null)
+               di.ApplyTransform(ref di, GetAnchoredPosition(ActualPosition), Scale, Rotation, OriginPosition, colour, new BlendingInfo(Additive ?? false));
+           else
+               Parent.DrawInfo.ApplyTransform(ref di, GetAnchoredPosition(ActualPosition), Scale * Parent.ContentScale, Rotation, OriginPosition, colour, !Additive.HasValue ? (BlendingInfo?)null : new BlendingInfo(Additive.Value));
+
+           return di;
+       });
+
+        protected virtual DrawInfo BaseDrawInfo => new DrawInfo(null, null, null);
+
+        protected virtual Quad DrawQuad
+        {
+            get
+            {
+                if (!HasDefinedSize)
+                    return new Quad();
+
+                Vector2 s = ActualSize;
+
+                //most common use case gets a shortcut
+                if (!flipHorizontal && !flipVertical) return new Quad(0, 0, s.X, s.Y);
+
+                if (flipHorizontal && flipVertical)
+                    return new Quad(s.X, s.Y, -s.X, -s.Y);
+                if (flipHorizontal)
+                    return new Quad(s.X, 0, -s.X, s.Y);
+                return new Quad(0, s.Y, s.X, -s.Y);
+            }
+        }
+
+        public Drawable Parent { get; private set; }
+
+        protected virtual IComparer<Drawable> DepthComparer => new DepthComparer();
+
+        public Drawable()
+        {
+            children = new LifetimeList<Drawable>(DepthComparer);
+        }
+
+        /// <summary>
+        /// Checks if this drawable is a child of parent regardless of nesting depth.
+        /// </summary>
+        /// <param name="parent">The parent to search for.</param>
+        /// <returns>If this drawable is a child of parent.</returns>
+        public bool IsChildOfRecursive(Drawable parent)
+        {
+            if (parent == null)
+                return false;
+
+            // Do a bottom-up recursion for efficiency
+            Drawable currentParent = Parent;
+            while (currentParent != null)
+            {
+                if (currentParent == parent)
+                    return true;
+                currentParent = currentParent.Parent;
+            }
+
+            return false;
+        }
+
+        /// <summary>
+        /// Checks if this drawable is a parent of child regardless of nesting depth.
+        /// </summary>
+        /// <param name="child">The child to search for.</param>
+        /// <returns>If this drawable is a parent of child.</returns>
+        public bool IsParentOfRecursive(Drawable child)
+        {
+            if (child == null)
+                return false;
+
+            // Do a bottom-up recursion for efficiency
+            Drawable currentParent = child.Parent;
+            while (currentParent != null)
+            {
+                if (currentParent == this)
+                    return true;
+                currentParent = currentParent.Parent;
+            }
+
+            return false;
+        }
+
+        protected Drawable Add(Drawable drawable)
+        {
+            if (drawable == null)
+                return null;
+
+            drawable.changeParent(this);
+            children.Add(drawable);
+            
+            return drawable;
+        }
+
+        protected void Add(IEnumerable<Drawable> collection)
+        {
+            foreach (Drawable d in collection)
+                Add(d);
+        }
+
+        protected bool Remove(Drawable p, bool dispose = true)
+        {
+            if (p == null)
+                return false;
+
+            bool result = children.Remove(p);
+            p.Parent = null;
+
+            if (dispose && p.IsDisposable)
+                p.Dispose();
+            else
+                p.Invalidate();
+
+            return result;
+        }
+
+        protected int RemoveAll(Predicate<Drawable> match, bool dispose = true)
+        {
+            List<Drawable> toRemove = children.FindAll(match);
+            for (int i = 0; i < toRemove.Count; i++)
+                Remove(toRemove[i]);
+
+            return toRemove.Count;
+        }
+
+        protected void Remove(IEnumerable<Drawable> range, bool dispose = true)
+        {
+            if (range == null)
+                return;
+
+            foreach (Drawable p in range)
+            {
+                if (p.IsDisposable)
+                    p.Dispose();
+                Remove(p);
+            }
+        }
+
+        protected void Clear(bool dispose = true)
+        {
+            foreach (Drawable t in children)
+            {
+                if (dispose)
+                    t.Dispose();
+                t.Parent = null;
+            }
+
+            children.Clear();
+
+            Invalidate(Invalidation.ScreenShape);
+        }
+
+        protected virtual Quad DrawQuadForBounds => DrawQuad;
+
+        private delegate Vector2 BoundsResult();
+
+        protected Cached<Vector2> boundingSizeBacking = new Cached<Vector2>();
+        internal Vector2 GetBoundingSize(Drawable calculateDrawable)
+        {
+            BoundsResult computeBoundingSize = () =>
+            {
+                Quad drawQuad = DrawQuadForBounds;
+
+                if (calculateDrawable == this)
+                    return drawQuad.BottomRight;
+
+                //field will be none when the drawable isn't requesting auto-sizing
+                Quad q = calculateDrawable.DrawInfo.MatrixInverse * GetScreenSpaceQuad(drawQuad);
+                Vector2 a = Parent == null ? Vector2.Zero : (GetAnchoredPosition(Vector2.Zero) * Parent.DrawInfo.Matrix) * calculateDrawable.DrawInfo.MatrixInverse;
+
+                Vector2 bounds = new Vector2(0, 0);
+
+                // Without this, 0x0 objects (like FontText with no string) produce weird results.
+                // When all vertices of the quad are at the same location, then the object is effectively invisible.
+                // Thus we don't need its actual bounding box, but can just assume a size of 0.
+                if (q.TopLeft == q.TopRight && q.TopLeft == q.BottomLeft && q.TopLeft == q.BottomRight)
+                    return bounds;
+
+                foreach (Vector2 p in new[] { q.TopLeft, q.TopRight, q.BottomLeft, q.BottomRight })
+                {
+                    // Compute the clipped offset depending on anchoring.
+                    Vector2 offset;
+
+                    if (Anchor == Anchor.CentreRight || Anchor == Anchor.TopRight || Anchor == Anchor.BottomRight)
+                        offset.X = a.X - p.X;
+                    else if (Anchor == Anchor.CentreLeft || Anchor == Anchor.TopLeft || Anchor == Anchor.BottomLeft)
+                        offset.X = p.X - a.X;
+                    else
+                        offset.X = Math.Abs(p.X - a.X);
+
+                    if (Anchor == Anchor.BottomCentre || Anchor == Anchor.BottomLeft || Anchor == Anchor.BottomRight)
+                        offset.Y = a.Y - p.Y;
+                    else if (Anchor == Anchor.TopCentre || Anchor == Anchor.TopLeft || Anchor == Anchor.TopRight)
+                        offset.Y = p.Y - a.Y;
+                    else
+                        offset.Y = Math.Abs(p.Y - a.Y);
+
+                    // Expand bounds according to clipped offset
+                    bounds.X = Math.Max(bounds.X, offset.X);
+                    bounds.Y = Math.Max(bounds.Y, offset.Y);
+                }
+
+                // When anchoring an object at the center of the parent, then the parent's size needs to be twice as big
+                // as the child's size.
+                switch (Anchor)
+                {
+                    case Anchor.TopCentre:
+                    case Anchor.Centre:
+                    case Anchor.BottomCentre:
+                        bounds.X *= 2;
+                        break;
+                }
+
+                switch (Anchor)
+                {
+                    case Anchor.CentreLeft:
+                    case Anchor.Centre:
+                    case Anchor.CentreRight:
+                        bounds.Y *= 2;
+                        break;
+                }
+
+                return bounds;
+            };
+
+            Debug.Assert(calculateDrawable == this || (Parent != null && calculateDrawable == Parent), "We only ever request the bounding size in either our own coordinate frame, or in the parent's.");
+
+            // There are exactly two types of bounding sizes ever requested:
+            //  1. The bounding size of oneself in order to update ones own autosize (called in UpdateSubTree)
+            //     This case is handled by the first branch of the following if statement. It doesn't need to be cached
+            //     since it's invoked at most once per frame.
+            //  2. The bounding size with respect to the first parent object up the hierarchy with an autosize setting.
+            //     This case is handled by the second branch of the following if statement. Caching it significantly
+            //     Increases performance, since it may be queried up to n times per frame where n is the depth of the
+            //     hierarchy.
+
+            if (calculateDrawable == this)
+                return computeBoundingSize();
+            return boundingSizeBacking.Refresh(() => computeBoundingSize());
+        }
+
+        internal DrawNode GenerateDrawNodeSubtree()
+        {
+            DrawNode node = BaseDrawNode;
+
+            foreach (Drawable child in children.Current)
+                if (child.IsVisible)
+                    node.Children.Add(child.GenerateDrawNodeSubtree());
+
+            return node;
+        }
+
+        protected virtual DrawNode BaseDrawNode => new DrawNode(DrawInfo);
+
+        /// <summary>
+        /// Perform any layout changes just before autosize is calculated.		
+        /// </summary>		
+        protected virtual void UpdateLayout() { }
+
+        /// <summary>
+        /// Updates the life status of children according to their IsAlive property.
+        /// </summary>
+        /// <returns>True iff the life status of at least one child changed.</returns>
+        protected virtual bool UpdateChildrenLife()
+        {
+            bool childChangedStatus = false;
+            foreach (Drawable child in children)
+            {
+                bool isAlive = child.IsAlive;
+                if (isAlive != child.wasAliveLastUpdate)
+                {
+                    child.wasAliveLastUpdate = isAlive;
+                    childChangedStatus = true;
+                }
+            }
+
+            children.Update(Time);
+
+            return childChangedStatus;
+        }
+
+        internal virtual void UpdateSubTree()
+        {
+            transformationDelay = 0;
+
+            //todo: this should be moved to after the IsVisible condition once we have TOL for transformations (and some better logic).
+            updateTransforms();
+
+            if (!IsVisible)
+                return;
+
+            Update();
+            OnUpdate?.Invoke();
+
+            UpdateChildrenLife();
+
+            foreach (Drawable child in children.Current)
+                child.UpdateSubTree();
+
+            UpdateLayout();
+        }
+
+        protected virtual void Update()
+        {
+        }
+
+        protected virtual Quad GetScreenSpaceQuad(Quad input)
+        {
+            return DrawInfo.Matrix * input;
+        }
+
+        public Quad GetSpaceQuadIn(Drawable parent)
+        {
+            return parent.DrawInfo.MatrixInverse * ScreenSpaceDrawQuad;
+        }
+
+        protected virtual bool CheckForcedPixelSnapping(Quad screenSpaceQuad)
+        {
+            return false;
+        }
+
+        private void changeParent(Drawable parent)
+        {
+            if (Parent == parent)
+                return;
+
+            Parent?.Remove(this, false);
+            Parent = parent;
+
+            changeRoot(Parent?.Game);
+        }
+
+        private void changeRoot(Game root)
+        {
+            if (root == null) return;
+
+            Game = root;
+            clockBacking.Invalidate();
+
+            children.ForEach(c => c.changeRoot(root));
+        }
+
+        /// <summary>
+        /// The time at which this drawable becomes valid (and is considered for drawing).
+        /// </summary>
+        public double LifetimeStart { get; set; } = double.MinValue;
+
+        /// <summary>
+        /// The time at which this drawable is no longer valid (and is considered for disposal).
+        /// </summary>
+        public double LifetimeEnd { get; set; } = double.MaxValue;
+
+        /// <summary>
+        /// Whether this drawable is alive.
+        /// </summary>
+        public bool IsAlive
+        {
+            get
+            {
+                if (Parent == null) return false;
+
+                if (LifetimeStart == double.MinValue && LifetimeEnd == double.MaxValue)
+                    return true;
+
+                double t = Time;
+                return t >= LifetimeStart && t < LifetimeEnd;
+            }
+        }
+
+        private bool wasAliveLastUpdate = false;
+
+        /// <summary>
+        /// Whether to remove the drawable from its parent's children when it's not alive.
+        /// </summary>
+        public virtual bool RemoveWhenNotAlive => Parent == null || Time > LifetimeStart;
+
+        /// <summary>
+        /// Override to add delayed load abilities (ie. using IsAlive)
+        /// </summary>
+        public virtual bool IsLoaded => loaded;
+        private bool loaded;
+
+        public virtual void Load()
+        {
+            loaded = true;
+            Invalidate();
+        }
+
+        /// <summary>
+        /// Process updates to this drawable based on loaded transforms.
+        /// </summary>
+        /// <returns>Whether we should draw this drawable.</returns>
+        private void updateTransforms()
+        {
+            var removed = transforms.Update(Time);
+
+            foreach (ITransform t in removed)
+                t.Apply(this); //make sure we apply one last time.
+
+            foreach (ITransform t in transforms.Current)
+                t.Apply(this);
+        }
+
+        /// <summary>
+        /// Invalidates draw matrix and autosize caches.
+        /// </summary>
+        /// <returns>If the invalidate was actually necessary.</returns>
+        public virtual bool Invalidate(Invalidation invalidation = Invalidation.All, Drawable source = null, bool shallPropagate = true)
+        {
+            if (invalidation == Invalidation.None)
+                return false;
+
+            ThreadSafety.EnsureUpdateThread();
+
+            OnInvalidate?.Invoke();
+
+            if (shallPropagate && Parent != null && source != Parent)
+                Parent.Invalidate(invalidation & Parent.ChildrenInvalidateParentMask, this, false);
+
+            bool alreadyInvalidated = true;
+
+            if ((invalidation & Invalidation.ScreenSize) > 0)
+                alreadyInvalidated &= !boundingSizeBacking.Invalidate();
+
+            // Either ScreenSize OR ScreenPosition
+            if ((invalidation & Invalidation.ScreenShape) > 0)
+                alreadyInvalidated &= !screenSpaceDrawQuadBacking.Invalidate();
+
+            // Either ScreenSize OR ScreenPosition OR Colour
+            if ((invalidation & Invalidation.ScreenShape) > 0 || (invalidation & Invalidation.Colour) > 0)
+                alreadyInvalidated &= !drawInfoBacking.Invalidate();
+
+            if ((invalidation & Invalidation.Visibility) > 0)
+                alreadyInvalidated &= !isVisibleBacking.Invalidate();
+
+            if (alreadyInvalidated || !shallPropagate)
+                return !alreadyInvalidated;
+
+            if (children != null)
+            {
+                foreach (var c in children)
+                {
+                    if (c == source) continue;
+
+                    Invalidation childInvalidation = invalidation;
+
+                    // Important TODO: Figure out why commenting out the following 2 lines--i.e. invalidating all choldren's size--breaks autosize.
+                    if (c.SizeMode == InheritMode.None)
+                        childInvalidation = childInvalidation & ~Invalidation.ScreenSize;
+
+                    c.Invalidate(childInvalidation, this);
+                }
+            }
+
+            return !alreadyInvalidated;
+        }
+
+        protected Vector2 GetAnchoredPosition(Vector2 pos)
+        {
+            if (!HasDefinedSize || Anchor == Anchor.TopLeft)
+                return pos;
+
+            Vector2 parentSize = Parent?.ActualSize ?? Vector2.Zero;
+
+            if ((Anchor & Anchor.x1) > 0)
+                pos.X += parentSize.X / 2f;
+            else if ((Anchor & Anchor.x2) > 0)
+                pos.X = parentSize.X - pos.X;
+
+            if ((Anchor & Anchor.y1) > 0)
+                pos.Y += parentSize.Y / 2f;
+            else if ((Anchor & Anchor.y2) > 0)
+                pos.Y = parentSize.Y - pos.Y;
+
+            return pos;
+        }
+
+        ~Drawable()
+        {
+            if (Game != null)
+                //todo: check this scheduler call is actually required.
+                Game.Scheduler.Add(() => Dispose(false));
+            else
+                Dispose(false);
+        }
+
+        public void Dispose()
+        {
+            Dispose(true);
+            GC.SuppressFinalize(this);
+        }
+
+        private bool isDisposed;
+
+        protected virtual void Dispose(bool isDisposing)
+        {
+            if (isDisposed)
+                return;
+            isDisposed = true;
+
+            Parent = null;
+
+            if (IsDisposable)
+                OnUpdate = null;
+        }
+
+        public override string ToString()
+        {
+            string shortClass = base.ToString();
+            shortClass = shortClass.Substring(shortClass.LastIndexOf('.') + 1);
+            if (HasDefinedSize)
+                return $@"{shortClass} pos {Position} size {Size}";
+            else
+                return $@"{shortClass} pos {Position} size -uncalculated-";
+        }
+
+        public virtual Drawable Clone()
+        {
+            Drawable thisNew = (Drawable)MemberwiseClone();
+
+            thisNew.children = new LifetimeList<Drawable>(DepthComparer);
+            children.ForEach(c => thisNew.children.Add(c.Clone()));
+
+            thisNew.transforms = new LifetimeList<ITransform>(new TransformTimeComparer());
+            Transforms.Select(t => thisNew.transforms.Add(t.Clone()));
+
+            thisNew.drawInfoBacking.Invalidate();
+            thisNew.boundingSizeBacking.Invalidate();
+
+            return thisNew;
+        }
+
+        protected Game Game;
+
+        protected virtual Invalidation ChildrenInvalidateParentMask => Invalidation.None;
+    }
+
+    /// <summary>
+    /// Specifies which type of properties are being invalidated.
+    /// </summary>
+    [Flags]
+    public enum Invalidation
+    {
+        // Individual types
+        ScreenPosition = 1 << 0,
+        ScreenSize = 1 << 1,
+        Visibility = 1 << 2,
+        Colour = 1 << 3,
+
+        // Combinations
+        ScreenShape = ScreenPosition | ScreenSize,
+        DrawInfo = ScreenShape | Colour,
+
+        // Meta
+        None = 0,
+        All = ScreenShape | Visibility | Colour,
+    };
+
+    /// <summary>
+    /// General enum to specify an "anchor" or "origin" point from the standard 9 points on a rectangle.
+    /// x and y counterparts can be accessed using bitwise flags.
+    /// </summary>
+    [Flags]
+    public enum Anchor
+    {
+        TopLeft = y0 | x0,
+        TopCentre = y0 | x1,
+        TopRight = y0 | x2,
+
+        CentreLeft = y1 | x0,
+        Centre = y1 | x1,
+        CentreRight = y1 | x2,
+
+        BottomLeft = y2 | x0,
+        BottomCentre = y2 | x1,
+        BottomRight = y2 | x2,
+
+        /// <summary>
+        /// The vertical counterpart is at "Top" position.
+        /// </summary>
+        y0 = 0,
+        /// <summary>
+        /// The vertical counterpart is at "Centre" position.
+        /// </summary>
+        y1 = 1,
+        /// <summary>
+        /// The vertical counterpart is at "Bottom" position.
+        /// </summary>
+        y2 = 2,
+
+        /// <summary>
+        /// The horizontal counterpart is at "Left" position.
+        /// </summary>
+        x0 = 0,
+        /// <summary>
+        /// The horizontal counterpart is at "Centre" position.
+        /// </summary>
+        x1 = 4,
+        /// <summary>
+        /// The horizontal counterpart is at "Right" position.
+        /// </summary>
+        x2 = 8,
+
+        /// <summary>
+        /// The user is manually updating the outcome, so we shouldn't.
+        /// </summary>
+        Custom = 32,
+    }
+
+    [Flags]
+    public enum InheritMode
+    {
+        None = 0,
+
+        X = 1 << 0,
+        Y = 1 << 1,
+
+        XY = X | Y
+    }
+
+    public class DepthComparer : IComparer<Drawable>
+    {
+        public int Compare(Drawable x, Drawable y)
+        {
+            return x.Depth.CompareTo(y.Depth);
+        }
+    }
+
+    public class DepthComparerReverse : IComparer<Drawable>
+    {
+        public int Compare(Drawable x, Drawable y)
+        {
+            if (x.Depth == y.Depth) return 1;
+            return x.Depth.CompareTo(y.Depth);
+        }
+    }
+}