--- conflicted
+++ resolved
@@ -1,22 +1,16 @@
-<<<<<<< HEAD
-﻿// Copyright (c) 2007-2017 ppy Pty Ltd <contact@ppy.sh>.
+﻿// Copyright (c) 2007-2018 ppy Pty Ltd <contact@ppy.sh>.
 // Licensed under the MIT Licence - https://raw.githubusercontent.com/ppy/osu-framework/master/LICENCE
 
 extern alias IOS;
 
-=======
-﻿// Copyright (c) 2007-2018 ppy Pty Ltd <contact@ppy.sh>.
-// Licensed under the MIT Licence - https://raw.githubusercontent.com/ppy/osu-framework/master/LICENCE
-
->>>>>>> 6852878c
-using System.Runtime.CompilerServices;
+using System.Runtime.CompilerServices;
 using IOS::Foundation;
-using osu.Framework.Testing;
-
-// We publish our internal attributes to other sub-projects of the framework.
-// Note, that we omit visual tests as they are meant to test the framework
-// behavior "in the wild".
-
-[assembly: Preserve]
-[assembly: InternalsVisibleTo("osu.Framework.Tests")]
-[assembly: InternalsVisibleTo(DynamicClassCompiler.DYNAMIC_ASSEMBLY_NAME)]
+using osu.Framework.Testing;
+
+// We publish our internal attributes to other sub-projects of the framework.
+// Note, that we omit visual tests as they are meant to test the framework
+// behavior "in the wild".
+
+[assembly: Preserve]
+[assembly: InternalsVisibleTo("osu.Framework.Tests")]
+[assembly: InternalsVisibleTo(DynamicClassCompiler.DYNAMIC_ASSEMBLY_NAME)]