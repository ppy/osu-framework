// Copyright (c) ppy Pty Ltd <contact@ppy.sh>. Licensed under the MIT Licence.
// See the LICENCE file in the repository root for full licence text.

#nullable enable

using System;
using System.Threading.Tasks;
using ManagedBass;
using osu.Framework.Bindables;

namespace osu.Framework.Audio.Mixing
{
    /// <summary>
    /// Mixes together multiple <see cref="IAudioChannel"/>s into one output.
    /// </summary>
    public abstract class AudioMixer : AudioCollectionManager<AudioComponent>, IAudioMixer, IAudioChannel
    {
        public readonly string Identifier;

        /// <summary>
        /// Creates a new <see cref="AudioMixer"/>.
        /// </summary>
        /// <param name="identifier">An identifier displayed on the audio mixer visualiser.</param>
        protected AudioMixer(string identifier)
        {
            Identifier = identifier;
        }

        public abstract BindableList<IEffectParameter> Effects { get; }

<<<<<<< HEAD
=======
        internal abstract BindableList<IAudioChannel> Channels { get; }

>>>>>>> cc88cef5
        public void Add(IAudioChannel channel)
        {
            channel.EnqueueAction(() =>
            {
                if (channel.Mixer == this)
                    return;

                // Ensure the channel is removed from its current mixer.
                channel.Mixer?.Remove(channel);

                if (!(channel is AudioMixer))
                    AddInternal(channel);

                channel.Mixer = this;
            });
        }

        /// <summary>
        /// Removes an <see cref="IAudioChannel"/> from the mix.
        /// </summary>
        /// <param name="channel">The <see cref="IAudioChannel"/> to remove.</param>
        public void Remove(IAudioChannel channel)
        {
            channel.EnqueueAction(() =>
            {
                if (channel.Mixer != this)
                    return;

                if (!(channel is AudioMixer))
                    RemoveInternal(channel);

                channel.Mixer = null;
            });
        }

        /// <summary>
        /// Adds an <see cref="IAudioChannel"/> to the mix.
        /// </summary>
        /// <param name="channel">The <see cref="IAudioChannel"/> to add.</param>
        protected abstract void AddInternal(IAudioChannel channel);

        /// <summary>
        /// Removes an <see cref="IAudioChannel"/> from the mix.
        /// </summary>
        /// <param name="channel">The <see cref="IAudioChannel"/> to remove.</param>
        protected abstract void RemoveInternal(IAudioChannel channel);

        public abstract float[] GetLevel(float length);

        public abstract float[] GetChannelLevel(IAudioChannel channel, float length);

        #region IAudioChannel

        public virtual AudioMixer? Mixer { get; set; }

        internal new Task EnqueueAction(Action action) => base.EnqueueAction(action);

        Task IAudioChannel.EnqueueAction(Action action) => EnqueueAction(action);

        #endregion
    }
}<|MERGE_RESOLUTION|>--- conflicted
+++ resolved
@@ -28,11 +28,6 @@
 
         public abstract BindableList<IEffectParameter> Effects { get; }
 
-<<<<<<< HEAD
-=======
-        internal abstract BindableList<IAudioChannel> Channels { get; }
-
->>>>>>> cc88cef5
         public void Add(IAudioChannel channel)
         {
             channel.EnqueueAction(() =>
