--- conflicted
+++ resolved
@@ -15,18 +15,10 @@
         /// <summary>
         /// Creates a new uniform block.
         /// </summary>
-<<<<<<< HEAD
-        /// <param name="renderer">The renderer.</param>
-        /// <param name="shader">The shader program.</param>
-        /// <param name="index">The index (location) of this block in the GL shader.</param>
-        /// <param name="binding">A unique index for this block to bound to in the GL program.</param>
-        public GLUniformBlock(GLRenderer renderer, int shader, int index, int binding)
-=======
         /// <param name="shader">The shader.</param>
         /// <param name="index">The index (location) of this block in the GL shader.</param>
         /// <param name="binding">A unique index for this block to bound to in the GL program.</param>
         public GLUniformBlock(GLShader shader, int index, int binding)
->>>>>>> a8e471f0
         {
             Binding = binding;
 
