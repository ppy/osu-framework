﻿<Project Sdk="Microsoft.NET.Sdk">
  <PropertyGroup Label="Project">
    <TargetFramework>net8.0</TargetFramework>
    <OutputType>Library</OutputType>
    <AllowUnsafeBlocks>true</AllowUnsafeBlocks>
    <AssemblyTitle>osu!framework</AssemblyTitle>
    <AssemblyName>osu.Framework</AssemblyName>
    <Description>A 2D application/game framework written with rhythm games in mind.</Description>
    <!-- Enabling this breaks iOS projects from building due to silly naming conflicts (https://github.com/dotnet/runtime/issues/79500#issuecomment-1345624309).
         It's still enabled externally on packaging scripts so should be fine to disable in project. -->
    <!--<GenerateDocumentationFile>true</GenerateDocumentationFile>-->
    <NoWarn>$(NoWarn);CS1591;NU5104</NoWarn>
    <DefineConstants>$(DefineConstants);JETBRAINS_ANNOTATIONS</DefineConstants>
  </PropertyGroup>
  <PropertyGroup Label="Nuget">
    <Title>osu!framework</Title>
    <PackageId>ppy.osu.Framework</PackageId>
    <PackageReleaseNotes>Automated release.</PackageReleaseNotes>
    <PackageTags>osu game framework</PackageTags>
  </PropertyGroup>
  <ItemGroup Label="Package References">
    <PackageReference Include="managed-midi" Version="1.10.1" />
    <PackageReference Include="FFmpeg.AutoGen" Version="4.3.0.1" />
    <PackageReference Include="Microsoft.Extensions.ObjectPool" Version="5.0.11" />
<<<<<<< HEAD
    <PackageReference Include="Microsoft.SourceLink.GitHub" Version="1.1.1" PrivateAssets="All" />
    <PackageReference Include="NAudio.Core" Version="2.2.1" />
    <PackageReference Include="NuGet.ProjectModel" Version="5.11.0" />
=======
>>>>>>> a20530f2
    <PackageReference Include="ppy.ManagedBass" Version="2022.1216.0" />
    <PackageReference Include="ppy.ManagedBass.Fx" Version="2022.1216.0" />
    <PackageReference Include="ppy.ManagedBass.Mix" Version="2022.1216.0" />
    <PackageReference Include="ppy.ManagedBass.Wasapi" Version="2022.1216.0" />
    <PackageReference Include="ppy.Veldrid" Version="4.9.62-gca0239da6b" />
    <PackageReference Include="ppy.Veldrid.SPIRV" Version="1.0.15-gfbb03d21c2" />
    <PackageReference Include="SharpFNT" Version="2.0.0" />
    <!-- Preview version of ImageSharp causes NU5104. -->
    <PackageReference Include="SixLabors.ImageSharp" Version="3.1.7" />
    <PackageReference Include="NUnit" Version="3.13.3" />
    <PackageReference Include="Newtonsoft.Json" Version="13.0.3" />
    <PackageReference Include="OpenTabletDriver" Version="0.6.5.1" />
    <PackageReference Include="JetBrains.Annotations" Version="2023.3.0" />
    <PackageReference Include="ppy.osuTK.NS20" Version="1.0.211" />
    <PackageReference Include="SoundTouch.Net" Version="2.3.2" />
    <PackageReference Include="StbiSharp" Version="1.1.0" />
    <PackageReference Include="ppy.SDL2-CS" Version="1.0.741-alpha" />
    <PackageReference Include="ppy.SDL3-CS" Version="2025.220.0" />
    <PackageReference Include="ppy.osu.Framework.SourceGeneration" Version="2024.1128.0" />

    <!-- DO NOT use ProjectReference for native packaging project.
         See https://github.com/NuGet/Home/issues/4514 and https://github.com/dotnet/sdk/issues/765 . -->
    <PackageReference Include="ppy.osu.Framework.NativeLibs" Version="2025.511.0-nativelibs" />

    <!-- Any version ahead of this will cause AOT issues with iOS
         See https://github.com/mono/mono/issues/21188 -->
    <PackageReference Include="Microsoft.Diagnostics.Runtime" Version="2.0.161401" />

    <!-- Any version ahead of this will cause runtime issues on iOS
         See https://github.com/xoofx/markdig/issues/564 -->
    <PackageReference Include="Markdig" Version="0.23.0" />
    <PackageReference Include="System.Numerics.Tensors" Version="8.0.0" />
  </ItemGroup>
</Project><|MERGE_RESOLUTION|>--- conflicted
+++ resolved
@@ -22,12 +22,7 @@
     <PackageReference Include="managed-midi" Version="1.10.1" />
     <PackageReference Include="FFmpeg.AutoGen" Version="4.3.0.1" />
     <PackageReference Include="Microsoft.Extensions.ObjectPool" Version="5.0.11" />
-<<<<<<< HEAD
-    <PackageReference Include="Microsoft.SourceLink.GitHub" Version="1.1.1" PrivateAssets="All" />
     <PackageReference Include="NAudio.Core" Version="2.2.1" />
-    <PackageReference Include="NuGet.ProjectModel" Version="5.11.0" />
-=======
->>>>>>> a20530f2
     <PackageReference Include="ppy.ManagedBass" Version="2022.1216.0" />
     <PackageReference Include="ppy.ManagedBass.Fx" Version="2022.1216.0" />
     <PackageReference Include="ppy.ManagedBass.Mix" Version="2022.1216.0" />
