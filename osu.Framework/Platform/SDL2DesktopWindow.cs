--- conflicted
+++ resolved
@@ -1014,12 +1014,12 @@
             isChangingWindowState = false;
         }
 
-<<<<<<< HEAD
         private void updateMaximisedState()
         {
             if (windowState == WindowState.Normal || windowState == WindowState.Maximised)
                 windowMaximised = windowState == WindowState.Maximised;
-=======
+        }
+
         /// <summary>
         /// Prepare display of a borderless window.
         /// </summary>
@@ -1032,7 +1032,6 @@
             SDL.SDL_SetWindowFullscreen(SDLWindowHandle, (uint)SDL.SDL_WindowFlags.SDL_WINDOW_FULLSCREEN_DESKTOP);
 
             return currentDisplay.Bounds.Size;
->>>>>>> f9d44b14
         }
 
         protected void OnHidden() { }
