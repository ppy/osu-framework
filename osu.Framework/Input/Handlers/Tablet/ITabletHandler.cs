--- conflicted
+++ resolved
@@ -18,16 +18,6 @@
         Bindable<Vector2> AreaOffset { get; }
 
         /// <summary>
-        /// The size of the area which should be mapped to the game window.
-        /// </summary>
-        Bindable<Vector2> AreaSize { get; }
-
-        /// <summary>
-<<<<<<< HEAD
-        /// The size of the area on the window which the input should be mapped to.
-        /// </summary>
-        Bindable<Vector2> OutputSize { get; }
-=======
         /// Relative position of center of output area in game window, padded by half of <see cref="OutputAreaSize"/>.
         /// Values between zero and one for each axe will always place the area inside window:
         /// (0; 0) is most top-left position, (1;1) is most bottom-right position. Does nothing if <see cref="OutputAreaSize"/> equals to (1; 1).
@@ -38,12 +28,11 @@
         /// Relative size of output area inside game window.
         /// </summary>
         Bindable<Vector2> OutputAreaSize { get; }
->>>>>>> f8aab308
 
         /// <summary>
         /// Information on the currently connected tablet device. May be null if no tablet is detected.
         /// </summary>
-        IBindable<TabletInfo?> Tablet { get; }
+        IBindable<TabletInfo> Tablet { get; }
 
         /// <summary>
         /// The rotation of the tablet area in degrees.
