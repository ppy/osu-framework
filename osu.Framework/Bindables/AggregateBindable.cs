// Copyright (c) ppy Pty Ltd <contact@ppy.sh>. Licensed under the MIT Licence.
// See the LICENCE file in the repository root for full licence text.

using System;
using System.Collections.Generic;

namespace osu.Framework.Bindables
{
    /// <summary>
    /// Combines multiple bindables into one aggregate bindable result.
    /// </summary>
    /// <typeparam name="T">The type of values.</typeparam>
    public class AggregateBindable<T>
    {
        private readonly Func<T, T, T> aggregateFunction;

        /// <summary>
        /// The final result after aggregating all added sources.
        /// </summary>
        public IBindable<T> Result => result;

        private readonly Bindable<T> result;

        private readonly T initialValue;

        /// <summary>
        /// Create a new aggregate bindable.
        /// </summary>
        /// <param name="aggregateFunction">The function to be used for aggregation, taking two input <typeparamref name="T"/> values and returning one output.</param>
        /// <param name="resultBindable">An optional newly constructed bindable to use for <see cref="Result"/>. The initial value of this bindable is used as the initial value for the aggregate.</param>
        public AggregateBindable(Func<T, T, T> aggregateFunction, Bindable<T>? resultBindable = null)
        {
            this.aggregateFunction = aggregateFunction;
            result = resultBindable ?? new Bindable<T>();
            initialValue = result.Value;
        }

        private readonly List<WeakRefPair> sourceMapping = new List<WeakRefPair>();

        /// <summary>
        /// Add a new source to be included in aggregation.
        /// </summary>
        /// <param name="bindable">The bindable to add.</param>
        public void AddSource(IBindable<T> bindable)
        {
            lock (sourceMapping)
            {
                if (findExistingPair(bindable) != null)
                    return;

                var boundCopy = bindable.GetBoundCopy();
                sourceMapping.Add(new WeakRefPair(bindable.GetWeakReference(), boundCopy));
                boundCopy.BindValueChanged(recalculateAggregate, true);
            }
        }

        /// <summary>
        /// Remove a source from being included in aggregation.
        /// </summary>
        /// <param name="bindable">The bindable to remove.</param>
        public void RemoveSource(IBindable<T> bindable)
        {
            lock (sourceMapping)
            {
                if (findExistingPair(bindable) is WeakRefPair pair)
                {
                    pair.BoundCopy.UnbindAll();
                    sourceMapping.Remove(pair);
                }

                recalculateAggregate();
            }
        }

<<<<<<< HEAD
        private WeakRefPair? findExistingPair(IBindable<T> bindable) =>
            sourceMapping.FirstOrDefault(p => p.WeakReference.TryGetTarget(out var target) && target == bindable);
=======
        private WeakRefPair? findExistingPair(IBindable<T> bindable)
        {
            foreach (var p in sourceMapping)
            {
                if (p.WeakReference.TryGetTarget(out var target) && target == bindable)
                    return p;
            }

            return null;
        }
>>>>>>> c274d818

        private void recalculateAggregate(ValueChangedEvent<T>? obj = null)
        {
            T calculated = initialValue;

            lock (sourceMapping)
            {
                for (int i = 0; i < sourceMapping.Count; i++)
                {
                    var pair = sourceMapping[i];

                    if (!pair.WeakReference.TryGetTarget(out _))
                        sourceMapping.RemoveAt(i--);
                    else
                        calculated = aggregateFunction(calculated, pair.BoundCopy.Value);
                }
            }

            result.Value = calculated;
        }

        public void RemoveAllSources()
        {
            lock (sourceMapping)
            {
                foreach (var mapping in sourceMapping.ToArray())
                {
                    if (mapping.WeakReference.TryGetTarget(out var b))
                        RemoveSource(b);
                }
            }
        }

        private readonly record struct WeakRefPair(WeakReference<Bindable<T>> WeakReference, IBindable<T> BoundCopy);
    }
}<|MERGE_RESOLUTION|>--- conflicted
+++ resolved
@@ -72,10 +72,6 @@
             }
         }
 
-<<<<<<< HEAD
-        private WeakRefPair? findExistingPair(IBindable<T> bindable) =>
-            sourceMapping.FirstOrDefault(p => p.WeakReference.TryGetTarget(out var target) && target == bindable);
-=======
         private WeakRefPair? findExistingPair(IBindable<T> bindable)
         {
             foreach (var p in sourceMapping)
@@ -86,9 +82,8 @@
 
             return null;
         }
->>>>>>> c274d818
 
-        private void recalculateAggregate(ValueChangedEvent<T>? obj = null)
+        private void recalculateAggregate(ValueChangedEvent<T> obj = null)
         {
             T calculated = initialValue;
 
