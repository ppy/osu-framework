// Copyright (c) ppy Pty Ltd <contact@ppy.sh>. Licensed under the MIT Licence.
// See the LICENCE file in the repository root for full licence text.

<<<<<<< HEAD
using System.IO;
using System.Runtime.CompilerServices;
using System.Runtime.InteropServices;
using System.Text;
=======
>>>>>>> ea59a2d7
using SDL;
using SixLabors.ImageSharp;
using SixLabors.ImageSharp.Formats;

namespace osu.Framework.Platform.SDL
{
    public class SDL3Clipboard : Clipboard
    {
        // SDL cannot differentiate between string.Empty and no text (eg. empty clipboard or an image)
        // doesn't matter as text editors don't really allow copying empty strings.
        // assume that empty text means no text.
        public override string? GetText() => SDL3.SDL_HasClipboardText() == SDL_bool.SDL_TRUE ? SDL3.SDL_GetClipboardText() : null;

        public override void SetText(string text) => SDL3.SDL_SetClipboardText(text);

        private static readonly ImageFormatManager image_format_manager = SixLabors.ImageSharp.Configuration.Default.ImageFormatsManager;

        public override Image<TPixel>? GetImage<TPixel>()
        {
            byte[] buffer;

            unsafe
            {
                // It appears that SDL_GetClipboardData still returns the clipboard data
                // even if it doesn't have the mimetype that we requested.
                // So instead we ensure it's at least not text before trying to get it.
                if (SDL3.SDL_HasClipboardText() == SDL3.SDL_TRUE)
                    return null;

                byte* data = null;
                nuint size = 0;

                foreach (IImageFormat? imageFormat in image_format_manager.ImageFormats)
                {
                    foreach (string mimeType in imageFormat.MimeTypes)
                    {
                        fixed (byte* zmimeType = Encoding.UTF8.GetBytes(mimeType + '\0'))
                        {
                            data = (byte*)SDL3.SDL_GetClipboardData(zmimeType, &size);
                        }

                        if (data != null)
                            break;
                    }

                    if (data != null)
                        break;
                }

                if (data == null)
                    return null;

                buffer = new byte[size];
                Marshal.Copy((nint)data, buffer, 0, (int)size);

                SDL3.SDL_free(data);
            }

            return Image.Load<TPixel>(buffer);
        }

        // Used by the clipboard callbacks to access the image that has to be copied.
        // When SetImage is called, the previous image is not immediately cleaned up
        // by the cleanup callback (it is called only after we create the next image),
        // which is why there are two of them to allow some overlap.
        private static readonly Image?[] cb_images = { null, null };
        private static int currentCbImageIdx;

        public override bool SetImage(Image image)
        {
            unsafe
            {
                currentCbImageIdx = currentCbImageIdx == 0 ? 1 : 0;
                cb_images[currentCbImageIdx] = image;

                fixed (byte* pngMimeTypePtr = "image/png\0"u8)
                {
                    int status = SDL3.SDL_SetClipboardData(&clipboardDataCallback, &clipboardCleanupCallback, currentCbImageIdx, &pngMimeTypePtr, 1);
                    return status == 0;
                }
            }
        }

        [UnmanagedCallersOnly(CallConvs = new[] { typeof(CallConvCdecl) })]
        private static unsafe nint clipboardDataCallback(nint userdata, byte* mimetype, nuint* length)
        {
            Image? image = cb_images[(int)userdata];
            if (image == null)
                return 0;

            string? mimeType = SDL3.PtrToStringUTF8(mimetype);
            if (mimeType == null)
                return 0;

            image_format_manager.TryFindFormatByMimeType(mimeType, out IImageFormat? imageFormat);
            if (imageFormat == null)
                return 0;

            MemoryStream imgStream = new MemoryStream();
            image.Save(imgStream, imageFormat);
            byte[] buffer = imgStream.GetBuffer();

            byte* rawBuffer = (byte*)SDL3.SDL_malloc((nuint)buffer.Length);
            Marshal.Copy(buffer, 0, (nint)rawBuffer, buffer.Length);

            *length = (nuint)buffer.Length;
            return (nint)rawBuffer;
        }

        [UnmanagedCallersOnly(CallConvs = new[] { typeof(CallConvCdecl) })]
        private static void clipboardCleanupCallback(nint userdata)
        {
            cb_images[(int)userdata] = null;
        }
    }
}<|MERGE_RESOLUTION|>--- conflicted
+++ resolved
@@ -1,13 +1,10 @@
 // Copyright (c) ppy Pty Ltd <contact@ppy.sh>. Licensed under the MIT Licence.
 // See the LICENCE file in the repository root for full licence text.
 
-<<<<<<< HEAD
 using System.IO;
 using System.Runtime.CompilerServices;
 using System.Runtime.InteropServices;
 using System.Text;
-=======
->>>>>>> ea59a2d7
 using SDL;
 using SixLabors.ImageSharp;
 using SixLabors.ImageSharp.Formats;
