<<<<<<< HEAD
﻿// Copyright (c) 2007-2018 ppy Pty Ltd <contact@ppy.sh>.
// Licensed under the MIT Licence - https://raw.githubusercontent.com/ppy/osu-framework/master/LICENCE

using System.Collections.Generic;
using osu.Framework.Logging;

namespace osu.Framework.Allocation
{
    /// <summary>
    /// A stack of buffers (arrays with elements of type <see cref="T"/>) which allows bypassing the
    /// garbage collector and expensive allocations when buffers can be frequently re-used.
    /// The stack nature ensures that the most recently used buffers remain hot in memory, while
    /// at the same time guaranteeing a certain degree of order preservation.
    /// </summary>
    public class BufferStack<T>
    {
        private readonly int maxAmountBuffers;
        private readonly Stack<T[]> freeDataBuffers = new Stack<T[]>();
        private readonly HashSet<T[]> usedDataBuffers = new HashSet<T[]>();

        /// <summary>
        /// Creates a new buffer stack containing a given maximum amount of buffers.
        /// </summary>
        /// <param name="maxAmountBuffers">The maximum amount of buffers to be contained within the buffer stack.</param>
        public BufferStack(int maxAmountBuffers)
        {
            this.maxAmountBuffers = maxAmountBuffers;
        }

        private int totalUsage;

        private T[] findFreeBuffer(int minimumLength)
        {
            T[] buffer = null;

            totalUsage++;

            if (freeDataBuffers.Count > 0)
                buffer = freeDataBuffers.Pop();

            if (buffer == null || buffer.Length < minimumLength)
                buffer = new T[minimumLength];

            if (usedDataBuffers.Count < maxAmountBuffers)
                usedDataBuffers.Add(buffer);

            if (totalUsage > maxAmountBuffers)
                Logger.Log($"BufferStack usage exceeded allocation (usage: {totalUsage} allocation: {maxAmountBuffers}", LoggingTarget.Performance);

            return buffer;
        }

        private void returnFreeBuffer(T[] buffer)
        {
            totalUsage--;

            if (usedDataBuffers.Remove(buffer))
                // We are here if the element was successfully found and removed
                freeDataBuffers.Push(buffer);
        }

        /// <summary>
        /// Reserve a buffer from the buffer stack. If no free buffers are available, a new one is allocated.
        /// </summary>
        /// <param name="minimumLength">The minimum length required of the reserved buffer.</param>
        /// <returns>The reserved buffer.</returns>
        public T[] ReserveBuffer(int minimumLength)
        {
            T[] buffer;
            lock (freeDataBuffers)
                buffer = findFreeBuffer(minimumLength);

            return buffer;
        }

        /// <summary>
        /// Frees a previously reserved buffer for future reservations.
        /// </summary>
        /// <param name="buffer">The buffer to be freed. If the buffer has not previously been reserved then this method does nothing.</param>
        public void FreeBuffer(T[] buffer)
        {
            lock (freeDataBuffers)
                returnFreeBuffer(buffer);
        }
    }
}
=======
﻿// Copyright (c) 2007-2018 ppy Pty Ltd <contact@ppy.sh>.
// Licensed under the MIT Licence - https://raw.githubusercontent.com/ppy/osu-framework/master/LICENCE

using System.Collections.Generic;

namespace osu.Framework.Allocation
{
    /// <summary>
    /// A stack of buffers (arrays with elements of type <see cref="T"/>) which allows bypassing the
    /// garbage collector and expensive allocations when buffers can be frequently re-used.
    /// The stack nature ensures that the most recently used buffers remain hot in memory, while
    /// at the same time guaranteeing a certain degree of order preservation.
    /// </summary>
    public class BufferStack<T>
    {
        private readonly int maxAmountBuffers;
        private readonly Stack<T[]> freeDataBuffers = new Stack<T[]>();
        private readonly HashSet<T[]> usedDataBuffers = new HashSet<T[]>();

        /// <summary>
        /// Creates a new buffer stack containing a given maximum amount of buffers.
        /// </summary>
        /// <param name="maxAmountBuffers">The maximum amount of buffers to be contained within the buffer stack.</param>
        public BufferStack(int maxAmountBuffers)
        {
            this.maxAmountBuffers = maxAmountBuffers;
        }

        private T[] findFreeBuffer(int minimumLength)
        {
            T[] buffer = null;

            if (freeDataBuffers.Count > 0)
                buffer = freeDataBuffers.Pop();

            if (buffer == null || buffer.Length < minimumLength)
                buffer = new T[minimumLength];

            if (usedDataBuffers.Count < maxAmountBuffers)
                usedDataBuffers.Add(buffer);

            return buffer;
        }

        private void returnFreeBuffer(T[] buffer)
        {
            if (usedDataBuffers.Remove(buffer))
                // We are here if the element was successfully found and removed
                freeDataBuffers.Push(buffer);
        }

        /// <summary>
        /// Reserve a buffer from the buffer stack. If no free buffers are available, a new one is allocated.
        /// </summary>
        /// <param name="minimumLength">The minimum length required of the reserved buffer.</param>
        /// <returns>The reserved buffer.</returns>
        public T[] ReserveBuffer(int minimumLength)
        {
            T[] buffer;
            lock (freeDataBuffers)
                buffer = findFreeBuffer(minimumLength);

            return buffer;
        }

        /// <summary>
        /// Frees a previously reserved buffer for future reservations.
        /// </summary>
        /// <param name="buffer">The buffer to be freed. If the buffer has not previously been reserved then this method does nothing.</param>
        public void FreeBuffer(T[] buffer)
        {
            lock (freeDataBuffers)
                returnFreeBuffer(buffer);
        }
    }
}
>>>>>>> b210a4bd
<|MERGE_RESOLUTION|>--- conflicted
+++ resolved
@@ -1,4 +1,3 @@
-<<<<<<< HEAD
 ﻿// Copyright (c) 2007-2018 ppy Pty Ltd <contact@ppy.sh>.
 // Licensed under the MIT Licence - https://raw.githubusercontent.com/ppy/osu-framework/master/LICENCE
 
@@ -84,82 +83,4 @@
                 returnFreeBuffer(buffer);
         }
     }
-}
-=======
-﻿// Copyright (c) 2007-2018 ppy Pty Ltd <contact@ppy.sh>.
-// Licensed under the MIT Licence - https://raw.githubusercontent.com/ppy/osu-framework/master/LICENCE
-
-using System.Collections.Generic;
-
-namespace osu.Framework.Allocation
-{
-    /// <summary>
-    /// A stack of buffers (arrays with elements of type <see cref="T"/>) which allows bypassing the
-    /// garbage collector and expensive allocations when buffers can be frequently re-used.
-    /// The stack nature ensures that the most recently used buffers remain hot in memory, while
-    /// at the same time guaranteeing a certain degree of order preservation.
-    /// </summary>
-    public class BufferStack<T>
-    {
-        private readonly int maxAmountBuffers;
-        private readonly Stack<T[]> freeDataBuffers = new Stack<T[]>();
-        private readonly HashSet<T[]> usedDataBuffers = new HashSet<T[]>();
-
-        /// <summary>
-        /// Creates a new buffer stack containing a given maximum amount of buffers.
-        /// </summary>
-        /// <param name="maxAmountBuffers">The maximum amount of buffers to be contained within the buffer stack.</param>
-        public BufferStack(int maxAmountBuffers)
-        {
-            this.maxAmountBuffers = maxAmountBuffers;
-        }
-
-        private T[] findFreeBuffer(int minimumLength)
-        {
-            T[] buffer = null;
-
-            if (freeDataBuffers.Count > 0)
-                buffer = freeDataBuffers.Pop();
-
-            if (buffer == null || buffer.Length < minimumLength)
-                buffer = new T[minimumLength];
-
-            if (usedDataBuffers.Count < maxAmountBuffers)
-                usedDataBuffers.Add(buffer);
-
-            return buffer;
-        }
-
-        private void returnFreeBuffer(T[] buffer)
-        {
-            if (usedDataBuffers.Remove(buffer))
-                // We are here if the element was successfully found and removed
-                freeDataBuffers.Push(buffer);
-        }
-
-        /// <summary>
-        /// Reserve a buffer from the buffer stack. If no free buffers are available, a new one is allocated.
-        /// </summary>
-        /// <param name="minimumLength">The minimum length required of the reserved buffer.</param>
-        /// <returns>The reserved buffer.</returns>
-        public T[] ReserveBuffer(int minimumLength)
-        {
-            T[] buffer;
-            lock (freeDataBuffers)
-                buffer = findFreeBuffer(minimumLength);
-
-            return buffer;
-        }
-
-        /// <summary>
-        /// Frees a previously reserved buffer for future reservations.
-        /// </summary>
-        /// <param name="buffer">The buffer to be freed. If the buffer has not previously been reserved then this method does nothing.</param>
-        public void FreeBuffer(T[] buffer)
-        {
-            lock (freeDataBuffers)
-                returnFreeBuffer(buffer);
-        }
-    }
-}
->>>>>>> b210a4bd
+}