--- conflicted
+++ resolved
@@ -407,7 +407,6 @@
                         highFrequencyDrawables.Add(d);
                 }
 
-<<<<<<< HEAD
                 if (highFrequencyDrawables.Count > 0)
                 {
                     // conditional avoid allocs of MouseMoveEvent when state is guaranteed to not have been mutated.
@@ -415,11 +414,8 @@
                     if (highFrequencyMoveEvent == null || pendingInputs.Count > 0)
                         highFrequencyMoveEvent = new MouseMoveEvent(CurrentState);
 
-                    PropagateBlockableEvent(highFrequencyDrawables, highFrequencyMoveEvent);
+                    PropagateBlockableEvent(highFrequencyDrawables.AsSlimReadOnly(), highFrequencyMoveEvent);
                 }
-=======
-                PropagateBlockableEvent(highFrequencyDrawables.AsSlimReadOnly(), new MouseMoveEvent(CurrentState));
->>>>>>> d9d132df
 
                 highFrequencyDrawables.Clear();
             }
