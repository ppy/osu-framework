// Copyright (c) ppy Pty Ltd <contact@ppy.sh>. Licensed under the MIT Licence.
// See the LICENCE file in the repository root for full licence text.

using System;
using System.Diagnostics;
using System.Runtime.ExceptionServices;
using System.Threading;
using osu.Framework.Allocation;
using osu.Framework.Bindables;
using osu.Framework.Configuration;
using osu.Framework.Graphics;
using osu.Framework.Graphics.Containers;
using osu.Framework.Platform;

namespace osu.Framework.Testing
{
    public class TestSceneTestRunner : Game, ITestSceneTestRunner
    {
        private readonly TestRunner runner;

        public TestSceneTestRunner()
        {
            Add(runner = new TestRunner());
        }

        /// <summary>
        /// Blocks execution until a provided <see cref="TestScene"/> runs to completion.
        /// </summary>
        /// <param name="test">The <see cref="TestScene"/> to run.</param>
        public virtual void RunTestBlocking(TestScene test) => runner.RunTestBlocking(test);

        public class TestRunner : CompositeDrawable
        {
            private const double time_between_tests = 200;

            private Bindable<double> volume;
            private double volumeAtStartup;

            [Resolved]
            private GameHost host { get; set; }

            public TestRunner()
            {
                RelativeSizeAxes = Axes.Both;
            }

            [BackgroundDependencyLoader]
            private void load(FrameworkConfigManager config)
            {
                volume = config.GetBindable<double>(FrameworkSetting.VolumeUniversal);
                volumeAtStartup = volume.Value;
                volume.Value = 0;
            }

            protected override void Dispose(bool isDisposing)
            {
                if (volume != null) volume.Value = volumeAtStartup;
                base.Dispose(isDisposing);
            }

            protected override void LoadComplete()
            {
                base.LoadComplete();

                host.MaximumDrawHz = int.MaxValue;
                host.MaximumUpdateHz = int.MaxValue;
                host.MaximumInactiveHz = int.MaxValue;
            }

            /// <summary>
            /// Blocks execution until a provided <see cref="TestScene"/> runs to completion.
            /// </summary>
            /// <param name="test">The <see cref="TestScene"/> to run.</param>
            public void RunTestBlocking(TestScene test)
            {
                Trace.Assert(host != null, $"Ensure this runner has been loaded before calling {nameof(RunTestBlocking)}");

                using (var completionEvent = new ManualResetEventSlim(false))
                {
                    ExceptionDispatchInfo exception = null;

                    void complete()
                    {
                        // We want to remove the TestScene from the hierarchy on completion as under nUnit, it may have operations run on it from a different thread.
                        // This is because nUnit will reuse the same class multiple times, running a different [Test] method each time, while the GameHost
                        // is run from its own asynchronous thread.
                        RemoveInternal(test);
                        // ReSharper disable once AccessToDisposedClosure
                        completionEvent.Set();
                    }

                    Schedule(() =>
                    {
<<<<<<< HEAD
                        AddInternal(test);

                        Console.WriteLine($@"{(int)Time.Current}: Running {test} visual test cases...");

                        // Nunit will run the tests in the TestScene with the same TestScene instance so the TestScene
                        // needs to be removed before the host is exited, otherwise it will end up disposed

                        test.RunAllSteps(() =>
                        {
                            Scheduler.AddDelayed(complete, time_between_tests);
                        }, e =>
                        {
                            if (e is DependencyInjectionException die)
                                exception = die.DispatchInfo;
                            else
                                exception = ExceptionDispatchInfo.Capture(e);
                            complete();
                        });
=======
                        exception = ExceptionDispatchInfo.Capture(e);
                        complete();
>>>>>>> 4f93c046
                    });

                    completionEvent.Wait();

                    exception?.Throw();
                }
            }
        }
    }

    public interface ITestSceneTestRunner
    {
        /// <summary>
        /// Blocks execution until a provided <see cref="TestScene"/> runs to completion.
        /// </summary>
        /// <param name="test">The <see cref="TestScene"/> to run.</param>
        void RunTestBlocking(TestScene test);
    }
}<|MERGE_RESOLUTION|>--- conflicted
+++ resolved
@@ -91,7 +91,6 @@
 
                     Schedule(() =>
                     {
-<<<<<<< HEAD
                         AddInternal(test);
 
                         Console.WriteLine($@"{(int)Time.Current}: Running {test} visual test cases...");
@@ -99,21 +98,11 @@
                         // Nunit will run the tests in the TestScene with the same TestScene instance so the TestScene
                         // needs to be removed before the host is exited, otherwise it will end up disposed
 
-                        test.RunAllSteps(() =>
+                        test.RunAllSteps(() => { Scheduler.AddDelayed(complete, time_between_tests); }, e =>
                         {
-                            Scheduler.AddDelayed(complete, time_between_tests);
-                        }, e =>
-                        {
-                            if (e is DependencyInjectionException die)
-                                exception = die.DispatchInfo;
-                            else
-                                exception = ExceptionDispatchInfo.Capture(e);
+                            exception = ExceptionDispatchInfo.Capture(e);
                             complete();
                         });
-=======
-                        exception = ExceptionDispatchInfo.Capture(e);
-                        complete();
->>>>>>> 4f93c046
                     });
 
                     completionEvent.Wait();
