--- conflicted
+++ resolved
@@ -49,11 +49,7 @@
         [OneTimeSetUp]
         public void SetupGameHost()
         {
-<<<<<<< HEAD
             host = new TestSceneHost($"{GetType().Name}-{Guid.NewGuid()}", exitNestedGame);
-=======
-            host = new TestRunHeadlessGameHost($"{GetType().Name}-{Guid.NewGuid()}");
->>>>>>> 3b4483ba
             runner = CreateRunner();
 
             if (!(runner is Game game))
@@ -68,7 +64,6 @@
             }
         }
 
-<<<<<<< HEAD
         [BackgroundDependencyLoader]
         private void load(GameHost host)
         {
@@ -105,10 +100,8 @@
 
         protected internal override void AddInternal(Drawable drawable)
         {
-=======
-        protected internal override void AddInternal(Drawable drawable) =>
->>>>>>> 3b4483ba
             throw new InvalidOperationException($"Modifying {nameof(InternalChildren)} will cause critical failure. Use {nameof(Add)} instead.");
+        }
 
         protected internal override void ClearInternal(bool disposeChildren = true) =>
             throw new InvalidOperationException($"Modifying {nameof(InternalChildren)} will cause critical failure. Use {nameof(Clear)} instead.");
@@ -119,11 +112,7 @@
         [OneTimeTearDown]
         public void DestroyGameHost()
         {
-<<<<<<< HEAD
             (host as TestSceneHost)?.ExitFromRunner();
-=======
-            host.Exit();
->>>>>>> 3b4483ba
 
             try
             {
@@ -175,7 +164,7 @@
         }
 
         [TearDown]
-        public void RunTests()
+        protected virtual void RunTests()
         {
             RunTearDownSteps();
 
@@ -456,7 +445,6 @@
 
         // should run inline where possible. this is to fix RunAllSteps potentially finding no steps if the steps are added in LoadComplete (else they get forcefully scheduled too late)
         private void schedule(Action action) => Scheduler.Add(action, false);
-<<<<<<< HEAD
 
         private void exitNestedGame()
         {
@@ -487,7 +475,5 @@
 
             public void ExitFromRunner() => base.Exit();
         }
-=======
->>>>>>> 3b4483ba
     }
 }