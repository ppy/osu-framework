﻿// Copyright (c) ppy Pty Ltd <contact@ppy.sh>. Licensed under the MIT Licence.
// See the LICENCE file in the repository root for full licence text.

using osu.Framework.Graphics.Primitives;
using osu.Framework.Graphics.Textures;
using osuTK;
using System;
using System.Collections.Generic;
using osuTK.Graphics;
using osu.Framework.Graphics.Colour;
using osu.Framework.Graphics.Rendering;
using osu.Framework.Graphics.Rendering.Vertices;
using osu.Framework.Graphics.Shaders;
using System.Diagnostics;
using osu.Framework.Utils;

namespace osu.Framework.Graphics.Lines
{
    public partial class Path
    {
        private class PathDrawNode : DrawNode
        {
            private const int max_res = 24;

            protected new Path Source => (Path)base.Source;

            private readonly List<Line> segments = new List<Line>();

            private Texture? texture;
            private Vector2 drawSize;
            private float radius;
            private IShader? pathShader;
            private Vector2 offset;
            private int treeVersion;

            private IVertexBatch<TexturedVertex3D>? triangleBatch;

            public PathDrawNode(Path source)
                : base(source)
            {
            }

            public override void ApplyState()
            {
                base.ApplyState();

                var bbh = Source.BBH;

                int newTreeVersion = bbh.TreeVersion;

                // BufferedDrawNode can trigger ApplyState for child draw node
                // even in cases when path isn't being redrawn (for example with alpha change)
                if (newTreeVersion != treeVersion)
                {
                    segments.Clear();
                    segments.AddRange(bbh.Segments);

                    treeVersion = newTreeVersion;
                }

                offset = bbh.VertexBounds.TopLeft;

                texture = Source.Texture;
                drawSize = Source.DrawSize;
                radius = Source.PathRadius;
                pathShader = Source.pathShader;
            }

            protected override void Draw(IRenderer renderer)
            {
                base.Draw(renderer);

                if (texture?.Available != true || segments.Count == 0 || pathShader == null)
                    return;

                // We multiply the size args by 3 such that the amount of vertices is a multiple of the amount of vertices
                // per primitive (triangles in this case). Otherwise overflowing the batch will result in wrong
                // grouping of vertices into primitives.
                triangleBatch ??= renderer.CreateLinearBatch<TexturedVertex3D>(max_res * 200 * 3, 10, PrimitiveTopology.Triangles);

                renderer.PushLocalMatrix(DrawInfo.Matrix);
                renderer.PushDepthInfo(DepthInfo.Default);

                // Blending is removed to allow for correct blending between the wedges of the path.
                renderer.SetBlend(BlendingParameters.None);

                pathShader.Bind();

                texture.Bind();

                updateVertexBuffer();

                pathShader.Unbind();

                renderer.PopDepthInfo();
                renderer.PopLocalMatrix();
            }

            private Vector2 pointOnCircle(float angle) => new Vector2(MathF.Cos(angle), MathF.Sin(angle));

            private Vector2 relativePosition(Vector2 localPos) => Vector2.Divide(localPos, drawSize);

            private Color4 colourAt(Vector2 localPos) => DrawColourInfo.Colour.TryExtractSingleColour(out SRGBColour colour)
                ? colour.SRGB
                : DrawColourInfo.Colour.Interpolate(relativePosition(localPos)).SRGB;

            private void addSegmentQuads(SegmentWithThickness segment, RectangleF texRect)
            {
                Debug.Assert(triangleBatch != null);

                // Each segment of the path is actually rendered as 2 quads, being split in half along the approximating line.
                // On this line the depth is 1 instead of 0, which is done in order to properly handle self-overlap using the depth buffer.
                Vector3 firstMiddlePoint = new Vector3(segment.Guide.StartPoint.X, segment.Guide.StartPoint.Y, 1);
                Vector3 secondMiddlePoint = new Vector3(segment.Guide.EndPoint.X, segment.Guide.EndPoint.Y, 1);
                Color4 firstMiddleColour = colourAt(segment.Guide.StartPoint);
                Color4 secondMiddleColour = colourAt(segment.Guide.EndPoint);

                // Each of the quads (mentioned above) is rendered as 2 triangles:
                // Outer quad, triangle 1
                triangleBatch.Add(new TexturedVertex3D
                {
                    Position = new Vector3(segment.EdgeRight.EndPoint.X, segment.EdgeRight.EndPoint.Y, 0),
                    TexturePosition = new Vector2(texRect.Left, texRect.Centre.Y),
                    Colour = colourAt(segment.EdgeRight.EndPoint)
                });
                triangleBatch.Add(new TexturedVertex3D
                {
                    Position = new Vector3(segment.EdgeRight.StartPoint.X, segment.EdgeRight.StartPoint.Y, 0),
                    TexturePosition = new Vector2(texRect.Left, texRect.Centre.Y),
                    Colour = colourAt(segment.EdgeRight.StartPoint)
                });
                triangleBatch.Add(new TexturedVertex3D
                {
                    Position = firstMiddlePoint,
                    TexturePosition = new Vector2(texRect.Right, texRect.Centre.Y),
                    Colour = firstMiddleColour
                });

                // Outer quad, triangle 2
                triangleBatch.Add(new TexturedVertex3D
                {
                    Position = firstMiddlePoint,
                    TexturePosition = new Vector2(texRect.Right, texRect.Centre.Y),
                    Colour = firstMiddleColour
                });
                triangleBatch.Add(new TexturedVertex3D
                {
                    Position = secondMiddlePoint,
                    TexturePosition = new Vector2(texRect.Right, texRect.Centre.Y),
                    Colour = secondMiddleColour
                });
                triangleBatch.Add(new TexturedVertex3D
                {
                    Position = new Vector3(segment.EdgeRight.EndPoint.X, segment.EdgeRight.EndPoint.Y, 0),
                    TexturePosition = new Vector2(texRect.Left, texRect.Centre.Y),
                    Colour = colourAt(segment.EdgeRight.EndPoint)
                });

                // Inner quad, triangle 1
                triangleBatch.Add(new TexturedVertex3D
                {
                    Position = firstMiddlePoint,
                    TexturePosition = new Vector2(texRect.Right, texRect.Centre.Y),
                    Colour = firstMiddleColour
                });
                triangleBatch.Add(new TexturedVertex3D
                {
                    Position = secondMiddlePoint,
                    TexturePosition = new Vector2(texRect.Right, texRect.Centre.Y),
                    Colour = secondMiddleColour
                });
                triangleBatch.Add(new TexturedVertex3D
                {
                    Position = new Vector3(segment.EdgeLeft.EndPoint.X, segment.EdgeLeft.EndPoint.Y, 0),
                    TexturePosition = new Vector2(texRect.Left, texRect.Centre.Y),
                    Colour = colourAt(segment.EdgeLeft.EndPoint)
                });

                // Inner quad, triangle 2
                triangleBatch.Add(new TexturedVertex3D
                {
                    Position = new Vector3(segment.EdgeLeft.EndPoint.X, segment.EdgeLeft.EndPoint.Y, 0),
                    TexturePosition = new Vector2(texRect.Left, texRect.Centre.Y),
                    Colour = colourAt(segment.EdgeLeft.EndPoint)
                });
                triangleBatch.Add(new TexturedVertex3D
                {
                    Position = new Vector3(segment.EdgeLeft.StartPoint.X, segment.EdgeLeft.StartPoint.Y, 0),
                    TexturePosition = new Vector2(texRect.Left, texRect.Centre.Y),
                    Colour = colourAt(segment.EdgeLeft.StartPoint)
                });
                triangleBatch.Add(new TexturedVertex3D
                {
                    Position = firstMiddlePoint,
                    TexturePosition = new Vector2(texRect.Right, texRect.Centre.Y),
                    Colour = firstMiddleColour
                });
            }

            private void addSegmentCaps(float thetaDiff, Line segmentLeft, Line segmentRight, Line prevSegmentLeft, Line prevSegmentRight, RectangleF texRect)
            {
                Debug.Assert(triangleBatch != null);

                if (Math.Abs(thetaDiff) > MathF.PI)
                    thetaDiff = -Math.Sign(thetaDiff) * 2 * MathF.PI + thetaDiff;

                if (thetaDiff == 0f)
                    return;

                Vector2 origin = (segmentLeft.StartPoint + segmentRight.StartPoint) / 2;

                // Use segment end points instead of calculating start/end via theta to guarantee
                // that the vertices have the exact same position as the quads, which prevents
                // possible pixel gaps during rasterization.
                Vector2 current = thetaDiff > 0f ? prevSegmentRight.EndPoint : prevSegmentLeft.EndPoint;
                Vector2 end = thetaDiff > 0f ? segmentRight.StartPoint : segmentLeft.StartPoint;

                Line start = thetaDiff > 0f ? new Line(prevSegmentLeft.EndPoint, prevSegmentRight.EndPoint) : new Line(prevSegmentRight.EndPoint, prevSegmentLeft.EndPoint);
                float theta0 = start.Theta;
                float thetaStep = Math.Sign(thetaDiff) * MathF.PI / max_res;
                int stepCount = (int)MathF.Ceiling(thetaDiff / thetaStep);

                Color4 originColour = colourAt(origin);
                Color4 currentColour = colourAt(current);

                for (int i = 1; i <= stepCount; i++)
                {
                    // Center point
                    triangleBatch.Add(new TexturedVertex3D
                    {
                        Position = new Vector3(origin.X, origin.Y, 1),
                        TexturePosition = new Vector2(texRect.Right, texRect.Centre.Y),
                        Colour = originColour
                    });

                    // First outer point
                    triangleBatch.Add(new TexturedVertex3D
                    {
                        Position = new Vector3(current.X, current.Y, 0),
                        TexturePosition = new Vector2(texRect.Left, texRect.Centre.Y),
                        Colour = currentColour
                    });

                    current = i < stepCount ? origin + pointOnCircle(theta0 + i * thetaStep) * radius : end;
                    currentColour = colourAt(current);

                    // Second outer point
                    triangleBatch.Add(new TexturedVertex3D
                    {
                        Position = new Vector3(current.X, current.Y, 0),
                        TexturePosition = new Vector2(texRect.Left, texRect.Centre.Y),
                        Colour = currentColour
                    });
                }
            }

            private void updateVertexBuffer()
            {
                // Explanation of the terms "left" and "right":
                // "Left" and "right" are used here in terms of a typical (Cartesian) coordinate system.
                // So "left" corresponds to positive angles (anti-clockwise), and "right" corresponds
                // to negative angles (clockwise).
                //
                // Note that this is not the same as the actually used coordinate system, in which the
                // y-axis is flipped. In this system, "left" corresponds to negative angles (clockwise)
                // and "right" corresponds to positive angles (anti-clockwise).
                //
                // Using a Cartesian system makes the calculations more consistent with typical math,
                // such as in angle<->coordinate conversions and ortho vectors. For example, the x-unit
                // vector (1, 0) has the orthogonal y-unit vector (0, 1). This would be "left" in the
                // Cartesian system. But in the actual system, it's "right" and clockwise. Where
                // this becomes confusing is during debugging, because OpenGL uses a Cartesian system.
                // So to make debugging a bit easier (i.e. w/ RenderDoc or Nsight), this code uses terms
                // that make sense in the realm of OpenGL, rather than terms which  are technically
                // accurate in the actually used "flipped" system.

                Debug.Assert(texture != null);
                Debug.Assert(segments.Count > 0);

                RectangleF texRect = texture.GetTextureRect(new RectangleF(0.5f, 0.5f, texture.Width - 1, texture.Height - 1));

                Line? segmentToDraw = null;
                SegmentStartLocation location = SegmentStartLocation.Outside;
                SegmentStartLocation modifiedLocation = SegmentStartLocation.Outside;
                SegmentStartLocation nextLocation = SegmentStartLocation.End;
                SegmentWithThickness? lastDrawnSegment = null;

                foreach (var segment in segments)
                {
                    Line currentSegment = new Line(segment.StartPoint - offset, segment.EndPoint - offset);

                    if (segmentToDraw.HasValue)
                    {
                        float segmentToDrawLength = segmentToDraw.Value.Rho;

                        // If segment is too short, make its end point equal start point of a new segment
                        if (segmentToDrawLength < 1f)
                        {
                            segmentToDraw = new Line(segmentToDraw.Value.StartPoint, currentSegment.EndPoint);
                            continue;
                        }

                        float progress = progressFor(segmentToDraw.Value, segmentToDrawLength, currentSegment.EndPoint);
                        Vector2 closest = segmentToDraw.Value.At(progress);

                        // Expand segment if next end point is located within a line passing through it
<<<<<<< HEAD
                        if (Precision.AlmostEquals(closest, currentSegment.EndPoint, 0.1f))
=======
                        if (Precision.AlmostEquals(closest, segments[i].EndPoint, 0.01f))
>>>>>>> 0c8bac9b
                        {
                            if (progress < 0)
                            {
                                // expand segment backwards
                                segmentToDraw = new Line(currentSegment.EndPoint, segmentToDraw.Value.EndPoint);
                                modifiedLocation = SegmentStartLocation.Outside;
                                nextLocation = SegmentStartLocation.Start;
                            }
                            else if (progress > 1)
                            {
                                // or forward
<<<<<<< HEAD
                                segmentToDraw = new Line(segmentToDraw.Value.StartPoint, currentSegment.EndPoint);
=======
                                segmentToDraw = new Line(segmentToDraw.Value.StartPoint, segments[i].EndPoint);
                                nextLocation = SegmentStartLocation.End;
                            }
                            else
                            {
                                nextLocation = SegmentStartLocation.Middle;
>>>>>>> 0c8bac9b
                            }
                        }
                        else // Otherwise draw the expanded segment
                        {
                            SegmentWithThickness s = new SegmentWithThickness(segmentToDraw.Value, radius, location, modifiedLocation);
                            addSegmentQuads(s, texRect);
                            connect(s, lastDrawnSegment, texRect);

                            lastDrawnSegment = s;
<<<<<<< HEAD

                            // Figure out at which point within currently drawn segment the new one starts
                            float p = progressFor(segmentToDraw.Value, segmentToDrawLength, currentSegment.StartPoint);
                            segmentToDraw = currentSegment;
                            location = modifiedLocation = Precision.AlmostEquals(p, 1f) ? SegmentStartLocation.End : Precision.AlmostEquals(p, 0f) ? SegmentStartLocation.Start : SegmentStartLocation.Middle;
=======
                            segmentToDraw = segments[i];
                            location = modifiedLocation = nextLocation;
                            nextLocation = SegmentStartLocation.End;
>>>>>>> 0c8bac9b
                        }
                    }
                    else
                    {
                        segmentToDraw = currentSegment;
                    }
                }

                // Finish drawing last segment (if exists)
                if (segmentToDraw.HasValue)
                {
                    SegmentWithThickness s = new SegmentWithThickness(segmentToDraw.Value, radius, location, modifiedLocation);
                    addSegmentQuads(s, texRect);
                    connect(s, lastDrawnSegment, texRect);
                    addEndCap(s, texRect);
                }
            }

            /// <summary>
            /// Connects the start of the segment to the end of a previous one.
            /// </summary>
            private void connect(SegmentWithThickness segment, SegmentWithThickness? prevSegment, RectangleF texRect)
            {
                if (!prevSegment.HasValue)
                {
                    // Nothing to connect to - add start cap
                    addStartCap(segment, texRect);
                    return;
                }

                switch (segment.ModifiedStartLocation)
                {
                    default:
                    case SegmentStartLocation.End:
                        // Segment starts at the end of the previous one
                        addConnectionBetween(segment, prevSegment.Value, texRect);
                        break;

                    case SegmentStartLocation.Start:
                    case SegmentStartLocation.Middle:
                        // Segment starts at the start or the middle of the previous one - add end cap to the previous segment
                        addEndCap(prevSegment.Value, texRect);
                        break;

                    case SegmentStartLocation.Outside:
                        // Segment starts outside the previous one.

                        // There's no need to add end cap in case when initial start location was at the end of the previous segment
                        // since created overlap will make this cap invisible anyway.
                        // Example: imagine letter "T" where vertical line is prev segment and horizontal is a segment started at the end
                        // of it, went to the right and then to the left (expanded backwards). In this case start location will be "End" and
                        // modified location will be "Outside". With that in mind we do not need to add the end cap at the top of the vertical
                        // line since horizontal one will pass through it. However, that wouldn't be the case if horizontal line was located at
                        // the middle and so end cap would be required.
                        if (segment.StartLocation != SegmentStartLocation.End)
                            addEndCap(prevSegment.Value, texRect);

                        // add start cap to the current one
                        addStartCap(segment, texRect);
                        break;
                }
            }

            private void addConnectionBetween(SegmentWithThickness segment, SegmentWithThickness prevSegment, RectangleF texRect)
            {
                float thetaDiff = segment.Guide.Theta - prevSegment.Guide.Theta;
                addSegmentCaps(thetaDiff, segment.EdgeLeft, segment.EdgeRight, prevSegment.EdgeLeft, prevSegment.EdgeRight, texRect);
            }

            private void addEndCap(SegmentWithThickness segment, RectangleF texRect)
            {
                // Explanation of semi-circle caps:
                // Semi-circles are essentially 180 degree caps. So to create these caps, we
                // can simply "fake" a segment that's 180 degrees flipped. This works because
                // we are taking advantage of the fact that a path which makes a 180 degree
                // bend would have a semi-circle cap.

                Line flippedLeft = new Line(segment.EdgeRight.EndPoint, segment.EdgeRight.StartPoint);
                Line flippedRight = new Line(segment.EdgeLeft.EndPoint, segment.EdgeLeft.StartPoint);
                addSegmentCaps(MathF.PI, flippedLeft, flippedRight, segment.EdgeLeft, segment.EdgeRight, texRect);
            }

            private void addStartCap(SegmentWithThickness segment, RectangleF texRect)
            {
                Line flippedLeft = new Line(segment.EdgeRight.EndPoint, segment.EdgeRight.StartPoint);
                Line flippedRight = new Line(segment.EdgeLeft.EndPoint, segment.EdgeLeft.StartPoint);
                addSegmentCaps(MathF.PI, segment.EdgeLeft, segment.EdgeRight, flippedLeft, flippedRight, texRect);
            }

            private static float progressFor(Line line, float length, Vector2 point)
            {
                Vector2 a = (line.EndPoint - line.StartPoint) / length;
                return Vector2.Dot(a, point - line.StartPoint) / length;
            }

            protected override void Dispose(bool isDisposing)
            {
                base.Dispose(isDisposing);

                triangleBatch?.Dispose();
            }

            private enum SegmentStartLocation
            {
                Start,
                Middle,
                End,
                Outside
            }

            private readonly struct SegmentWithThickness
            {
                /// <summary>
                /// The line defining this <see cref="SegmentWithThickness"/>.
                /// </summary>
                public Line Guide { get; }

                /// <summary>
                /// The line parallel to <see cref="Guide"/> and located on the left side of it.
                /// </summary>
                public Line EdgeLeft { get; }

                /// <summary>
                /// The line parallel to <see cref="Guide"/> and located on the right side of it.
                /// </summary>
                public Line EdgeRight { get; }

                /// <summary>
                /// Position of this <see cref="SegmentWithThickness"/> relative to the previous one.
                /// </summary>
                public SegmentStartLocation StartLocation { get; }

                /// <summary>
                /// Position of this modified <see cref="SegmentWithThickness"/> relative to the previous one.
                /// </summary>
                public SegmentStartLocation ModifiedStartLocation { get; }

                /// <param name="guide">The line defining this <see cref="SegmentWithThickness"/>.</param>
                /// <param name="distance">The distance at which <see cref="EdgeLeft"/> and <see cref="EdgeRight"/> will be located from the <see cref="Guide"/>.</param>
                /// <param name="startLocation">Position of this <see cref="SegmentWithThickness"/> relative to the previous one.</param>
                /// <param name="modifiedStartLocation">Position of this modified <see cref="SegmentWithThickness"/> relative to the previous one.</param>
                public SegmentWithThickness(Line guide, float distance, SegmentStartLocation startLocation, SegmentStartLocation modifiedStartLocation)
                {
                    Guide = guide;
                    StartLocation = startLocation;
                    ModifiedStartLocation = modifiedStartLocation;

                    Vector2 ortho = Guide.OrthogonalDirection;
                    if (float.IsNaN(ortho.X) || float.IsNaN(ortho.Y))
                        ortho = Vector2.UnitY;

                    EdgeLeft = new Line(Guide.StartPoint + ortho * distance, Guide.EndPoint + ortho * distance);
                    EdgeRight = new Line(Guide.StartPoint - ortho * distance, Guide.EndPoint - ortho * distance);
                }
            }
        }
    }
}<|MERGE_RESOLUTION|>--- conflicted
+++ resolved
@@ -304,11 +304,7 @@
                         Vector2 closest = segmentToDraw.Value.At(progress);
 
                         // Expand segment if next end point is located within a line passing through it
-<<<<<<< HEAD
-                        if (Precision.AlmostEquals(closest, currentSegment.EndPoint, 0.1f))
-=======
-                        if (Precision.AlmostEquals(closest, segments[i].EndPoint, 0.01f))
->>>>>>> 0c8bac9b
+                        if (Precision.AlmostEquals(closest, currentSegment.EndPoint, 0.01f))
                         {
                             if (progress < 0)
                             {
@@ -320,16 +316,12 @@
                             else if (progress > 1)
                             {
                                 // or forward
-<<<<<<< HEAD
                                 segmentToDraw = new Line(segmentToDraw.Value.StartPoint, currentSegment.EndPoint);
-=======
-                                segmentToDraw = new Line(segmentToDraw.Value.StartPoint, segments[i].EndPoint);
                                 nextLocation = SegmentStartLocation.End;
                             }
                             else
                             {
                                 nextLocation = SegmentStartLocation.Middle;
->>>>>>> 0c8bac9b
                             }
                         }
                         else // Otherwise draw the expanded segment
@@ -339,17 +331,9 @@
                             connect(s, lastDrawnSegment, texRect);
 
                             lastDrawnSegment = s;
-<<<<<<< HEAD
-
-                            // Figure out at which point within currently drawn segment the new one starts
-                            float p = progressFor(segmentToDraw.Value, segmentToDrawLength, currentSegment.StartPoint);
                             segmentToDraw = currentSegment;
-                            location = modifiedLocation = Precision.AlmostEquals(p, 1f) ? SegmentStartLocation.End : Precision.AlmostEquals(p, 0f) ? SegmentStartLocation.Start : SegmentStartLocation.Middle;
-=======
-                            segmentToDraw = segments[i];
                             location = modifiedLocation = nextLocation;
                             nextLocation = SegmentStartLocation.End;
->>>>>>> 0c8bac9b
                         }
                     }
                     else
