--- conflicted
+++ resolved
@@ -1,4 +1,3 @@
-<<<<<<< HEAD
 ﻿// Copyright (c) 2007-2018 ppy Pty Ltd <contact@ppy.sh>.
 // Licensed under the MIT Licence - https://raw.githubusercontent.com/ppy/osu-framework/master/LICENCE
 
@@ -35,65 +34,4 @@
 
         #endregion
     }
-}
-=======
-﻿// Copyright (c) 2007-2018 ppy Pty Ltd <contact@ppy.sh>.
-// Licensed under the MIT Licence - https://raw.githubusercontent.com/ppy/osu-framework/master/LICENCE
-
-using System;
-using osu.Framework.Allocation;
-using OpenTK.Graphics.ES30;
-using osu.Framework.Graphics.Primitives;
-
-namespace osu.Framework.Graphics.OpenGL.Textures
-{
-    public class TextureUpload : IDisposable
-    {
-        private static readonly BufferStack<byte> global_buffer_stack = new BufferStack<byte>(10);
-
-        public int Level;
-        public PixelFormat Format = PixelFormat.Rgba;
-        public RectangleI Bounds;
-        public readonly byte[] Data;
-
-        private readonly BufferStack<byte> bufferStack;
-
-        public TextureUpload(int size, BufferStack<byte> bufferStack = null)
-        {
-            this.bufferStack = bufferStack ?? global_buffer_stack;
-            Data = this.bufferStack.ReserveBuffer(size);
-        }
-
-        public TextureUpload(byte[] data)
-        {
-            Data = data;
-        }
-
-        #region IDisposable Support
-
-        private bool disposedValue;
-
-        protected virtual void Dispose(bool disposing)
-        {
-            if (!disposedValue)
-            {
-                disposedValue = true;
-                bufferStack?.FreeBuffer(Data);
-            }
-        }
-
-        ~TextureUpload()
-        {
-            Dispose(false);
-        }
-
-        public void Dispose()
-        {
-            Dispose(true);
-            GC.SuppressFinalize(this);
-        }
-
-        #endregion
-    }
-}
->>>>>>> b210a4bd
+}