﻿// Copyright (c) ppy Pty Ltd <contact@ppy.sh>. Licensed under the MIT Licence.
// See the LICENCE file in the repository root for full licence text.

#nullable disable

using System;
using System.Collections.Generic;
using System.Collections.Immutable;
using System.Diagnostics;
using System.Globalization;
using System.IO;
using System.Linq;
using System.Runtime;
using System.Runtime.CompilerServices;
using System.Runtime.ExceptionServices;
using System.Threading;
using System.Threading.Tasks;
using JetBrains.Annotations;
using Newtonsoft.Json;
using osuTK;
using osu.Framework.Allocation;
using osu.Framework.Bindables;
using osu.Framework.Configuration;
using osu.Framework.Development;
using osu.Framework.Extensions;
using osu.Framework.Extensions.ExceptionExtensions;
using osu.Framework.Extensions.IEnumerableExtensions;
using osu.Framework.Extensions.TypeExtensions;
using osu.Framework.Graphics;
using osu.Framework.Graphics.Containers;
using osu.Framework.Graphics.OpenGL;
using osu.Framework.Graphics.Rendering;
using osu.Framework.Graphics.Rendering.Deferred;
using osu.Framework.Input;
using osu.Framework.Input.Bindings;
using osu.Framework.Input.Handlers;
using osu.Framework.Logging;
using osu.Framework.Statistics;
using osu.Framework.Threading;
using osu.Framework.Timing;
using SixLabors.ImageSharp;
using SixLabors.ImageSharp.PixelFormats;
using osu.Framework.Graphics.Textures;
using osu.Framework.Graphics.Veldrid;
using osu.Framework.Graphics.Video;
using osu.Framework.IO.Serialization;
using osu.Framework.IO.Stores;
using osu.Framework.Localisation;
using Rectangle = System.Drawing.Rectangle;
using Size = System.Drawing.Size;

namespace osu.Framework.Platform
{
    public abstract class GameHost : IIpcHost, IDisposable
    {
        public IWindow Window { get; private set; }

        /// <summary>
        /// Whether <see cref="Window"/> needs to be non-null for startup to succeed.
        /// </summary>
        protected virtual bool RequireWindowExists => true;

        public IRenderer Renderer { get; private set; }

        public string RendererInfo { get; private set; }

        /// <summary>
        /// Whether "unlimited" frame limiter should be allowed to exceed sane limits.
        /// Only use this for benchmarking purposes (see <see cref="maximum_sane_fps"/> for further reasoning).
        /// </summary>
        public bool AllowBenchmarkUnlimitedFrames { get; set; }

        protected FrameworkDebugConfigManager DebugConfig { get; private set; }

        protected FrameworkConfigManager Config { get; private set; }

        private InputConfigManager inputConfig { get; set; }

        /// <summary>
        /// Whether the <see cref="IWindow"/> is active (in the foreground).
        /// </summary>
        public readonly IBindable<bool> IsActive = new Bindable<bool>(true);

        /// <summary>
        /// Disable any system level timers that might dim or turn off the screen.
        /// </summary>
        /// <remarks>
        /// To preserve battery life on mobile devices, this should be left on whenever possible.
        /// </remarks>
        public readonly AggregateBindable<bool> AllowScreenSuspension = new AggregateBindable<bool>((a, b) => a & b, new Bindable<bool>(true));

        /// <summary>
        /// For IPC messaging purposes, whether this <see cref="GameHost"/> is the primary (bound) host.
        /// </summary>
        public virtual bool IsPrimaryInstance { get; protected set; } = true;

        /// <summary>
        /// Invoked when the game window is activated. Always invoked from the update thread.
        /// </summary>
        public event Action Activated;

        /// <summary>
        /// Invoked when the game window is deactivated. Always invoked from the update thread.
        /// </summary>
        public event Action Deactivated;

        /// <summary>
        /// Invoked when an exit was requested. Always invoked from the update thread.
        /// </summary>
        /// <remarks>
        /// Usually invoked when the window close (X) button or another platform-native exit action has been pressed.
        /// </remarks>
        public event Action ExitRequested;

        public event Action Exited;

        /// <summary>
        /// An unhandled exception was thrown. Return true to ignore and continue running.
        /// </summary>
        public event Func<Exception, bool> ExceptionThrown;

        [CanBeNull]
        public event Func<IpcMessage, IpcMessage> MessageReceived;

        /// <summary>
        /// Whether the on-screen keyboard covers a portion of the game window when presented to the user.
        /// </summary>
        public virtual bool OnScreenKeyboardOverlapsGameWindow => false;

        /// <summary>
        /// Whether this host can exit (mobile platforms, for instance, do not support exiting the app).
        /// </summary>
        /// <remarks>Also see <see cref="CanSuspendToBackground"/>.</remarks>
        public virtual bool CanExit => true;

        /// <summary>
        /// Whether this host can suspend and minimize to background.
        /// </summary>
        /// <remarks>
        /// This and <see cref="SuspendToBackground"/> are an alternative way to exit on hosts that have <see cref="CanExit"/> <c>false</c>.
        /// </remarks>
        public virtual bool CanSuspendToBackground => false;

        protected IpcMessage OnMessageReceived(IpcMessage message) => MessageReceived?.Invoke(message);

        public virtual Task SendMessageAsync(IpcMessage message) => throw new NotSupportedException("This platform does not implement IPC.");
        public virtual Task<IpcMessage> SendMessageWithResponseAsync(IpcMessage message) => throw new NotSupportedException("This platform does not implement IPC.");

        /// <summary>
        /// Requests that a file or folder be opened externally with an associated application, if available.
        /// </summary>
        /// <remarks>
        /// Some platforms do not support interacting with files externally (ie. mobile or sandboxed platforms), check the return value to discern whether it succeeded.
        /// </remarks>
        /// <param name="filename">The absolute path to the file which should be opened.</param>
        /// <returns>Whether the file was successfully opened.</returns>
        public abstract bool OpenFileExternally(string filename);

        /// <summary>
        /// Requests to present a file externally in the platform's native file browser.
        /// </summary>
        /// <remarks>
        /// This will open the parent folder and, (if available) highlight the file.
        /// Some platforms do not support interacting with files externally (ie. mobile or sandboxed platforms), check the return value to discern whether it succeeded.
        ///
        /// If a folder path is provided to this method, it will prefer highlighting the folder in the parent folder, rather than showing the contents.
        /// To display the contents of a folder, use <see cref="OpenFileExternally"/> instead.
        /// </remarks>
        /// <example>
        ///     <para>"C:\Windows\explorer.exe" -> opens 'C:\Windows' and highlights 'explorer.exe' in the window.</para>
        ///     <para>"C:\Windows\System32" -> opens 'C:\Windows' and highlights 'System32' in the window.</para>
        /// </example>
        /// <param name="filename">The absolute path to the file/folder to be shown in its parent folder.</param>
        /// <returns>Whether the file was successfully presented.</returns>
        public abstract bool PresentFileExternally(string filename);

        /// <summary>
        /// Requests that a URL be opened externally in a web browser, if available.
        /// </summary>
        /// <param name="url">The URL of the page which should be opened.</param>
        public abstract void OpenUrlExternally(string url);

        /// <summary>
        /// Creates the game window for the host.
        /// </summary>
        protected abstract IWindow CreateWindow(GraphicsSurfaceType preferredSurface);

        protected abstract Clipboard CreateClipboard();

        protected virtual ReadableKeyCombinationProvider CreateReadableKeyCombinationProvider() => new ReadableKeyCombinationProvider();

        private ReadableKeyCombinationProvider readableKeyCombinationProvider;

        /// <summary>
        /// The default initial path when requesting a user to select a file/folder.
        /// </summary>
        /// <remarks>
        /// Provides a sane starting point for user-accessible storage.
        /// </remarks>
        public virtual string InitialFileSelectorPath => Environment.GetFolderPath(Environment.SpecialFolder.UserProfile);

        /// <summary>
        /// Creates a provider component for interacting with a system-provided file selector.
        /// </summary>
        /// <param name="allowedExtensions">The list of extensions allowed to be selected, or empty to allow all files.</param>
        [CanBeNull]
        public virtual ISystemFileSelector CreateSystemFileSelector(string[] allowedExtensions) => null;

        /// <summary>
        /// Retrieve a storage for the specified location.
        /// </summary>
        /// <param name="path">The absolute path to be used as a root for the storage.</param>
        public abstract Storage GetStorage(string path);

        /// <summary>
        /// All valid user storage paths in order of usage priority.
        /// </summary>
        public virtual IEnumerable<string> UserStoragePaths
            // This is common to _most_ operating systems, with some specific ones overriding this value where a better option exists.
            => Environment.GetFolderPath(Environment.SpecialFolder.LocalApplicationData, Environment.SpecialFolderOption.Create).Yield();

        /// <summary>
        /// The main storage as proposed by the host game.
        /// </summary>
        public Storage Storage { get; protected set; }

        /// <summary>
        /// An auxiliary cache storage which is fixed in the default game directory.
        /// </summary>
        public Storage CacheStorage { get; protected set; }

        /// <summary>
        /// If caps-lock is enabled on the system, false if not overwritten by a subclass
        /// </summary>
        public virtual bool CapsLockEnabled => false;

        public IEnumerable<GameThread> Threads => threadRunner.Threads;

        /// <summary>
        /// Register a thread to be monitored and tracked by this <see cref="GameHost"/>
        /// </summary>
        /// <param name="thread">The thread.</param>
        public void RegisterThread(GameThread thread)
        {
            threadRunner.AddThread(thread);

            thread.IsActive.BindTo(IsActive);
            thread.UnhandledException = unhandledExceptionHandler;

            if (thread.Monitor != null)
                thread.Monitor.EnablePerformanceProfiling = PerformanceLogging.Value;
        }

        /// <summary>
        /// Unregister a previously registered thread.<see cref="GameHost"/>
        /// </summary>
        /// <param name="thread">The thread.</param>
        public void UnregisterThread(GameThread thread)
        {
            threadRunner.RemoveThread(thread);

            IsActive.UnbindFrom(thread.IsActive);
            thread.UnhandledException = null;
        }

        public DrawThread DrawThread { get; private set; }
        public GameThread UpdateThread { get; private set; }
        public InputThread InputThread { get; private set; }
        public AudioThread AudioThread { get; private set; }

        private double maximumUpdateHz = GameThread.DEFAULT_ACTIVE_HZ;

        /// <summary>
        /// The target number of update frames per second when the game window is active.
        /// </summary>
        /// <remarks>
        /// A value of 0 is treated the same as "unlimited" or <see cref="double.MaxValue"/>.
        /// </remarks>
        public double MaximumUpdateHz
        {
            get => maximumUpdateHz;
            set => threadRunner.MaximumUpdateHz = UpdateThread.ActiveHz = maximumUpdateHz = value;
        }

        private double maximumDrawHz = GameThread.DEFAULT_ACTIVE_HZ;

        /// <summary>
        /// The target number of draw frames per second when the game window is active.
        /// </summary>
        /// <remarks>
        /// A value of 0 is treated the same as "unlimited" or <see cref="double.MaxValue"/>.
        /// </remarks>
        public double MaximumDrawHz
        {
            get => maximumDrawHz;
            set
            {
                maximumDrawHz = value;
                if (DrawThread != null)
                    DrawThread.ActiveHz = maximumDrawHz;
            }
        }

        private double maximumInactiveHz = GameThread.DEFAULT_INACTIVE_HZ;

        /// <summary>
        /// The target number of updates per second when the game window is inactive.
        /// This is applied to all threads.
        /// </summary>
        /// <remarks>
        /// A value of 0 is treated the same as "unlimited" or <see cref="double.MaxValue"/>.
        /// </remarks>
        public double MaximumInactiveHz
        {
            get => maximumInactiveHz;
            set
            {
                threadRunner.MaximumInactiveHz = UpdateThread.InactiveHz = maximumInactiveHz = value;
                if (DrawThread != null)
                    DrawThread.InactiveHz = maximumInactiveHz;
            }
        }

        private PerformanceMonitor inputMonitor => InputThread.Monitor;
        private PerformanceMonitor drawMonitor => DrawThread.Monitor;

        private readonly Lazy<string> fullPathBacking = new Lazy<string>(RuntimeInfo.GetFrameworkAssemblyPath);

        public string FullPath => fullPathBacking.Value;

        /// <summary>
        /// The name of the game to be hosted.
        /// </summary>
        public string Name { get; }

        [NotNull]
        public HostOptions Options { get; private set; }

        public DependencyContainer Dependencies { get; } = new DependencyContainer();

        private bool suspended;

        protected GameHost([NotNull] string gameName, [CanBeNull] HostOptions options = null)
        {
            // ensure that SystemCulture and SystemUICulture values are fetched before something can change them.
            RuntimeHelpers.RunClassConstructor(typeof(CultureInfoHelper).TypeHandle);

            Options = options ?? new HostOptions();

            if (string.IsNullOrEmpty(Options.FriendlyGameName))
            {
                Options.FriendlyGameName = $@"osu!framework (running ""{gameName}"")";
            }

            Name = gameName;

            JsonConvert.DefaultSettings = () => new JsonSerializerSettings
            {
                Converters = new List<JsonConverter> { new Vector2Converter() }
            };
        }

        protected virtual IRenderer CreateGLRenderer() => new GLRenderer();

        /// <summary>
        /// Performs a GC collection and frees all framework caches.
        /// This is a blocking call and should not be invoked during periods of user activity unless memory is critical.
        /// </summary>
        public void Collect()
        {
            SixLabors.ImageSharp.Configuration.Default.MemoryAllocator.ReleaseRetainedResources();
            GC.Collect();
        }

        private void unhandledExceptionHandler(object sender, UnhandledExceptionEventArgs args)
        {
            var exception = (Exception)args.ExceptionObject;

            logException(exception, "unhandled");
            abortExecutionFromException(sender, exception, args.IsTerminating);
        }

        private void unobservedExceptionHandler(object sender, UnobservedTaskExceptionEventArgs args)
        {
            var actualException = args.Exception.AsSingular();

            // unobserved exceptions are logged but left unhandled (most of the time they are not intended to be critical).
            logException(actualException, "unobserved");

            if (DebugUtils.IsNUnitRunning)
                abortExecutionFromException(sender, actualException, false);
        }

        private void logException(Exception exception, string type)
        {
            Logger.Error(exception, $"An {type} error has occurred.", recursive: true);
        }

        /// <summary>
        /// Give the running application a last change to handle an otherwise unhandled exception, and potentially ignore it.
        /// </summary>
        /// <param name="sender">The source, generally a <see cref="GameThread"/>.</param>
        /// <param name="exception">The unhandled exception.</param>
        /// <param name="isTerminating">Whether the CLR is terminating.</param>
        private void abortExecutionFromException(object sender, Exception exception, bool isTerminating)
        {
            // nothing needs to be done if the consumer has requested continuing execution.
            if (ExceptionThrown?.Invoke(exception) == true) return;

            // otherwise, we need to unwind and abort execution.

            AppDomain.CurrentDomain.UnhandledException -= unhandledExceptionHandler;
            TaskScheduler.UnobservedTaskException -= unobservedExceptionHandler;

            // In the case of an unhandled exception, it's feasible that the disposal flow for `GameHost` doesn't run.
            // This can result in the exception not being logged (or being partially logged) due to the logger running asynchronously.
            // We force flushing the logger here to ensure logging completes (and also unbind in the process since we're aborting execution from here).
            Logger.FlushForShutdown();

            var captured = ExceptionDispatchInfo.Capture(exception);
            var thrownEvent = new ManualResetEventSlim(false);

            //we want to throw this exception on the input thread to interrupt window and also headless execution.
            InputThread.Scheduler.Add(() =>
            {
                try
                {
                    captured.Throw();
                }
                finally
                {
                    thrownEvent.Set();
                }
            });

            // Stopping running threads before the exception is rethrown on the input thread causes some debuggers (e.g. Rider 2020.2) to not properly display the stack.
            // To avoid this, pause the exceptioning thread until the rethrow takes place.
            waitForThrow();

            void waitForThrow()
            {
                // This is bypassed for sources in a few situations where deadlocks can occur:
                // 1. When the exceptioning thread is GameThread.Input.
                // 2. When the game is running in single-threaded mode. Single threaded stacks will be displayed correctly at the point of rethrow.
                // 3. When the CLR is terminating. We can't guarantee the input thread is still running, and may delay application termination.
                if (isTerminating || (sender is GameThread && (sender == InputThread || executionMode.Value == ExecutionMode.SingleThread)))
                    return;

                // The process can deadlock in an extreme case such as the input thread dying before the delegate executes, so wait up to a maximum of 10 seconds at all times.
                thrownEvent.Wait(TimeSpan.FromSeconds(10));
            }
        }

        protected virtual void OnActivated() => UpdateThread.Scheduler.Add(() => Activated?.Invoke());

        protected virtual void OnDeactivated() => UpdateThread.Scheduler.Add(() => Deactivated?.Invoke());

        protected void OnExitRequested() => UpdateThread.Scheduler.Add(() => ExitRequested?.Invoke());

        protected virtual void OnExited()
        {
            Exited?.Invoke();
        }

        private readonly TripleBuffer<DrawNode> drawRoots = new TripleBuffer<DrawNode>();

        internal Container Root { get; private set; }

        private ulong frameCount;

        protected virtual void UpdateFrame()
        {
            if (Root == null) return;

            frameCount++;

            if (Window == null)
            {
                var windowedSize = Config.Get<Size>(FrameworkSetting.WindowedSize);
                Root.Size = new Vector2(windowedSize.Width, windowedSize.Height);
            }
            else if (Window.WindowState != WindowState.Minimised)
                Root.Size = new Vector2(Window.ClientSize.Width, Window.ClientSize.Height);

            // Ensure we maintain a valid size for any children immediately scaling by the window size
            Root.Size = Vector2.ComponentMax(Vector2.One, Root.Size);

            TypePerformanceMonitor.NewFrame();

            Root.UpdateSubTree();
            Root.UpdateSubTreeMasking();

            using (var buffer = drawRoots.GetForWrite())
                buffer.Object = Root.GenerateDrawNodeSubtree(frameCount, buffer.Index, false);
        }

        private bool didRenderFrame;

        protected virtual void DrawFrame()
        {
            Debug.Assert(Window != null);

            if (Root == null)
                return;

            if (ExecutionState != ExecutionState.Running)
                return;

            if (Window.WindowState == WindowState.Minimised)
                return;

            Renderer.AllowTearing = windowMode.Value == WindowMode.Fullscreen;

            TripleBuffer<DrawNode>.Buffer buffer;

            using (drawMonitor.BeginCollecting(PerformanceCollectionType.Sleep))
            {
                // Importantly, only wait on renderer frame availability if we actually rendered a frame since the last `WaitUntilNextFrameReady()`.
                // Without this, the wait handle, internally used in the Veldrid-side implementation of `WaitUntilNextFrameReady()`,
                // will potentially be in a bad state and take the timeout value (1 second) to recover.
                if (didRenderFrame)
                    Renderer.WaitUntilNextFrameReady();

                didRenderFrame = false;
                buffer = drawRoots.GetForRead(IsActive.Value ? TripleBuffer<DrawNode>.DEFAULT_READ_TIMEOUT : 0);
            }

            if (buffer == null)
                return;

            Debug.Assert(buffer.Object != null);

            try
            {
                using (drawMonitor.BeginCollecting(PerformanceCollectionType.DrawReset))
                    Renderer.BeginFrame(new Vector2(Window.ClientSize.Width, Window.ClientSize.Height));

                if (!bypassFrontToBackPass.Value)
                {
                    Renderer.SetBlend(BlendingParameters.None);

                    Renderer.SetBlendMask(BlendingMask.None);
                    Renderer.PushDepthInfo(DepthInfo.Default);

                    // Front pass
                    DrawNode.DrawOtherOpaqueInterior(buffer.Object, Renderer);

                    Renderer.PopDepthInfo();
                    Renderer.SetBlendMask(BlendingMask.All);

                    // The back pass doesn't write depth, but needs to depth test properly
                    Renderer.PushDepthInfo(new DepthInfo(true, false));
                }
                else
                {
                    // Disable depth testing
                    Renderer.PushDepthInfo(new DepthInfo(false, false));
                }

                // Back pass
                DrawNode.DrawOther(buffer.Object, Renderer);

                Renderer.PopDepthInfo();

                Renderer.FinishFrame();

                using (drawMonitor.BeginCollecting(PerformanceCollectionType.SwapBuffer))
                    Swap();

                Window.OnDraw();
                didRenderFrame = true;
            }
            finally
            {
                buffer.Dispose();
            }
        }

        /// <summary>
        /// Swap the buffers.
        /// </summary>
        protected virtual void Swap()
        {
            Renderer.SwapBuffers();

            if (Window.GraphicsSurface.Type == GraphicsSurfaceType.OpenGL && Renderer.VerticalSync)
                // without waiting (i.e. glFinish), vsync is basically unplayable due to the extra latency introduced.
                // we will likely want to give the user control over this in the future as an advanced setting.
                Renderer.WaitUntilIdle();
        }

        /// <summary>
        /// Takes a screenshot of the game. The returned <see cref="Image{TPixel}"/> must be disposed by the caller when applicable.
        /// </summary>
        /// <returns>The screenshot as an <see cref="Image{TPixel}"/>.</returns>
        public async Task<Image<Rgba32>> TakeScreenshotAsync()
        {
            if (Window == null) throw new InvalidOperationException($"{nameof(Window)} has not been set!");

            using (var completionEvent = new ManualResetEventSlim(false))
            {
                Image<Rgba32> image = null;

                DrawThread.Scheduler.Add(() =>
                {
                    image = Renderer.TakeScreenshot();

                    // ReSharper disable once AccessToDisposedClosure
                    completionEvent.Set();
                });

                // this is required as attempting to use a TaskCompletionSource blocks the thread calling SetResult on some configurations.
                // ReSharper disable once AccessToDisposedClosure
                if (!await Task.Run(() => completionEvent.Wait(5000)).ConfigureAwait(false))
                    throw new TimeoutException("Screenshot data did not arrive in a timely fashion");

                return image;
            }
        }

        public ExecutionState ExecutionState
        {
            get => executionState;
            private set
            {
                if (executionState == value)
                    return;

                executionState = value;
                Logger.Log($"Host execution state changed to {value}");
            }
        }

        private ExecutionState executionState;

        /// <summary>
        /// Schedules the game to exit in the next frame.
        /// </summary>
        /// <remarks>Consider using <see cref="SuspendToBackground"/> on mobile platforms that can't exit normally.</remarks>
        public void Exit()
        {
            if (CanExit)
                PerformExit(false);
        }

        /// <summary>
        /// Suspends and minimizes the game to background.
        /// </summary>
        /// <remarks>
        /// This is provided as an alternative to <see cref="Exit"/> on hosts that can't exit (see <see cref="CanExit"/>).
        /// Should only be called if <see cref="CanSuspendToBackground"/> is <c>true</c>.
        /// </remarks>
        /// <returns><c>true</c> if the game was successfully suspended and minimized.</returns>
        public virtual bool SuspendToBackground()
        {
            return false;
        }

        /// <summary>
        /// Schedules the game to exit in the next frame (or immediately if <paramref name="immediately"/> is true).
        /// </summary>
        /// <remarks>
        /// Will never be called if <see cref="CanExit"/> is <see langword="false"/>.
        /// </remarks>
        /// <param name="immediately">If true, exits the game immediately.  If false (default), schedules the game to exit in the next frame.</param>
        protected virtual void PerformExit(bool immediately) => performExit(immediately);

        private void performExit(bool immediately)
        {
            if (executionState == ExecutionState.Stopped || executionState == ExecutionState.Idle)
                return;

            ExecutionState = ExecutionState.Stopping;

            if (immediately)
                exit();
            else
                InputThread.Scheduler.Add(exit, false);

            void exit()
            {
                Debug.Assert(ExecutionState == ExecutionState.Stopping);

                Window?.Close();
                threadRunner.Stop();

                ExecutionState = ExecutionState.Stopped;
                stoppedEvent.Set();
            }
        }

        private static readonly SemaphoreSlim host_running_mutex = new SemaphoreSlim(1);

        public void Run(Game game)
        {
            if (Thread.CurrentThread.IsThreadPoolThread)
            {
                // This is a common misuse of GameHost, where typically consumers will have a mutex waiting for the game to run.
                // Exceptions thrown here will become unobserved, so any such mutexes will never be set.
                // Instead, immediately terminate the application in order to notify of incorrect use in all cases.
                Environment.FailFast($"{nameof(GameHost)}s should not be run on a TPL thread (use TaskCreationOptions.LongRunning).");
            }

            if (RuntimeInfo.IsDesktop)
            {
                // Mono (netcore) throws for this property
                GCSettings.LatencyMode = GCLatencyMode.SustainedLowLatency;
            }

            if (ExecutionState != ExecutionState.Idle)
                throw new InvalidOperationException("A game that has already been run cannot be restarted.");

            try
            {
                if (!host_running_mutex.Wait(10000))
                    throw new TimeoutException($"This {nameof(GameHost)} could not start {game} because another {nameof(GameHost)} was already running.");

                threadRunner = CreateThreadRunner(InputThread = new InputThread());

                AppDomain.CurrentDomain.UnhandledException += unhandledExceptionHandler;
                TaskScheduler.UnobservedTaskException += unobservedExceptionHandler;

                RegisterThread(InputThread);

                RegisterThread(AudioThread = new AudioThread());

                RegisterThread(UpdateThread = new UpdateThread(UpdateFrame, DrawThread)
                {
                    Monitor = { HandleGC = true },
                });

                Trace.Listeners.Clear();
                Trace.Listeners.Add(new ThrowingTraceListener());

                Logger.GameIdentifier = Name;
                Logger.VersionIdentifier = RuntimeInfo.EntryAssembly.GetName().Version?.ToString() ?? Logger.VersionIdentifier;

                Dependencies.CacheAs(this);
                Dependencies.CacheAs(Storage = game.CreateStorage(this, GetDefaultGameStorage()));

                CacheStorage = GetDefaultGameStorage().GetStorageForDirectory("cache");

                SetupForRun();
                game.SetupLogging(Storage, CacheStorage);

                populateInputHandlers();

                SetupConfig(game.GetFrameworkConfigDefaults() ?? new Dictionary<FrameworkSetting, object>());

                ChooseAndSetupRenderer();

                // Window creation may fail in the case of a catastrophic failure (ie. graphics driver or SDL3 level).
                // In such cases, we want to throw here to immediately mark this renderer setup as failed.
                if (RequireWindowExists && Window == null)
                {
                    Logger.Log("Aborting startup as no window could be created.");
                    return;
                }

                initialiseInputHandlers();

                // Prepare renderer (requires config).
                Dependencies.CacheAs(Renderer);

                RendererInfo = $"{Renderer.GetType().ReadableName().Replace("Renderer", "")} / {(Window?.GraphicsSurface.Type.ToString() ?? "headless")}";

                RegisterThread(DrawThread = new DrawThread(DrawFrame, this)
                {
                    ActiveHz = MaximumDrawHz,
                    InactiveHz = MaximumInactiveHz,
                });

                Dependencies.CacheAs(readableKeyCombinationProvider = CreateReadableKeyCombinationProvider());
                Dependencies.CacheAs(CreateTextInput());
                Dependencies.CacheAs(CreateClipboard());

                ExecutionState = ExecutionState.Running;
                threadRunner.Start();

                DrawThread.WaitUntilInitialized();

                bootstrapSceneGraph(game);

                frameSyncMode.TriggerChange();

                IsActive.BindValueChanged(active =>
                {
                    if (active.NewValue)
                        OnActivated();
                    else
                        OnDeactivated();
                }, true);

                try
                {
                    if (Window != null)
                    {
                        Window.Update += windowUpdate;
                        Window.Suspended += Suspend;
                        Window.Resumed += Resume;
                        Window.LowOnMemory += Collect;

                        Window.ExitRequested += OnExitRequested;
                        Window.Exited += OnExited;
                        Window.KeymapChanged += readableKeyCombinationProvider.OnKeymapChanged;

                        //we need to ensure all threads have stopped before the window is closed (mainly the draw thread
                        //to avoid GL operations running post-cleanup).
                        Window.Exited += threadRunner.Stop;

                        Window.Run();
                    }
                    else
                    {
                        while (ExecutionState != ExecutionState.Stopped)
                            windowUpdate();
                    }
                }
                catch (OutOfMemoryException)
                {
                }
            }
            finally
            {
                if (CanExit)
                {
                    // Close the window and stop all threads
                    performExit(true);

                    host_running_mutex.Release();
                }
            }
        }

        /// <summary>
        /// The renderer which the game host is currently running with.
        /// </summary>
        /// <remarks>
        /// This is similar to <see cref="IGraphicsSurface.Type"/> except that this is expressed as a <see cref="RendererType"/> rather than a <see cref="GraphicsSurfaceType"/>.
        /// </remarks>
        public RendererType ResolvedRenderer { get; private set; }

        /// <summary>
        /// All valid <see cref="RendererType"/>s for the current platform, in order of how stable and performant they are deemed to be.
        /// </summary>
        public IEnumerable<RendererType> GetPreferredRenderersForCurrentPlatform()
        {
            yield return RendererType.Automatic;

            // Preferred per-platform renderers
            switch (RuntimeInfo.OS)
            {
                case RuntimeInfo.Platform.Windows:
                    yield return RendererType.Direct3D11;
                    yield return RendererType.Deferred_Direct3D11;
                    yield return RendererType.OpenGL;
                    yield return RendererType.Deferred_Vulkan;

                    break;

                case RuntimeInfo.Platform.Linux:
                    yield return RendererType.OpenGL;
                    yield return RendererType.Deferred_OpenGL;
                    yield return RendererType.Deferred_Vulkan;

                    break;

                case RuntimeInfo.Platform.macOS:
                    yield return RendererType.Metal;
                    yield return RendererType.Deferred_Metal;
                    yield return RendererType.OpenGL;

                    break;

                case RuntimeInfo.Platform.iOS:
                    // GL renderer not supported, see: https://github.com/ppy/osu/issues/23003.
                    yield return RendererType.Metal;
                    yield return RendererType.Deferred_Metal;

                    break;

                case RuntimeInfo.Platform.Android:
                    // Still uses osuTK so only the legacy GL renderer is supported.
                    yield return RendererType.OpenGL;

                    break;
            }
        }

        protected virtual void ChooseAndSetupRenderer()
        {
            // Always give preference to environment variables.
            if (FrameworkEnvironment.PreferredGraphicsSurface != null || FrameworkEnvironment.PreferredGraphicsRenderer != null)
            {
                Logger.Log("🖼️ Using environment variables for renderer and surface selection.", level: LogLevel.Important);

                // And allow this to hard fail with no fallbacks.
                SetupRendererAndWindow(
                    FrameworkEnvironment.PreferredGraphicsRenderer ?? "veldrid",
                    FrameworkEnvironment.PreferredGraphicsSurface ?? GraphicsSurfaceType.OpenGL);
                return;
            }

            var configRenderer = Config.GetBindable<RendererType>(FrameworkSetting.Renderer);
            Logger.Log($"🖼️ Configuration renderer choice: {configRenderer}");

            // Attempt to initialise various veldrid surface types (and legacy GL).
            var rendererTypes = GetPreferredRenderersForCurrentPlatform().Where(r => r != RendererType.Automatic).ToList();

            // Move user's preference to the start of the attempts.
            if (!configRenderer.IsDefault)
            {
                rendererTypes.Remove(configRenderer.Value);
                rendererTypes.Insert(0, configRenderer.Value);
            }

            Logger.Log($"🖼️ Renderer fallback order: [ {string.Join(", ", rendererTypes.Select(e => e.GetDescription()))} ]");

            foreach (RendererType type in rendererTypes)
            {
                try
                {
                    switch (type)
                    {
                        case RendererType.OpenGL:
                            // Use the legacy GL renderer. This is basically guaranteed to support all platforms
                            // and performs better than the Veldrid-GL renderer due to reduction in allocs.
                            SetupRendererAndWindow(new GLRenderer(), GraphicsSurfaceType.OpenGL);
                            break;

                        case RendererType.Deferred_Metal:
                        case RendererType.Deferred_Vulkan:
                        case RendererType.Deferred_Direct3D11:
                        case RendererType.Deferred_OpenGL:
                            SetupRendererAndWindow(new DeferredRenderer(), rendererToGraphicsSurfaceType(type));
                            break;

                        default:
                            SetupRendererAndWindow(new VeldridRenderer(), rendererToGraphicsSurfaceType(type));
                            break;
                    }

                    ResolvedRenderer = type;
                    return;
                }
                catch
                {
                    if (configRenderer.Value != RendererType.Automatic)
                    {
                        // If we fail, assume the user may have had a custom setting and switch it back to automatic.
                        Logger.Log($"The selected renderer ({configRenderer.Value.GetDescription()}) failed to initialise. Renderer selection has been reverted to automatic.",
                            level: LogLevel.Important);
                        configRenderer.Value = RendererType.Automatic;
                    }
                }
            }

            Logger.Log("No usable renderer was found!", level: LogLevel.Error);
        }

        private static GraphicsSurfaceType rendererToGraphicsSurfaceType(RendererType renderer)
        {
            GraphicsSurfaceType surface;

            switch (renderer)
            {
                case RendererType.Deferred_Metal:
                case RendererType.Metal:
                    surface = GraphicsSurfaceType.Metal;
                    break;

                case RendererType.Deferred_Vulkan:
                case RendererType.Vulkan:
                    surface = GraphicsSurfaceType.Vulkan;
                    break;

                case RendererType.Deferred_Direct3D11:
                case RendererType.Direct3D11:
                    surface = GraphicsSurfaceType.Direct3D11;
                    break;

                case RendererType.Deferred_OpenGL:
                case RendererType.OpenGL:
                    surface = GraphicsSurfaceType.OpenGL;
                    break;

                default:
                    throw new ArgumentException("Provided renderer cannot be mapped to a veldrid surface");
            }

            return surface;
        }

        protected void SetupRendererAndWindow(string renderer, GraphicsSurfaceType surfaceType)
        {
            switch (renderer)
            {
                case "veldrid":
                    SetupRendererAndWindow(new VeldridRenderer(), surfaceType);
                    break;

                case "deferred":
                    SetupRendererAndWindow(new DeferredRenderer(), surfaceType);
                    break;

                default:
                case "gl":
                    SetupRendererAndWindow(CreateGLRenderer(), surfaceType);
                    break;
            }
        }

        protected void SetupRendererAndWindow(IRenderer renderer, GraphicsSurfaceType surfaceType)
        {
            Logger.Log($"🖼️ Initialising \"{renderer.GetType().ReadableName().Replace("Renderer", "")}\" renderer with \"{surfaceType}\" surface");

            Renderer = renderer;
            Renderer.CacheStorage = CacheStorage.GetStorageForDirectory("shaders");

            try
            {
                // Prepare window
                Window = CreateWindow(surfaceType);

                if (Window == null)
                {
                    // Can be null, usually via Headless execution.
                    if (!RequireWindowExists)
                        return;

                    throw new InvalidOperationException("🖼️ Renderer could not be initialised as window creation failed.");
                }

                Window.SetupWindow(Config);
                Window.Create();
                Window.Title = Options.FriendlyGameName;

                Renderer.Initialise(Window.GraphicsSurface);

                Logger.Log("🖼️ Renderer initialised!");
            }
            catch (Exception e)
            {
                Logger.Log("🖼️ Renderer initialisation failed with:");
                Logger.Log(e.ToString());

                Window?.Close();
                Window?.Dispose();
                Window = null;

                Renderer = null;
                throw;
            }

            currentDisplayMode = Window.CurrentDisplayMode.GetBoundCopy();
            currentDisplayMode.BindValueChanged(_ => updateFrameSyncMode());

            Window.CurrentDisplayBindable.BindValueChanged(display =>
            {
                if (Renderer is VeldridRenderer veldridRenderer)
                {
                    Rectangle bounds = display.NewValue.Bounds;

                    veldridRenderer.Device.UpdateActiveDisplay(bounds.X, bounds.Y, bounds.Width, bounds.Height);
                }
            }, true);

            IsActive.BindTo(Window.IsActive);

            AllowScreenSuspension.Result.BindValueChanged(e =>
            {
                if (e.NewValue)
                    Window.EnableScreenSuspension();
                else
                    Window.DisableScreenSuspension();
            }, true);
        }

        /// <summary>
        /// Finds the default <see cref="Storage"/> for the game to be used if <see cref="Game.CreateStorage"/> is not overridden.
        /// </summary>
        /// <returns>The <see cref="Storage"/>.</returns>
        protected virtual Storage GetDefaultGameStorage()
        {
            // first check all valid paths for any existing install.
            foreach (string path in UserStoragePaths)
            {
                var storage = GetStorage(path);

                // if an existing data directory exists for this application, prefer it immediately.
                if (storage.ExistsDirectory(Name))
                    return storage.GetStorageForDirectory(Name);
            }

            // if an existing directory could not be found, use the first path that can be created.
            foreach (string path in UserStoragePaths)
            {
                try
                {
                    return GetStorage(path).GetStorageForDirectory(Name);
                }
                catch
                {
                    // may fail on directory creation.
                }
            }

            throw new InvalidOperationException("No valid user storage path could be resolved.");
        }

        /// <summary>
        /// Pauses all active threads. Call <see cref="Resume"/> to resume execution.
        /// </summary>
        public void Suspend()
        {
            suspended = true;
            threadRunner.Suspend();
        }

        /// <summary>
        /// Resumes all of the current paused threads after <see cref="Suspend"/> was called.
        /// </summary>
        public void Resume()
        {
            threadRunner.Start();
            suspended = false;
        }

        private ThreadRunner threadRunner;

        private void windowUpdate()
        {
            inputPerformanceCollectionPeriod?.Dispose();
            inputPerformanceCollectionPeriod = null;

            if (suspended)
                return;

            threadRunner.RunMainLoop();

            inputPerformanceCollectionPeriod = inputMonitor.BeginCollecting(PerformanceCollectionType.WndProc);
        }

        /// <summary>
        /// Prepare this game host for <see cref="Run"/>.
        /// <remarks>
        /// <see cref="Storage"/> is available here.
        /// </remarks>
        /// </summary>
        protected virtual void SetupForRun()
        {
            Logger.Storage = Storage.GetStorageForDirectory("logs");
            Logger.Enabled = true;
        }

        private void populateInputHandlers()
        {
            AvailableInputHandlers = CreateAvailableInputHandlers().ToImmutableArray();
        }

        private void initialiseInputHandlers()
        {
            foreach (var handler in AvailableInputHandlers)
            {
                if (!handler.Initialize(this))
                    handler.Enabled.Value = false;
            }
        }

        /// <summary>
        /// Reset all input handlers' settings to a default state.
        /// </summary>
        public void ResetInputHandlers()
        {
            // restore any disable handlers per legacy configuration.
            ignoredInputHandlers.TriggerChange();

            foreach (var handler in AvailableInputHandlers)
            {
                handler.Reset();
            }
        }

        /// <summary>
        /// The clock which is to be used by the scene graph (will be assigned to <see cref="Root"/>).
        /// </summary>
        protected virtual IFrameBasedClock SceneGraphClock => UpdateThread.Clock;

        private void bootstrapSceneGraph(Game game)
        {
            var root = game.CreateUserInputManager();
            root.Child = new PlatformActionContainer
            {
                Child = new FrameworkActionContainer
                {
                    Child = new SafeAreaDefiningContainer
                    {
                        RelativeSizeAxes = Axes.Both,
                        Child = game
                    }
                }
            };

            Dependencies.Cache(root);
            Dependencies.CacheAs(game);

            game.SetHost(this);

            root.Load(SceneGraphClock, Dependencies);

            //publish bootstrapped scene graph to all threads.
            Root = root;
        }

        private InvokeOnDisposal inputPerformanceCollectionPeriod;

        private Bindable<bool> bypassFrontToBackPass;

        private Bindable<FrameSync> frameSyncMode;

        private IBindable<DisplayMode> currentDisplayMode;

        private Bindable<string> ignoredInputHandlers;

        private readonly Bindable<double> cursorSensitivity = new Bindable<double>(1);

        public readonly Bindable<bool> PerformanceLogging = new Bindable<bool>();

        private Bindable<WindowMode> windowMode;

        private Bindable<ExecutionMode> executionMode;

        protected virtual void SetupConfig(IDictionary<FrameworkSetting, object> defaultOverrides)
        {
            if (!defaultOverrides.ContainsKey(FrameworkSetting.WindowMode))
                defaultOverrides.Add(FrameworkSetting.WindowMode, Window?.DefaultWindowMode ?? WindowMode.Windowed);

            Dependencies.Cache(DebugConfig = new FrameworkDebugConfigManager());
            Dependencies.Cache(Config = new FrameworkConfigManager(Storage, defaultOverrides));

            windowMode = Config.GetBindable<WindowMode>(FrameworkSetting.WindowMode);
            windowMode.BindValueChanged(mode =>
            {
                if (Window == null)
                    return;

                if (!Window.SupportedWindowModes.Contains(mode.NewValue))
                    windowMode.Value = Window.DefaultWindowMode;
            }, true);

            executionMode = Config.GetBindable<ExecutionMode>(FrameworkSetting.ExecutionMode);
            executionMode.BindValueChanged(e => threadRunner.ExecutionMode = e.NewValue, true);

            frameSyncMode = Config.GetBindable<FrameSync>(FrameworkSetting.FrameSync);
            frameSyncMode.ValueChanged += _ => updateFrameSyncMode();

#pragma warning disable 618
            // pragma region can be removed 20210911
            ignoredInputHandlers = Config.GetBindable<string>(FrameworkSetting.IgnoredInputHandlers);
            ignoredInputHandlers.ValueChanged += e =>
            {
                var configIgnores = e.NewValue.Split(' ').Where(s => !string.IsNullOrWhiteSpace(s));

                foreach (var handler in AvailableInputHandlers)
                {
                    string handlerType = handler.ToString();
                    handler.Enabled.Value = configIgnores.All(ch => ch != handlerType);
                }
            };

            Config.BindWith(FrameworkSetting.CursorSensitivity, cursorSensitivity);

            var cursorSensitivityHandlers = AvailableInputHandlers.OfType<IHasCursorSensitivity>();

            // one way bindings to preserve compatibility.
            cursorSensitivity.BindValueChanged(val =>
            {
                foreach (var h in cursorSensitivityHandlers)
                    h.Sensitivity.Value = val.NewValue;
            }, true);

            foreach (var h in cursorSensitivityHandlers)
                h.Sensitivity.BindValueChanged(s => cursorSensitivity.Value = s.NewValue);
#pragma warning restore 618

            PerformanceLogging.BindValueChanged(logging =>
            {
                Threads.ForEach(t =>
                {
                    if (t.Monitor != null)
                        t.Monitor.EnablePerformanceProfiling = logging.NewValue;
                });
                DebugUtils.LogPerformanceIssues = logging.NewValue;
                TypePerformanceMonitor.Active = logging.NewValue;
            }, true);

            bypassFrontToBackPass = DebugConfig.GetBindable<bool>(DebugSetting.BypassFrontToBackPass);

            inputConfig = new InputConfigManager(Storage, AvailableInputHandlers);
        }

        internal void SetThreadCulture(CultureInfo culture, CultureInfo uiCulture)
        {
            CultureInfo.DefaultThreadCurrentCulture = culture;
            CultureInfo.DefaultThreadCurrentUICulture = uiCulture;

<<<<<<< HEAD
            inputConfig = new InputConfigManager(Storage, AvailableInputHandlers);

#pragma warning disable CS0612 // Type or member is obsolete
            if (Config.Get<RendererType>(FrameworkSetting.Renderer) == RendererType.OpenGLLegacy)
                Config.SetValue(FrameworkSetting.Renderer, RendererType.OpenGL);
#pragma warning restore CS0612 // Type or member is obsolete
=======
            threadRunner.SetCulture(culture, uiCulture);
>>>>>>> 61d47fa8
        }

        /// <summary>
        /// Games using osu!framework can generally run at *very* high frame rates when not much is going on.
        ///
        /// This can be counter-productive due to the induced allocation and GPU overhead.
        /// - Allocation overhead can lead to excess garbage collection
        /// - GPU overhead can lead to unexpected pipeline blocking (and stutters as a result).
        ///   Also, in general graphics card manufacturers do not test their hardware at insane frame rates and
        ///   therefore drivers are not optimised to handle this kind of throughput.
        /// - We only harvest input at 1000hz, so running any higher has zero benefits.
        ///
        /// We limit things to the same rate we poll input at, to keep both gamers and their systems happy
        /// and (more) stutter-free.
        /// </summary>
        private const int maximum_sane_fps = GameThread.DEFAULT_ACTIVE_HZ;

        private void updateFrameSyncMode()
        {
            if (Window == null)
                return;

            int refreshRate = (int)MathF.Round(Window.CurrentDisplayMode.Value.RefreshRate);

            // For invalid refresh rates let's assume 60 Hz as it is most common.
            if (refreshRate <= 0)
                refreshRate = 60;

            int drawLimiter = refreshRate;
            int updateLimiter = drawLimiter * 2;

            setVSyncMode();

            switch (frameSyncMode.Value)
            {
                case FrameSync.VSync:
                    drawLimiter = int.MaxValue;
                    updateLimiter *= 2;
                    break;

                case FrameSync.Limit2x:
                    drawLimiter *= 2;
                    updateLimiter *= 2;
                    break;

                case FrameSync.Limit4x:
                    drawLimiter *= 4;
                    updateLimiter *= 4;
                    break;

                case FrameSync.Limit8x:
                    drawLimiter *= 8;
                    updateLimiter *= 8;
                    break;

                case FrameSync.Unlimited:
                    drawLimiter = int.MaxValue;
                    updateLimiter = int.MaxValue;
                    break;
            }

            if (!AllowBenchmarkUnlimitedFrames)
            {
                drawLimiter = Math.Min(maximum_sane_fps, drawLimiter);
                updateLimiter = Math.Min(maximum_sane_fps, updateLimiter);
            }

            MaximumDrawHz = drawLimiter;
            MaximumUpdateHz = updateLimiter;
        }

        private void setVSyncMode()
        {
            if (Window == null) return;

            DrawThread.Scheduler.Add(() => Renderer.VerticalSync = frameSyncMode.Value == FrameSync.VSync);
        }

        /// <summary>
        /// Construct all input handlers for this host. The order here decides the priority given to handlers, with the earliest occurring having higher priority.
        /// </summary>
        protected abstract IEnumerable<InputHandler> CreateAvailableInputHandlers();

        public ImmutableArray<InputHandler> AvailableInputHandlers { get; private set; }

        protected virtual TextInputSource CreateTextInput() => new TextInputSource();

        #region IDisposable Support

        private bool isDisposed;

        private readonly ManualResetEventSlim stoppedEvent = new ManualResetEventSlim(false);

        protected virtual void Dispose(bool disposing)
        {
            if (isDisposed)
                return;

            isDisposed = true;

            switch (ExecutionState)
            {
                case ExecutionState.Running:
                    throw new InvalidOperationException($"{nameof(Exit)} must be called before the {nameof(GameHost)} is disposed.");

                case ExecutionState.Stopping:
                case ExecutionState.Stopped:
                    // Delay disposal until the game has exited
                    if (!stoppedEvent.Wait(60000))
                        throw new InvalidOperationException("Game stuck in runnning state.");

                    break;
            }

            AppDomain.CurrentDomain.UnhandledException -= unhandledExceptionHandler;
            TaskScheduler.UnobservedTaskException -= unobservedExceptionHandler;

            Root?.Dispose();
            Root = null;

            stoppedEvent.Dispose();

            inputConfig?.Dispose();
            Config?.Dispose();
            DebugConfig?.Dispose();

            Window?.Dispose();

            LoadingComponentsLogger.LogAndFlush();
            Logger.FlushForShutdown();
        }

        public void Dispose()
        {
            Dispose(true);
            GC.SuppressFinalize(this);
        }

        #endregion

        /// <summary>
        /// Defines the platform-specific key bindings that will be used by <see cref="PlatformActionContainer"/>.
        /// Should be overridden per-platform to provide native key bindings.
        /// </summary>
        public virtual IEnumerable<KeyBinding> PlatformKeyBindings => new[]
        {
            new KeyBinding(new KeyCombination(InputKey.Control, InputKey.X), PlatformAction.Cut),
            new KeyBinding(new KeyCombination(InputKey.Control, InputKey.C), PlatformAction.Copy),
            new KeyBinding(new KeyCombination(InputKey.Control, InputKey.V), PlatformAction.Paste),
            new KeyBinding(new KeyCombination(InputKey.Shift, InputKey.Delete), PlatformAction.Cut),
            new KeyBinding(new KeyCombination(InputKey.Control, InputKey.Insert), PlatformAction.Copy),
            new KeyBinding(new KeyCombination(InputKey.Shift, InputKey.Insert), PlatformAction.Paste),
            new KeyBinding(new KeyCombination(InputKey.Control, InputKey.A), PlatformAction.SelectAll),
            new KeyBinding(InputKey.Left, PlatformAction.MoveBackwardChar),
            new KeyBinding(InputKey.Right, PlatformAction.MoveForwardChar),
            new KeyBinding(InputKey.BackSpace, PlatformAction.DeleteBackwardChar),
            new KeyBinding(InputKey.Delete, PlatformAction.DeleteForwardChar),
            new KeyBinding(new KeyCombination(InputKey.Shift, InputKey.Left), PlatformAction.SelectBackwardChar),
            new KeyBinding(new KeyCombination(InputKey.Shift, InputKey.Right), PlatformAction.SelectForwardChar),
            new KeyBinding(new KeyCombination(InputKey.Shift, InputKey.BackSpace), PlatformAction.DeleteBackwardChar),
            new KeyBinding(new KeyCombination(InputKey.Control, InputKey.Left), PlatformAction.MoveBackwardWord),
            new KeyBinding(new KeyCombination(InputKey.Control, InputKey.Right), PlatformAction.MoveForwardWord),
            new KeyBinding(new KeyCombination(InputKey.Control, InputKey.BackSpace), PlatformAction.DeleteBackwardWord),
            new KeyBinding(new KeyCombination(InputKey.Control, InputKey.Delete), PlatformAction.DeleteForwardWord),
            new KeyBinding(new KeyCombination(InputKey.Control, InputKey.Shift, InputKey.Left), PlatformAction.SelectBackwardWord),
            new KeyBinding(new KeyCombination(InputKey.Control, InputKey.Shift, InputKey.Right), PlatformAction.SelectForwardWord),
            new KeyBinding(InputKey.Home, PlatformAction.MoveBackwardLine),
            new KeyBinding(InputKey.End, PlatformAction.MoveForwardLine),
            new KeyBinding(new KeyCombination(InputKey.Shift, InputKey.Home), PlatformAction.SelectBackwardLine),
            new KeyBinding(new KeyCombination(InputKey.Shift, InputKey.End), PlatformAction.SelectForwardLine),
            new KeyBinding(new KeyCombination(InputKey.Control, InputKey.PageUp), PlatformAction.DocumentPrevious),
            new KeyBinding(new KeyCombination(InputKey.Control, InputKey.PageDown), PlatformAction.DocumentNext),
            new KeyBinding(new KeyCombination(InputKey.Control, InputKey.Tab), PlatformAction.DocumentNext),
            new KeyBinding(new KeyCombination(InputKey.Control, InputKey.Shift, InputKey.Tab), PlatformAction.DocumentPrevious),
            new KeyBinding(new KeyCombination(InputKey.Control, InputKey.W), PlatformAction.DocumentClose),
            new KeyBinding(new KeyCombination(InputKey.Control, InputKey.F4), PlatformAction.DocumentClose),
            new KeyBinding(new KeyCombination(InputKey.Control, InputKey.N), PlatformAction.DocumentNew),
            new KeyBinding(new KeyCombination(InputKey.Control, InputKey.T), PlatformAction.TabNew),
            new KeyBinding(new KeyCombination(InputKey.Control, InputKey.Shift, InputKey.T), PlatformAction.TabRestore),
            new KeyBinding(new KeyCombination(InputKey.Control, InputKey.S), PlatformAction.Save),
            new KeyBinding(InputKey.Home, PlatformAction.MoveToListStart),
            new KeyBinding(InputKey.End, PlatformAction.MoveToListEnd),
            new KeyBinding(new KeyCombination(InputKey.Control, InputKey.Z), PlatformAction.Undo),
            new KeyBinding(new KeyCombination(InputKey.Control, InputKey.Y), PlatformAction.Redo),
            new KeyBinding(new KeyCombination(InputKey.Control, InputKey.Shift, InputKey.Z), PlatformAction.Redo),
            new KeyBinding(InputKey.Delete, PlatformAction.Delete),
            new KeyBinding(new KeyCombination(InputKey.Control, InputKey.Plus), PlatformAction.ZoomIn),
            new KeyBinding(new KeyCombination(InputKey.Control, InputKey.KeypadPlus), PlatformAction.ZoomIn),
            new KeyBinding(new KeyCombination(InputKey.Control, InputKey.Minus), PlatformAction.ZoomOut),
            new KeyBinding(new KeyCombination(InputKey.Control, InputKey.KeypadMinus), PlatformAction.ZoomOut),
            new KeyBinding(new KeyCombination(InputKey.Control, InputKey.Number0), PlatformAction.ZoomDefault),
            new KeyBinding(new KeyCombination(InputKey.Control, InputKey.Keypad0), PlatformAction.ZoomDefault),
        };

        /// <summary>
        /// Create a texture loader store based on an underlying data store.
        /// </summary>
        /// <param name="underlyingStore">The underlying provider of texture data (in arbitrary image formats).</param>
        /// <returns>A texture loader store.</returns>
        public virtual IResourceStore<TextureUpload> CreateTextureLoaderStore(IResourceStore<byte[]> underlyingStore)
            => new TextureLoaderStore(underlyingStore);

        /// <summary>
        /// Create a <see cref="VideoDecoder"/> with the given stream. May be overridden by platforms that require a different
        /// decoder implementation.
        /// </summary>
        /// <param name="stream">The <see cref="Stream"/> to decode.</param>
        /// <returns>An instance of <see cref="VideoDecoder"/> initialised with the given stream.</returns>
        public virtual VideoDecoder CreateVideoDecoder(Stream stream) => new VideoDecoder(Renderer, stream);

        /// <summary>
        /// Creates the <see cref="ThreadRunner"/> to run the threads of this <see cref="GameHost"/>.
        /// </summary>
        /// <param name="mainThread">The main thread.</param>
        /// <returns>The <see cref="ThreadRunner"/>.</returns>
        protected virtual ThreadRunner CreateThreadRunner(InputThread mainThread) => new ThreadRunner(mainThread);
    }

    /// <summary>
    /// The game's execution states. All of these states can only be present once per <see cref="GameHost"/>.
    /// Note: The order of values in this enum matters.
    /// </summary>
    public enum ExecutionState
    {
        /// <summary>
        /// <see cref="GameHost.Run"/> has not been invoked yet.
        /// </summary>
        Idle = 0,

        /// <summary>
        /// The game's execution has completely stopped.
        /// </summary>
        Stopped = 1,

        /// <summary>
        /// The user has invoked <see cref="GameHost.Exit"/>, or the window has been called.
        /// The game is currently awaiting to stop all execution on the correct thread.
        /// </summary>
        Stopping = 2,

        /// <summary>
        /// <see cref="GameHost.Run"/> has been invoked.
        /// </summary>
        Running = 3
    }
}<|MERGE_RESOLUTION|>--- conflicted
+++ resolved
@@ -1297,23 +1297,19 @@
             bypassFrontToBackPass = DebugConfig.GetBindable<bool>(DebugSetting.BypassFrontToBackPass);
 
             inputConfig = new InputConfigManager(Storage, AvailableInputHandlers);
-        }
-
-        internal void SetThreadCulture(CultureInfo culture, CultureInfo uiCulture)
-        {
-            CultureInfo.DefaultThreadCurrentCulture = culture;
-            CultureInfo.DefaultThreadCurrentUICulture = uiCulture;
-
-<<<<<<< HEAD
-            inputConfig = new InputConfigManager(Storage, AvailableInputHandlers);
 
 #pragma warning disable CS0612 // Type or member is obsolete
             if (Config.Get<RendererType>(FrameworkSetting.Renderer) == RendererType.OpenGLLegacy)
                 Config.SetValue(FrameworkSetting.Renderer, RendererType.OpenGL);
 #pragma warning restore CS0612 // Type or member is obsolete
-=======
+        }
+
+        internal void SetThreadCulture(CultureInfo culture, CultureInfo uiCulture)
+        {
+            CultureInfo.DefaultThreadCurrentCulture = culture;
+            CultureInfo.DefaultThreadCurrentUICulture = uiCulture;
+
             threadRunner.SetCulture(culture, uiCulture);
->>>>>>> 61d47fa8
         }
 
         /// <summary>
