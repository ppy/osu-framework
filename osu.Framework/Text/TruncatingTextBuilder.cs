// Copyright (c) ppy Pty Ltd <contact@ppy.sh>. Licensed under the MIT Licence.
// See the LICENCE file in the repository root for full licence text.

using System.Collections.Generic;
using System.Text;
using osu.Framework.Graphics.Sprites;
using osuTK;

namespace osu.Framework.Text
{
    public sealed class TruncatingTextBuilder : TextBuilder
    {
        /// <summary>
        /// Indicates whether <see cref="SpriteText.Text"/> has been visually truncated.
        /// </summary>
        public bool IsTruncated { get; private set; }

<<<<<<< HEAD
        private readonly char[]? neverFixedWidthCharacters;
=======
        private readonly Rune[] neverFixedWidthCharacters;
>>>>>>> 63705cea
        private readonly char fallbackCharacter;
        private readonly ITexturedGlyphLookupStore store;
        private readonly FontUsage font;
        private readonly string? ellipsisString;
        private readonly bool useFontSizeAsHeight;
        private readonly Vector2 spacing;

        private bool addingEllipsis; // Only used temporarily during the addition of the ellipsis.

        /// <summary>
        /// Creates a new <see cref="TextBuilder"/>.
        /// </summary>
        /// <param name="store">The store from which glyphs are to be retrieved from.</param>
        /// <param name="font">The font to use for glyph lookups from <paramref name="store"/>.</param>
        /// <param name="ellipsisString">The string to be displayed if the text exceeds the allowable text area.</param>
        /// <param name="useFontSizeAsHeight">True to use the provided <see cref="font"/> size as the height for each line. False if the height of each individual glyph should be used.</param>
        /// <param name="startOffset">The offset at which characters should begin being added at.</param>
        /// <param name="spacing">The spacing between characters.</param>
        /// <param name="maxWidth">The maximum width of the resulting text bounds.</param>
        /// <param name="characterList">That list to contain all resulting <see cref="TextBuilderGlyph"/>s.</param>
        /// <param name="neverFixedWidthCharacters">The characters for which fixed width should never be applied.</param>
        /// <param name="fallbackCharacter">The character to use if a glyph lookup fails.</param>
        /// <param name="fixedWidthReferenceCharacter">The character to use to calculate the fixed width width. Defaults to 'm'.</param>
<<<<<<< HEAD
        public TruncatingTextBuilder(ITexturedGlyphLookupStore store, FontUsage font, float maxWidth, string? ellipsisString = null, bool useFontSizeAsHeight = true, Vector2 startOffset = default,
                                     Vector2 spacing = default, List<TextBuilderGlyph>? characterList = null, char[]? neverFixedWidthCharacters = null, char fallbackCharacter = '?', char fixedWidthReferenceCharacter = 'm')
=======
        public TruncatingTextBuilder(ITexturedGlyphLookupStore store, FontUsage font, float maxWidth, string ellipsisString = null, bool useFontSizeAsHeight = true, Vector2 startOffset = default,
                                     Vector2 spacing = default, List<TextBuilderGlyph> characterList = null, Rune[] neverFixedWidthCharacters = null, char fallbackCharacter = '?', char fixedWidthReferenceCharacter = 'm')
>>>>>>> 63705cea
            : base(store, font, maxWidth, useFontSizeAsHeight, startOffset, spacing, characterList, neverFixedWidthCharacters, fallbackCharacter, fixedWidthReferenceCharacter)
        {
            this.store = store;
            this.font = font;
            this.ellipsisString = ellipsisString;
            this.useFontSizeAsHeight = useFontSizeAsHeight;
            this.spacing = spacing;
            this.neverFixedWidthCharacters = neverFixedWidthCharacters;
            this.fallbackCharacter = fallbackCharacter;
        }

        public override void Reset()
        {
            base.Reset();

            IsTruncated = false;
        }

        protected override bool CanAddCharacters => (base.CanAddCharacters && !IsTruncated) || addingEllipsis;

        protected override bool HasAvailableSpace(float length) => base.HasAvailableSpace(length) || addingEllipsis;

        protected override void OnWidthExceeded()
        {
            if (addingEllipsis)
                return;

            addingEllipsis = true;

            try
            {
                if (string.IsNullOrEmpty(ellipsisString))
                    return;

                // Characters is re-used to reduce allocations, but must be reset after use
                int startIndex = Characters.Count;

                // Compute the ellipsis to find out the size required
                var builder = new TextBuilder(store, font, float.MaxValue, useFontSizeAsHeight, Vector2.Zero, spacing, Characters, neverFixedWidthCharacters, fallbackCharacter);
                builder.AddText(ellipsisString);

                float ellipsisWidth = builder.Bounds.X;
                TextBuilderGlyph firstEllipsisGlyph = builder.Characters[startIndex];

                // Reset the characters list by removing all ellipsis characters
                Characters.RemoveRange(startIndex, Characters.Count - startIndex);

                while (true)
                {
                    RemoveLastCharacter();

                    if (Characters.Count == 0)
                        break;

                    if (Characters[^1].IsWhiteSpace())
                        continue;

                    if (base.HasAvailableSpace(firstEllipsisGlyph.GetKerning(Characters[^1]) + spacing.X + ellipsisWidth))
                        break;
                }

                AddText(ellipsisString);
            }
            finally
            {
                addingEllipsis = false;
                IsTruncated = true;
            }
        }
    }
}<|MERGE_RESOLUTION|>--- conflicted
+++ resolved
@@ -15,11 +15,7 @@
         /// </summary>
         public bool IsTruncated { get; private set; }
 
-<<<<<<< HEAD
-        private readonly char[]? neverFixedWidthCharacters;
-=======
-        private readonly Rune[] neverFixedWidthCharacters;
->>>>>>> 63705cea
+        private readonly Rune[]? neverFixedWidthCharacters;
         private readonly char fallbackCharacter;
         private readonly ITexturedGlyphLookupStore store;
         private readonly FontUsage font;
@@ -43,13 +39,8 @@
         /// <param name="neverFixedWidthCharacters">The characters for which fixed width should never be applied.</param>
         /// <param name="fallbackCharacter">The character to use if a glyph lookup fails.</param>
         /// <param name="fixedWidthReferenceCharacter">The character to use to calculate the fixed width width. Defaults to 'm'.</param>
-<<<<<<< HEAD
         public TruncatingTextBuilder(ITexturedGlyphLookupStore store, FontUsage font, float maxWidth, string? ellipsisString = null, bool useFontSizeAsHeight = true, Vector2 startOffset = default,
-                                     Vector2 spacing = default, List<TextBuilderGlyph>? characterList = null, char[]? neverFixedWidthCharacters = null, char fallbackCharacter = '?', char fixedWidthReferenceCharacter = 'm')
-=======
-        public TruncatingTextBuilder(ITexturedGlyphLookupStore store, FontUsage font, float maxWidth, string ellipsisString = null, bool useFontSizeAsHeight = true, Vector2 startOffset = default,
-                                     Vector2 spacing = default, List<TextBuilderGlyph> characterList = null, Rune[] neverFixedWidthCharacters = null, char fallbackCharacter = '?', char fixedWidthReferenceCharacter = 'm')
->>>>>>> 63705cea
+                                     Vector2 spacing = default, List<TextBuilderGlyph>? characterList = null, Rune[]? neverFixedWidthCharacters = null, char fallbackCharacter = '?', char fixedWidthReferenceCharacter = 'm')
             : base(store, font, maxWidth, useFontSizeAsHeight, startOffset, spacing, characterList, neverFixedWidthCharacters, fallbackCharacter, fixedWidthReferenceCharacter)
         {
             this.store = store;
