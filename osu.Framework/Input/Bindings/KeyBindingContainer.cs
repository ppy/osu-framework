--- conflicted
+++ resolved
@@ -213,13 +213,8 @@
         private void releasePressedActions()
         {
             foreach (var action in pressedActions)
-<<<<<<< HEAD
-                foreach (var kvp in keyBindingQueues.Where(k => k.Key.GetAction<T>().Equals(action)))
+                foreach (var kvp in keyBindingQueues.Where(k => EqualityComparer<T>.Default.Equals(k.Key.GetAction<T>(), action)))
                     kvp.Value.OfType<IKeyBindingHandler<T>>().ForEach(d => d.OnReleased(action));
-=======
-            foreach (var kvp in keyBindingQueues.Where(k => EqualityComparer<T>.Default.Equals(k.Key.GetAction<T>(), action)))
-                kvp.Value.OfType<IKeyBindingHandler<T>>().ForEach(d => d.OnReleased(action));
->>>>>>> 81becd88
 
             pressedActions.Clear();
         }
