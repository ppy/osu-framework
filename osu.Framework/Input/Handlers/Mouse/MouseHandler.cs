// Copyright (c) ppy Pty Ltd <contact@ppy.sh>. Licensed under the MIT Licence.
// See the LICENCE file in the repository root for full licence text.

using System.Diagnostics;
using osu.Framework.Bindables;
using osu.Framework.Input.StateChanges;
using osu.Framework.Platform;
using osu.Framework.Statistics;
using osuTK;
using osuTK.Input;

namespace osu.Framework.Input.Handlers.Mouse
{
    /// <summary>
    /// Handles mouse events from an <see cref="SDL2DesktopWindow"/>.
    /// Will use relative mouse mode where possible.
    /// </summary>
    public class MouseHandler : InputHandler, IHasCursorSensitivity, INeedsMousePositionFeedback
    {
        /// <summary>
        /// Whether relative mode should be preferred when the window has focus and the cursor is contained.
        /// </summary>
        public BindableBool UseRelativeMode { get; } = new BindableBool(true)
        {
            Description = "Allows for sensitivity adjustment and tighter control of input",
        };

        public BindableDouble Sensitivity { get; } = new BindableDouble(1) { MinValue = 0.1, MaxValue = 10 };

        public override string Description => "Mouse";

        public override bool IsActive => true;

        public override int Priority => 0;

        private SDL2DesktopWindow window;

        private Vector2? lastPosition;

        private IBindable<bool> isActive;
        private IBindable<bool> cursorInWindow;

        /// <summary>
        /// Whether a non-relative mouse event has ever been received.
        /// This is used as a starting location for relative movement.
        /// </summary>
        private bool absolutePositionReceived;

        public override bool Initialize(GameHost host)
        {
            if (!base.Initialize(host))
                return false;

            if (!(host.Window is SDL2DesktopWindow desktopWindow))
                return false;

            window = desktopWindow;

            isActive = window.IsActive.GetBoundCopy();
            isActive.BindValueChanged(_ => updateRelativeMode());

<<<<<<< HEAD
            cursorInWindow = host.Window.CursorInWindow.GetBoundCopy();
            cursorInWindow.BindValueChanged(_ => updateRelativeMode());
=======
            UseRelativeMode.BindValueChanged(_ =>
            {
                if (window != null)
                    updateRelativeMode();
            });
>>>>>>> 4963608d

            Enabled.BindValueChanged(enabled =>
            {
                updateRelativeMode();

                if (enabled.NewValue)
                {
                    window.MouseMove += HandleMouseMove;
                    window.MouseMoveRelative += HandleMouseMoveRelative;
                    window.MouseDown += handleMouseDown;
                    window.MouseUp += handleMouseUp;
                    window.MouseWheel += handleMouseWheel;
                }
                else
                {
                    window.MouseMove -= HandleMouseMove;
                    window.MouseMoveRelative -= HandleMouseMoveRelative;
                    window.MouseDown -= handleMouseDown;
                    window.MouseUp -= handleMouseUp;
                    window.MouseWheel -= handleMouseWheel;
                }
            }, true);

            return true;
        }

        public void FeedbackMousePositionChange(Vector2 position)
        {
            if (!Enabled.Value)
                return;

            if (window.RelativeMouseMode)
            {
                updateRelativeMode();

                // store the last mouse position to propagate back to the host window manager when exiting relative mode.
                lastPosition = position;

                // handle the case where relative / raw input is active, but the cursor may have exited the window
                // bounds and is not intended to be confined.
                if (!window.CursorConfined)
                {
                    bool positionOutsideWindow = position.X < 0 || position.Y < 0 || position.X >= window.Size.Width || position.Y >= window.Size.Height;

                    if (positionOutsideWindow)
                    {
                        // setting relative mode to false will allow the window manager to take control until the next
                        // updateRelativeMode() call succeeds (likely from the cursor returning inside the window).
                        window.RelativeMouseMode = false;
                        transferLastPositionToHostCursor();
                    }
                }
            }
        }

        public override void Reset()
        {
            Sensitivity.SetDefault();
            base.Reset();
        }

        private void updateRelativeMode()
        {
            window.RelativeMouseMode = UseRelativeMode.Value && Enabled.Value && absolutePositionReceived && (isActive.Value && (window.CursorInWindow.Value || window.CursorConfined));

            if (!window.RelativeMouseMode)
                transferLastPositionToHostCursor();
        }

        protected virtual void HandleMouseMove(Vector2 position)
        {
            absolutePositionReceived = true;
            enqueueInput(new MousePositionAbsoluteInput { Position = position });
        }

        protected virtual void HandleMouseMoveRelative(Vector2 delta)
        {
            enqueueInput(new MousePositionRelativeInput { Delta = delta * (float)Sensitivity.Value });
        }

        private void handleMouseDown(MouseButton button) => enqueueInput(new MouseButtonInput(button, true));

        private void handleMouseUp(MouseButton button) => enqueueInput(new MouseButtonInput(button, false));

        private void handleMouseWheel(Vector2 delta, bool precise) => enqueueInput(new MouseScrollRelativeInput { Delta = delta, IsPrecise = precise });

        private void enqueueInput(IInput input)
        {
            PendingInputs.Enqueue(input);
            FrameStatistics.Increment(StatisticsCounterType.MouseEvents);
        }

        private void transferLastPositionToHostCursor()
        {
            // while a noop on windows, some platforms (macOS) will not warp the host mouse when in relative mode.
            Debug.Assert(!window.RelativeMouseMode);

            if (lastPosition != null)
            {
                window.UpdateMousePosition(lastPosition.Value);
                lastPosition = null;
            }
        }
    }
}<|MERGE_RESOLUTION|>--- conflicted
+++ resolved
@@ -59,16 +59,14 @@
             isActive = window.IsActive.GetBoundCopy();
             isActive.BindValueChanged(_ => updateRelativeMode());
 
-<<<<<<< HEAD
             cursorInWindow = host.Window.CursorInWindow.GetBoundCopy();
             cursorInWindow.BindValueChanged(_ => updateRelativeMode());
-=======
+
             UseRelativeMode.BindValueChanged(_ =>
             {
                 if (window != null)
                     updateRelativeMode();
             });
->>>>>>> 4963608d
 
             Enabled.BindValueChanged(enabled =>
             {
