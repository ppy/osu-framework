--- conflicted
+++ resolved
@@ -8,11 +8,8 @@
 using System.Linq;
 using System.Runtime.CompilerServices;
 using System.Runtime.InteropServices;
-<<<<<<< HEAD
 using System.Text;
-=======
 using System.Threading;
->>>>>>> a8e471f0
 using osu.Framework.Development;
 using osu.Framework.Extensions.ObjectExtensions;
 using osu.Framework.Graphics.Primitives;
@@ -26,11 +23,8 @@
 using osu.Framework.Graphics.Veldrid.Buffers.Staging;
 using osu.Framework.Graphics.Veldrid.Shaders;
 using osu.Framework.Graphics.Veldrid.Textures;
-<<<<<<< HEAD
 using osu.Framework.IO.Stores;
-=======
 using osu.Framework.Logging;
->>>>>>> a8e471f0
 using osu.Framework.Statistics;
 using osu.Framework.Utils;
 using osuTK;
@@ -83,27 +77,9 @@
 
         public CommandList Commands { get; private set; } = null!;
         public CommandList BufferUpdateCommands { get; private set; } = null!;
+
         public CommandList MipmapGenerationCommands { get; private set; } = null!;
 
-        public CommandList TextureUpdateCommands { get; private set; } = null!;
-
-        private bool beganTextureUpdateCommands;
-
-        /// <summary>
-        /// A list of fences which tracks in-flight frames for the purpose of knowing the last completed frame.
-        /// This is tracked for the purpose of exposing <see cref="LatestCompletedFrameIndex"/>.
-        /// </summary>
-        private readonly List<FrameCompletionFence> pendingFramesFences = new List<FrameCompletionFence>();
-
-        /// <summary>
-        /// We are using fences every frame. Construction can be expensive, so let's pool some.
-        /// </summary>
-        private readonly Queue<Fence> perFrameFencePool = new Queue<Fence>();
-
-        private VeldridIndexBuffer? linearIndexBuffer;
-        private VeldridIndexBuffer? quadIndexBuffer;
-
-<<<<<<< HEAD
         private readonly ConcurrentDictionary<VeldridTexture, List<RectangleI>> computeMipmapGenerationQueue = new ConcurrentDictionary<VeldridTexture, List<RectangleI>>();
 
         private VeldridShader renderMipmapShader = null!;
@@ -133,12 +109,28 @@
         /// </remarks>
         private static readonly Vector2I compute_mipmap_threads = new Vector2I(32, 32);
 
-        private readonly List<IVeldridUniformBuffer> uniformBufferResetList = new List<IVeldridUniformBuffer>();
-=======
+        public CommandList TextureUpdateCommands { get; private set; } = null!;
+
+        private bool beganTextureUpdateCommands;
+
+        /// <summary>
+        /// A list of fences which tracks in-flight frames for the purpose of knowing the last completed frame.
+        /// This is tracked for the purpose of exposing <see cref="LatestCompletedFrameIndex"/>.
+        /// </summary>
+        private readonly List<FrameCompletionFence> pendingFramesFences = new List<FrameCompletionFence>();
+
+        /// <summary>
+        /// We are using fences every frame. Construction can be expensive, so let's pool some.
+        /// </summary>
+        private readonly Queue<Fence> perFrameFencePool = new Queue<Fence>();
+
+        private VeldridIndexBuffer? linearIndexBuffer;
+        private VeldridIndexBuffer? quadIndexBuffer;
+
         private readonly VeldridStagingTexturePool stagingTexturePool;
 
         private readonly HashSet<IVeldridUniformBuffer> uniformBufferResetList = new HashSet<IVeldridUniformBuffer>();
->>>>>>> a8e471f0
+
         private readonly Dictionary<int, VeldridTextureResources> boundTextureUnits = new Dictionary<int, VeldridTextureResources>();
         private readonly Dictionary<string, IVeldridUniformBuffer> boundUniformBuffers = new Dictionary<string, IVeldridUniformBuffer>();
         private IGraphicsSurface graphicsSurface = null!;
@@ -278,11 +270,8 @@
 
             Commands = Factory.CreateCommandList();
             BufferUpdateCommands = Factory.CreateCommandList();
-<<<<<<< HEAD
             MipmapGenerationCommands = Factory.CreateCommandList();
-=======
             TextureUpdateCommands = Factory.CreateCommandList();
->>>>>>> a8e471f0
 
             pipeline.Outputs = Device.SwapchainFramebuffer.OutputDescription;
 
@@ -397,7 +386,6 @@
         {
             base.FinishFrame();
 
-<<<<<<< HEAD
             MipmapGenerationCommands.Begin();
 
             var textures = computeMipmapGenerationQueue.Keys.ToArray();
@@ -407,22 +395,17 @@
                 computeMipmapGenerationQueue.TryRemove(texture, out var regions);
                 generateMipmapsViaComputeShader(texture, regions!);
             }
-=======
             flushTextureUploadCommands();
->>>>>>> a8e471f0
 
             BufferUpdateCommands.End();
             Device.SubmitCommands(BufferUpdateCommands);
 
-<<<<<<< HEAD
             MipmapGenerationCommands.End();
             Device.SubmitCommands(MipmapGenerationCommands);
-=======
             // This is returned via the end-of-lifetime tracking in `pendingFrameFences`.
             // See `updateLastCompletedFrameIndex`.
             if (!perFrameFencePool.TryDequeue(out Fence? fence))
                 fence = Factory.CreateFence(false);
->>>>>>> a8e471f0
 
             Commands.End();
             Device.SubmitCommands(Commands, fence);
@@ -1085,12 +1068,7 @@
         {
             uniformBufferResetList.Add(buffer);
         }
-<<<<<<< HEAD
-=======
-
-        public void BindTextureResource(VeldridTextureResources resource, int unit) => boundTextureUnits[unit] = resource;
 
         private record struct FrameCompletionFence(Fence Fence, ulong FrameIndex);
->>>>>>> a8e471f0
     }
 }