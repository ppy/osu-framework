--- conflicted
+++ resolved
@@ -4,7 +4,6 @@
 using Android.Content;
 using Android.Views;
 using Android.Views.InputMethods;
-using osu.Framework.Graphics.Primitives;
 using osu.Framework.Input;
 
 namespace osu.Framework.Android.Input
@@ -26,13 +25,7 @@
 
         private void commitText(string text)
         {
-<<<<<<< HEAD
-            OnNewImeComposition?.Invoke(text, text.Length, 0);
-            OnNewImeResult?.Invoke(text);
-=======
-            TriggerImeComposition(text);
             TriggerImeResult(text);
->>>>>>> 38b11d36
         }
 
         private void keyDown(Keycode arg, KeyEvent e)
@@ -73,19 +66,5 @@
                 view.ClearFocus();
             });
         }
-<<<<<<< HEAD
-
-        public void SetImeRectangle(RectangleF rectangle)
-        {
-        }
-
-        public void ResetIme()
-        {
-        }
-
-        public event ITextInputSource.ImeCompositionDelegate OnNewImeComposition;
-        public event Action<string> OnNewImeResult;
-=======
->>>>>>> 38b11d36
     }
 }