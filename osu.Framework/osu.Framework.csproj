--- conflicted
+++ resolved
@@ -22,12 +22,8 @@
     <PackageTags>osu game framework</PackageTags>
   </PropertyGroup>
   <ItemGroup Label="Package References">
-<<<<<<< HEAD
     <PackageReference Include="FFmpeg.AutoGen" Version="4.0.0.4" />
-    <PackageReference Include="SixLabors.ImageSharp" Version="1.0.0-beta0004" />
-=======
     <PackageReference Include="SixLabors.ImageSharp" Version="1.0.0-beta0005" />
->>>>>>> 4d478878
     <PackageReference Include="System.Drawing.Common" Version="4.5.0" />
     <PackageReference Include="Microsoft.CodeAnalysis.CSharp" Version="2.9.0" />
     <PackageReference Include="ppy.OpenTK.NS20" Version="1.0.8" />
