﻿// Copyright (c) ppy Pty Ltd <contact@ppy.sh>. Licensed under the MIT Licence.
// See the LICENCE file in the repository root for full licence text.

using System;
using System.Collections.Generic;
using Android.Views;
using osu.Framework.Input.StateChanges;
using osu.Framework.Logging;
using osu.Framework.Platform;
using osu.Framework.Statistics;
using osuTK.Input;

namespace osu.Framework.Android.Input
{
    public class AndroidKeyboardHandler : AndroidInputHandler
    {
        protected override IEnumerable<InputSourceType> HandledEventSources => new[] { InputSourceType.Keyboard };

        public AndroidKeyboardHandler(AndroidGameView view)
            : base(view)
        {
        }

        public override bool Initialize(GameHost host)
        {
            if (!base.Initialize(host))
                return false;

            Enabled.BindValueChanged(enabled =>
            {
                if (enabled.NewValue)
                {
                    View.KeyDown += HandleKeyDown;
                    View.KeyUp += HandleKeyUp;
                }
                else
                {
                    View.KeyDown -= HandleKeyDown;
                    View.KeyUp -= HandleKeyUp;
                }
            }, true);

            return true;
        }

        public override bool IsActive => true;

<<<<<<< HEAD
        protected override bool OnKeyDown(Keycode keycode, KeyEvent e)
=======
        protected override void OnKeyDown(Keycode keycode, KeyEvent e)
>>>>>>> 582170ee
        {
            var key = GetKeyCodeAsKey(keycode);

            if (key != Key.Unknown)
<<<<<<< HEAD
            {
                enqueueInput(new KeyboardKeyInput(key, true));
                return true;
            }

            return false;
=======
                PendingInputs.Enqueue(new KeyboardKeyInput(key, true));
            else if (!KeyEvent.IsGamepadButton(keycode)) // gamepad buttons are handled in AndroidJoystickHandler
                Logger.Log($"Unknown keyboard keycode: {keycode}");
>>>>>>> 582170ee
        }

        protected override bool OnKeyUp(Keycode keycode, KeyEvent e)
        {
            var key = GetKeyCodeAsKey(keycode);

            if (key != Key.Unknown)
            {
                enqueueInput(new KeyboardKeyInput(key, false));
                return true;
            }

            return false;
        }

        /// <summary>
        /// This method maps the <see cref="Xamarin.Android"/> <see cref="Keycode"/> to <see cref="Key"/> from opentk.
        /// </summary>
        /// <param name="keyCode">The <see cref="Keycode"/> to be converted into a <see cref="Key"/>.</param>
        /// <returns>The <see cref="Key"/> that was converted from <see cref="Keycode"/>.</returns>
        public static Key GetKeyCodeAsKey(Keycode keyCode)
        {
            // number keys
            const Keycode first_num_key = Keycode.Num0;
            const Keycode last_num_key = Keycode.Num9;
            if (keyCode >= first_num_key && keyCode <= last_num_key)
                return Key.Number0 + (keyCode - first_num_key);

            // letters
            const Keycode first_letter_key = Keycode.A;
            const Keycode last_letter_key = Keycode.Z;
            if (keyCode >= first_letter_key && keyCode <= last_letter_key)
                return Key.A + (keyCode - first_letter_key);

            // function keys
            const Keycode first_function_key = Keycode.F1;
            const Keycode last_function_key = Keycode.F12;
            if (keyCode >= first_function_key && keyCode <= last_function_key)
                return Key.F1 + (keyCode - first_function_key);

            // keypad keys
            const Keycode first_keypad_key = Keycode.Numpad0;
            const Keycode last_key_pad_key = Keycode.NumpadDot;
            if (keyCode >= first_keypad_key && keyCode <= last_key_pad_key)
                return Key.Keypad0 + (keyCode - first_keypad_key);

            // direction keys
            const Keycode first_direction_key = Keycode.DpadUp;
            const Keycode last_direction_key = Keycode.DpadRight;
            if (keyCode >= first_direction_key && keyCode <= last_direction_key)
                return Key.Up + (keyCode - first_direction_key);

            // one to one mappings
            switch (keyCode)
            {
                case Keycode.Back:
                    return Key.Escape;

                case Keycode.MediaPlayPause:
                    return Key.PlayPause;

                case Keycode.SoftLeft:
                    return Key.Left;

                case Keycode.SoftRight:
                    return Key.Right;

                case Keycode.Star:
                    return Key.KeypadMultiply;

                case Keycode.Backslash:
                case Keycode.Pound:
                    return Key.BackSlash; // english keyboard layout

                case Keycode.Del:
                    return Key.BackSpace;

                case Keycode.ForwardDel:
                    return Key.Delete;

                case Keycode.Power:
                    return Key.Sleep;

                case Keycode.MoveHome:
                    return Key.Home;

                case Keycode.MoveEnd:
                    return Key.End;

                case Keycode.MediaPause:
                    return Key.Pause;

                case Keycode.MediaClose:
                    return Key.Stop;

                case Keycode.LeftBracket:
                    return Key.BracketLeft;

                case Keycode.RightBracket:
                    return Key.BracketRight;

                case Keycode.MediaPrevious:
                    return Key.TrackPrevious;

                case Keycode.MediaNext:
                    return Key.TrackNext;

                case Keycode.CtrlLeft:
                    return Key.ControlLeft;

                case Keycode.CtrlRight:
                    return Key.ControlRight;

                case Keycode.MetaLeft:
                    return Key.WinLeft;

                case Keycode.MetaRight:
                    return Key.WinRight;

                case Keycode.Equals:
                    return Key.Plus;

                case Keycode.At:
                case Keycode.Apostrophe:
                    return Key.Quote;

                case Keycode.NumpadEnter:
                    return Key.KeypadEnter;
            }

            if (Enum.TryParse(keyCode.ToString(), out Key key))
                return key;

            // this is the worst case scenario. Please note that the osu-framework keyboard handling cannot cope with Key.Unknown.
            return Key.Unknown;
        }

        private void enqueueInput(IInput input)
        {
            PendingInputs.Enqueue(input);
            FrameStatistics.Increment(StatisticsCounterType.KeyEvents);
        }
    }
}<|MERGE_RESOLUTION|>--- conflicted
+++ resolved
@@ -5,7 +5,6 @@
 using System.Collections.Generic;
 using Android.Views;
 using osu.Framework.Input.StateChanges;
-using osu.Framework.Logging;
 using osu.Framework.Platform;
 using osu.Framework.Statistics;
 using osuTK.Input;
@@ -45,27 +44,17 @@
 
         public override bool IsActive => true;
 
-<<<<<<< HEAD
         protected override bool OnKeyDown(Keycode keycode, KeyEvent e)
-=======
-        protected override void OnKeyDown(Keycode keycode, KeyEvent e)
->>>>>>> 582170ee
         {
             var key = GetKeyCodeAsKey(keycode);
 
             if (key != Key.Unknown)
-<<<<<<< HEAD
             {
                 enqueueInput(new KeyboardKeyInput(key, true));
                 return true;
             }
 
             return false;
-=======
-                PendingInputs.Enqueue(new KeyboardKeyInput(key, true));
-            else if (!KeyEvent.IsGamepadButton(keycode)) // gamepad buttons are handled in AndroidJoystickHandler
-                Logger.Log($"Unknown keyboard keycode: {keycode}");
->>>>>>> 582170ee
         }
 
         protected override bool OnKeyUp(Keycode keycode, KeyEvent e)
