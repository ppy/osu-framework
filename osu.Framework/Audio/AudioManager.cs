--- conflicted
+++ resolved
@@ -164,15 +164,9 @@
                 return store;
             });
 
-<<<<<<< HEAD
             AddItem(GlobalMixer = new BassAudioMixer(nameof(GlobalMixer), null));
             TrackMixer = CreateAudioMixer(nameof(TrackMixer));
             SampleMixer = CreateAudioMixer(nameof(SampleMixer));
-=======
-            AddItem(GlobalMixer = new BassAudioMixer(null, nameof(GlobalMixer)));
-            GlobalMixer.Add(TrackMixer = CreateAudioMixer(nameof(TrackMixer)));
-            GlobalMixer.Add(SampleMixer = CreateAudioMixer(nameof(SampleMixer)));
->>>>>>> cc88cef5
 
             CancellationToken token = cancelSource.Token;
 
@@ -231,30 +225,14 @@
         /// Creates a new <see cref="AudioMixer"/>.
         /// </summary>
         /// <param name="identifier">An identifier displayed on the audio mixer visualiser.</param>
-<<<<<<< HEAD
         public AudioMixer CreateAudioMixer(string identifier = default) => CreateAudioMixer(GlobalMixer, identifier);
-=======
-        public AudioMixer CreateAudioMixer(string identifier = default) => CreateAudioMixer(null, identifier);
->>>>>>> cc88cef5
 
         /// <summary>
         /// Creates a new <see cref="AudioMixer"/>.
         /// </summary>
-<<<<<<< HEAD
         /// <param name="mixer">An <see cref="AudioMixer"/> to route the output of the created <see cref="AudioMixer"/> to. If null, audio goes directly out instead.</param>
         /// <param name="identifier">An identifier displayed on the audio mixer visualiser.</param>
         public AudioMixer CreateAudioMixer([CanBeNull] AudioMixer mixer, string identifier = default) => createAudioMixer(mixer, !string.IsNullOrEmpty(identifier) ? identifier : $"user #{Interlocked.Increment(ref userMixerID)}");
-=======
-        /// <param name="parentMixer">Where output from the <see cref="AudioMixer"/> should be routed to. If null, audio will be routed to <see cref="GlobalMixer"/>.</param>
-        /// <param name="identifier">An identifier displayed on the audio mixer visualiser.</param>
-        public AudioMixer CreateAudioMixer([CanBeNull] AudioMixer parentMixer = null, string identifier = default) => createAudioMixer(parentMixer, !string.IsNullOrEmpty(identifier) ? identifier : $"user #{Interlocked.Increment(ref userMixerID)}");
-
-        private AudioMixer createAudioMixer([CanBeNull] AudioMixer parentMixer, string identifier)
-        {
-            parentMixer ??= GlobalMixer;
-
-            var mixer = new BassAudioMixer(parentMixer, identifier);
->>>>>>> cc88cef5
 
         private AudioMixer createAudioMixer([CanBeNull] AudioMixer targetMixer, string identifier)
         {
