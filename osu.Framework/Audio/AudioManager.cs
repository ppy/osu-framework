--- conflicted
+++ resolved
@@ -94,12 +94,7 @@
         public readonly Bindable<bool> UsingGlobalMixer = new BindableBool();
 
         // Mutated by multiple threads, must be thread safe.
-<<<<<<< HEAD
         protected ImmutableList<string> DeviceNames = ImmutableList<string>.Empty;
-=======
-        private ImmutableArray<DeviceInfo> audioDevices = ImmutableArray<DeviceInfo>.Empty;
-        private ImmutableList<string> audioDeviceNames = ImmutableList<string>.Empty;
->>>>>>> 70fc2081
 
         private Scheduler scheduler => CurrentAudioThread.Scheduler;
 
@@ -281,24 +276,7 @@
 
         private void syncAudioDevices()
         {
-<<<<<<< HEAD
             if (IsDevicesUpdated(out ImmutableList<string> newDevices, out ImmutableList<string> lostDevices))
-=======
-            audioDevices = GetAllDevices();
-
-            // Bass should always be providing "No sound" and "Default" device.
-            Trace.Assert(audioDevices.Length >= BASS_INTERNAL_DEVICE_COUNT, "Bass did not provide any audio devices.");
-
-            var oldDeviceNames = audioDeviceNames;
-            var newDeviceNames = audioDeviceNames = audioDevices.Skip(BASS_INTERNAL_DEVICE_COUNT).Where(d => d.IsEnabled).Select(d => d.Name).ToImmutableList();
-
-            onDevicesChanged();
-
-            var newDevices = newDeviceNames.Except(oldDeviceNames).ToList();
-            var lostDevices = oldDeviceNames.Except(newDeviceNames).ToList();
-
-            if (newDevices.Count > 0 || lostDevices.Count > 0)
->>>>>>> 70fc2081
             {
                 onDevicesChanged();
 
@@ -315,66 +293,9 @@
             }
         }
 
-<<<<<<< HEAD
-=======
-        /// <summary>
-        /// Check whether any audio device changes have occurred.
-        ///
-        /// Changes supported are:
-        /// - A new device is added
-        /// - An existing device is Enabled/Disabled or set as Default
-        /// </summary>
-        /// <remarks>
-        /// This method is optimised to incur the lowest overhead possible.
-        /// </remarks>
-        /// <param name="previousDevices">The previous audio devices array.</param>
-        /// <returns>Whether a change was detected.</returns>
-        protected virtual bool CheckForDeviceChanges(ImmutableArray<DeviceInfo> previousDevices)
-        {
-            int deviceCount = Bass.DeviceCount;
-
-            if (previousDevices.Length != deviceCount)
-                return true;
-
-            for (int i = 0; i < deviceCount; i++)
-            {
-                var prevInfo = previousDevices[i];
-
-                Bass.GetDeviceInfo(i, out var info);
-
-                if (info.IsEnabled != prevInfo.IsEnabled)
-                    return true;
-
-                if (info.IsDefault != prevInfo.IsDefault)
-                    return true;
-            }
-
-            return false;
-        }
-
-        protected virtual ImmutableArray<DeviceInfo> GetAllDevices()
-        {
-            int deviceCount = Bass.DeviceCount;
-
-            var devices = ImmutableArray.CreateBuilder<DeviceInfo>(deviceCount);
-            for (int i = 0; i < deviceCount; i++)
-                devices.Add(Bass.GetDeviceInfo(i));
-
-            return devices.MoveToImmutable();
-        }
-
->>>>>>> 70fc2081
         // The current device is considered valid if it is enabled, initialized, and not a fallback device.
         protected abstract bool IsCurrentDeviceValid();
 
-<<<<<<< HEAD
         public abstract override string ToString();
-=======
-        public override string ToString()
-        {
-            string deviceName = audioDevices.ElementAtOrDefault(Bass.CurrentDevice).Name;
-            return $@"{GetType().ReadableName()} ({deviceName ?? "Unknown"})";
-        }
->>>>>>> 70fc2081
     }
 }