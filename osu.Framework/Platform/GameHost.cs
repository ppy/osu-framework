--- conflicted
+++ resolved
@@ -936,12 +936,9 @@
             new KeyBinding(new KeyCombination(InputKey.Control, InputKey.PageDown), new PlatformAction(PlatformActionType.DocumentNext)),
             new KeyBinding(new KeyCombination(InputKey.Control, InputKey.Tab), new PlatformAction(PlatformActionType.DocumentNext)),
             new KeyBinding(new KeyCombination(InputKey.Control, InputKey.Shift, InputKey.Tab), new PlatformAction(PlatformActionType.DocumentPrevious)),
-<<<<<<< HEAD
+            new KeyBinding(new KeyCombination(InputKey.Control, InputKey.S), new PlatformAction(PlatformActionType.Save)),
             new KeyBinding(InputKey.Home, new PlatformAction(PlatformActionType.ListStart, PlatformActionMethod.Move)),
             new KeyBinding(InputKey.End, new PlatformAction(PlatformActionType.ListEnd, PlatformActionMethod.Move))
-=======
-            new KeyBinding(new KeyCombination(InputKey.Control, InputKey.S), new PlatformAction(PlatformActionType.Save))
->>>>>>> cd7347b3
         };
 
         /// <summary>
