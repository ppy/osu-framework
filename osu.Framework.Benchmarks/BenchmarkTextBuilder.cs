--- conflicted
+++ resolved
@@ -48,13 +48,8 @@
 
         private class TestStore : ITexturedGlyphLookupStore
         {
-<<<<<<< HEAD
-            public ITexturedCharacterGlyph Get(string? fontName, char character) => new TexturedCharacterGlyph(
-                new CharacterGlyph(character, character, character, character, character, null),
-=======
-            public ITexturedCharacterGlyph Get(string fontName, Rune character) => new TexturedCharacterGlyph(
+            public ITexturedCharacterGlyph Get(string? fontName, Rune character) => new TexturedCharacterGlyph(
                 new CharacterGlyph(character, character.Value, character.Value, character.Value, character.Value, null),
->>>>>>> 63705cea
                 new DummyRenderer().CreateTexture(1, 1));
 
             public Task<ITexturedCharacterGlyph?> GetAsync(string fontName, Rune character) => Task.Run<ITexturedCharacterGlyph?>(() => Get(fontName, character));
