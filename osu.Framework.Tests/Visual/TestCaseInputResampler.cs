--- conflicted
+++ resolved
@@ -1,4 +1,3 @@
-<<<<<<< HEAD
 ﻿// Copyright (c) 2007-2018 ppy Pty Ltd <contact@ppy.sh>.
 // Licensed under the MIT Licence - https://raw.githubusercontent.com/ppy/osu-framework/master/LICENCE
 
@@ -207,214 +206,4 @@
             protected override void AddUserVertex(Vector2 v) => AddSmoothedVertex(v);
         }
     }
-}
-=======
-﻿// Copyright (c) 2007-2018 ppy Pty Ltd <contact@ppy.sh>.
-// Licensed under the MIT Licence - https://raw.githubusercontent.com/ppy/osu-framework/master/LICENCE
-
-using System;
-using osu.Framework.Graphics;
-using osu.Framework.Graphics.Lines;
-using osu.Framework.Graphics.OpenGL.Textures;
-using osu.Framework.Graphics.Sprites;
-using osu.Framework.Graphics.Textures;
-using osu.Framework.Input;
-using osu.Framework.Testing;
-using OpenTK;
-using OpenTK.Graphics;
-
-namespace osu.Framework.Tests.Visual
-{
-    [System.ComponentModel.Description("live path optimiastion")]
-    public class TestCaseInputResampler : GridTestCase
-    {
-        public TestCaseInputResampler() : base(3, 3)
-        {
-            const int width = 2;
-            Texture gradientTexture = new Texture(width, 1, true);
-            byte[] data = new byte[width * 4];
-            for (int i = 0; i < width; ++i)
-            {
-                float brightness = (float)i / (width - 1);
-                int index = i * 4;
-                data[index + 0] = (byte)(brightness * 255);
-                data[index + 1] = (byte)(brightness * 255);
-                data[index + 2] = (byte)(brightness * 255);
-                data[index + 3] = 255;
-            }
-            gradientTexture.SetData(new TextureUpload(data));
-
-            SpriteText[] text = new SpriteText[6];
-
-            Cell(0, 0).AddRange(new Drawable[]
-            {
-                text[0] = createLabel("Raw"),
-                new ArcPath(true, true, new InputResampler(), gradientTexture, Color4.Green, text[0]),
-            });
-
-            Cell(0, 1).AddRange(new Drawable[]
-            {
-                text[1] = createLabel("Rounded (resembles mouse input)"),
-                new ArcPath(true, false, new InputResampler(), gradientTexture, Color4.Blue, text[1]),
-            });
-
-            Cell(0, 2).AddRange(new Drawable[]
-            {
-                text[2] = createLabel("Custom: Smoothed=0, Raw=0"),
-                new UserDrawnPath
-                {
-                    DrawText = text[2],
-                    RelativeSizeAxes = Axes.Both,
-                    Texture = gradientTexture,
-                    Colour = Color4.White,
-                },
-            });
-
-            Cell(1, 0).AddRange(new Drawable[]
-            {
-                text[3] = createLabel("Smoothed raw"),
-                new ArcPath(false, true, new InputResampler(), gradientTexture, Color4.Green, text[3]),
-            });
-
-            Cell(1, 1).AddRange(new Drawable[]
-            {
-                text[4] = createLabel("Smoothed rounded"),
-                new ArcPath(false, false, new InputResampler(), gradientTexture, Color4.Blue, text[4]),
-            });
-
-            Cell(1, 2).AddRange(new Drawable[]
-            {
-                text[5] = createLabel("Smoothed custom: Smoothed=0, Raw=0"),
-                new SmoothedUserDrawnPath
-                {
-                    DrawText = text[5],
-                    RelativeSizeAxes = Axes.Both,
-                    Texture = gradientTexture,
-                    Colour = Color4.White,
-                    InputResampler = new InputResampler(),
-                },
-            });
-
-            Cell(2, 0).AddRange(new Drawable[]
-            {
-                text[3] = createLabel("Force-smoothed raw"),
-                new ArcPath(false, true, new InputResampler { ResampleRawInput = true }, gradientTexture, Color4.Green, text[3]),
-            });
-
-            Cell(2, 1).AddRange(new Drawable[]
-            {
-                text[4] = createLabel("Force-smoothed rounded"),
-                new ArcPath(false, false, new InputResampler { ResampleRawInput = true }, gradientTexture, Color4.Blue, text[4]),
-            });
-
-            Cell(2, 2).AddRange(new Drawable[]
-            {
-                text[5] = createLabel("Force-smoothed custom: Smoothed=0, Raw=0"),
-                new SmoothedUserDrawnPath
-                {
-                    DrawText = text[5],
-                    RelativeSizeAxes = Axes.Both,
-                    Texture = gradientTexture,
-                    Colour = Color4.White,
-                    InputResampler = new InputResampler
-                    {
-                        ResampleRawInput = true
-                    },
-                },
-            });
-        }
-
-        private SpriteText createLabel(string text) => new SpriteText
-        {
-            Text = text,
-            TextSize = 14,
-            Colour = Color4.White,
-        };
-
-        private class SmoothedPath : Path
-        {
-            protected SmoothedPath()
-            {
-                PathWidth = 2;
-            }
-
-            public InputResampler InputResampler { get; set; } = new InputResampler();
-
-            protected int NumVertices { get; set; }
-
-            protected int NumRaw { get; set; }
-
-            protected void AddRawVertex(Vector2 pos)
-            {
-                NumRaw++;
-                AddVertex(pos);
-                NumVertices++;
-            }
-
-            protected bool AddSmoothedVertex(Vector2 pos)
-            {
-                NumRaw++;
-                bool foundOne = false;
-                foreach (Vector2 relevant in InputResampler.AddPosition(pos))
-                {
-                    AddVertex(relevant);
-                    NumVertices++;
-                    foundOne = true;
-                }
-                return foundOne;
-            }
-        }
-
-        private class ArcPath : SmoothedPath
-        {
-            public ArcPath(bool raw, bool keepFraction, InputResampler inputResampler, Texture texture, Color4 colour, SpriteText output)
-            {
-                InputResampler = inputResampler;
-                const int target_raw = 1024;
-                RelativeSizeAxes = Axes.Both;
-                Texture = texture;
-                Colour = colour;
-
-                for (int i = 0; i < target_raw; i++)
-                {
-                    float x = (float)(Math.Sin(i / (double)target_raw * (Math.PI * 0.5)) * 200) + 50.5f;
-                    float y = (float)(Math.Cos(i / (double)target_raw * (Math.PI * 0.5)) * 200) + 50.5f;
-                    Vector2 v = keepFraction ? new Vector2(x, y) : new Vector2((int)x, (int)y);
-                    if (raw)
-                        AddRawVertex(v);
-                    else
-                        AddSmoothedVertex(v);
-                }
-
-                output.Text += ": Smoothed=" + NumVertices + ", Raw=" + NumRaw;
-            }
-        }
-
-        private class UserDrawnPath : SmoothedPath
-        {
-            public SpriteText DrawText;
-
-            protected virtual void AddUserVertex(Vector2 v) => AddRawVertex(v);
-
-            protected override bool OnDragStart(InputState state)
-            {
-                AddUserVertex(state.Mouse.Position);
-                DrawText.Text = "Custom Smoothed Drawn: Smoothed=" + NumVertices + ", Raw=" + NumRaw;
-                return true;
-            }
-
-            protected override bool OnDrag(InputState state)
-            {
-                AddUserVertex(state.Mouse.Position);
-                DrawText.Text = "Custom Smoothed Drawn: Smoothed=" + NumVertices + ", Raw=" + NumRaw;
-                return base.OnDrag(state);
-            }
-        }
-
-        private class SmoothedUserDrawnPath : UserDrawnPath
-        {
-            protected override void AddUserVertex(Vector2 v) => AddSmoothedVertex(v);
-        }
-    }
-}
->>>>>>> b210a4bd
+}