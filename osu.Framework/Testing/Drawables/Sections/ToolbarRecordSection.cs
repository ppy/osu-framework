--- conflicted
+++ resolved
@@ -63,56 +63,35 @@
                             },
                             new BasicSliderBar<int>
                             {
-<<<<<<< HEAD
-                                Width = 25,
-                                RelativeSizeAxes = Axes.Y,
-                                BackgroundColour = Color4.MediumPurple,
-                                Text = "<"
-=======
                                 Anchor = Anchor.CentreLeft,
                                 Origin = Anchor.CentreLeft,
                                 Height = 20,
                                 Width = 250,
                                 Current = browser.CurrentFrame,
                                 BackgroundColour = FrameworkColour.Blue,
->>>>>>> 9cac7cdb
                             },
                             maxFrameCount = new SpriteText
                             {
-<<<<<<< HEAD
-                                Width = 25,
-                                RelativeSizeAxes = Axes.Y,
-                                BackgroundColour = Color4.MediumPurple,
-                                Text = ">"
-=======
                                 Anchor = Anchor.CentreLeft,
                                 Origin = Anchor.CentreLeft,
                                 Text = "0",
                                 Font = new FontUsage("Roboto", weight: "Regular", fixedWidth: true)
->>>>>>> 9cac7cdb
                             },
                         }
                     },
                     recordButton = new RecordButton
                     {
                         RelativeSizeAxes = Axes.Y,
-<<<<<<< HEAD
                         Width = 100
-=======
-                        Width = 100,
-                        Action = changeState,
->>>>>>> 9cac7cdb
                     },
                 }
             };
 
-            previousButton.Clicked += previousFrame;
-            nextButton.Clicked += nextFrame;
-            recordButton.Clicked += changeState;
-
             browser.RecordState.BindValueChanged(updateState, true);
             browser.CurrentFrame.ValueChanged += frame => currentFrame.Text = frame.NewValue.ToString("00000");
             browser.CurrentFrame.MaxValueChanged += maxVal => maxFrameCount.Text = maxVal.ToString("00000");
+
+            recordButton.Clicked += changeState;
         }
 
         private void changeState()
