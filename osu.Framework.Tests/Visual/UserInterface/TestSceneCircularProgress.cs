--- conflicted
+++ resolved
@@ -133,11 +133,8 @@
             AddToggleStep("Toggle masking", m => maskingContainer.Masking = m);
             AddToggleStep("Toggle rounded caps", r => clock.RoundedCaps = r);
             AddToggleStep("Toggle aspect ratio", r => clock.Size = r ? new Vector2(600, 400) : new Vector2(400));
-<<<<<<< HEAD
+            AddToggleStep("Toggle background", b => background.Alpha = b ? 1 : 0);
             AddSliderStep("Scale", 0f, 2f, 1f, s => clock.Scale = new Vector2(s));
-=======
-            AddToggleStep("Toggle background", b => background.Alpha = b ? 1 : 0);
->>>>>>> 3ece506a
             AddSliderStep("Fill", 0f, 1f, 0.5f, f => clock.InnerRadius = f);
         }
 
