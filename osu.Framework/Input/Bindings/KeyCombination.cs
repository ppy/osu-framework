--- conflicted
+++ resolved
@@ -281,282 +281,8 @@
             return false;
         }
 
-<<<<<<< HEAD
         [MethodImpl(MethodImplOptions.AggressiveInlining)]
         public static bool IsKeycode(InputKey key) => key >= InputKey.KeycodeA && key <= InputKey.KeycodeZ;
-
-        private static string getReadableKey(InputKey key)
-        {
-            if (key >= InputKey.FirstTabletAuxiliaryButton)
-                return $"Tablet Aux {key - InputKey.FirstTabletAuxiliaryButton + 1}";
-            if (key >= InputKey.FirstTabletPenButton)
-                return $"Tablet Pen {key - InputKey.FirstTabletPenButton + 1}";
-
-            if (key >= InputKey.MidiA0)
-                return key.ToString().Substring("Midi".Length).Replace("Sharp", "#");
-
-            if (key >= InputKey.FirstJoystickHatRightButton)
-                return $"Joystick Hat {key - InputKey.FirstJoystickHatRightButton + 1} Right";
-            if (key >= InputKey.FirstJoystickHatLeftButton)
-                return $"Joystick Hat {key - InputKey.FirstJoystickHatLeftButton + 1} Left";
-            if (key >= InputKey.FirstJoystickHatDownButton)
-                return $"Joystick Hat {key - InputKey.FirstJoystickHatDownButton + 1} Down";
-            if (key >= InputKey.FirstJoystickHatUpButton)
-                return $"Joystick Hat {key - InputKey.FirstJoystickHatUpButton + 1} Up";
-            if (key >= InputKey.FirstJoystickAxisPositiveButton)
-                return $"Joystick Axis {key - InputKey.FirstJoystickAxisPositiveButton + 1} +";
-            if (key >= InputKey.FirstJoystickAxisNegativeButton)
-                return $"Joystick Axis {key - InputKey.FirstJoystickAxisNegativeButton + 1} -";
-            if (key >= InputKey.FirstJoystickButton)
-                return $"Joystick {key - InputKey.FirstJoystickButton + 1}";
-
-            switch (key)
-            {
-                case InputKey.None:
-                    return string.Empty;
-
-                case InputKey.Shift:
-                    return "Shift";
-
-                case InputKey.Control:
-                    return "Ctrl";
-
-                case InputKey.Alt:
-                    return "Alt";
-
-                case InputKey.Super:
-                    return "Win";
-
-                case InputKey.LShift:
-                    return "LShift";
-
-                case InputKey.LControl:
-                    return "LCtrl";
-
-                case InputKey.LAlt:
-                    return "LAlt";
-
-                case InputKey.LSuper:
-                    return "LWin";
-
-                case InputKey.RShift:
-                    return "RShift";
-
-                case InputKey.RControl:
-                    return "RCtrl";
-
-                case InputKey.RAlt:
-                    return "RAlt";
-
-                case InputKey.RSuper:
-                    return "RWin";
-
-                case InputKey.Escape:
-                    return "Esc";
-
-                case InputKey.BackSpace:
-                    return "Backsp";
-
-                case InputKey.Insert:
-                    return "Ins";
-
-                case InputKey.Delete:
-                    return "Del";
-
-                case InputKey.PageUp:
-                    return "PgUp";
-
-                case InputKey.PageDown:
-                    return "PgDn";
-
-                case InputKey.CapsLock:
-                    return "Caps";
-
-                case InputKey.Keypad0:
-                    return "Numpad0";
-
-                case InputKey.Keypad1:
-                    return "Numpad1";
-
-                case InputKey.Keypad2:
-                    return "Numpad2";
-
-                case InputKey.Keypad3:
-                    return "Numpad3";
-
-                case InputKey.Keypad4:
-                    return "Numpad4";
-
-                case InputKey.Keypad5:
-                    return "Numpad5";
-
-                case InputKey.Keypad6:
-                    return "Numpad6";
-
-                case InputKey.Keypad7:
-                    return "Numpad7";
-
-                case InputKey.Keypad8:
-                    return "Numpad8";
-
-                case InputKey.Keypad9:
-                    return "Numpad9";
-
-                case InputKey.KeypadDivide:
-                    return "NumpadDivide";
-
-                case InputKey.KeypadMultiply:
-                    return "NumpadMultiply";
-
-                case InputKey.KeypadMinus:
-                    return "NumpadMinus";
-
-                case InputKey.KeypadPlus:
-                    return "NumpadPlus";
-
-                case InputKey.KeypadDecimal:
-                    return "NumpadDecimal";
-
-                case InputKey.KeypadEnter:
-                    return "NumpadEnter";
-
-                case InputKey.Number0:
-                    return "0";
-
-                case InputKey.Number1:
-                    return "1";
-
-                case InputKey.Number2:
-                    return "2";
-
-                case InputKey.Number3:
-                    return "3";
-
-                case InputKey.Number4:
-                    return "4";
-
-                case InputKey.Number5:
-                    return "5";
-
-                case InputKey.Number6:
-                    return "6";
-
-                case InputKey.Number7:
-                    return "7";
-
-                case InputKey.Number8:
-                    return "8";
-
-                case InputKey.Number9:
-                    return "9";
-
-                case InputKey.Tilde:
-                    return "~";
-
-                case InputKey.Minus:
-                    return "Minus";
-
-                case InputKey.Plus:
-                    return "Plus";
-
-                case InputKey.BracketLeft:
-                    return "[";
-
-                case InputKey.BracketRight:
-                    return "]";
-
-                case InputKey.Semicolon:
-                    return ";";
-
-                case InputKey.Quote:
-                    return "\"";
-
-                case InputKey.Comma:
-                    return ",";
-
-                case InputKey.Period:
-                    return ".";
-
-                case InputKey.Slash:
-                    return "/";
-
-                case InputKey.BackSlash:
-                case InputKey.NonUSBackSlash:
-                    return "\\";
-
-                case InputKey.Mute:
-                    return "Mute";
-
-                case InputKey.VolumeDown:
-                    return "Vol. Down";
-
-                case InputKey.VolumeUp:
-                    return "Vol. Up";
-
-                case InputKey.Stop:
-                    return "Media Stop";
-
-                case InputKey.PlayPause:
-                    return "Media Play";
-
-                case InputKey.TrackNext:
-                    return "Media Next";
-
-                case InputKey.TrackPrevious:
-                    return "Media Previous";
-
-                case InputKey.MouseLeft:
-                    return "M1";
-
-                case InputKey.MouseMiddle:
-                    return "M3";
-
-                case InputKey.MouseRight:
-                    return "M2";
-
-                case InputKey.ExtraMouseButton1:
-                    return "M4";
-
-                case InputKey.ExtraMouseButton2:
-                    return "M5";
-
-                case InputKey.ExtraMouseButton3:
-                    return "M6";
-
-                case InputKey.ExtraMouseButton4:
-                    return "M7";
-
-                case InputKey.ExtraMouseButton5:
-                    return "M8";
-
-                case InputKey.ExtraMouseButton6:
-                    return "M9";
-
-                case InputKey.ExtraMouseButton7:
-                    return "M10";
-
-                case InputKey.ExtraMouseButton8:
-                    return "M11";
-
-                case InputKey.ExtraMouseButton9:
-                    return "M12";
-
-                case InputKey.MouseWheelDown:
-                    return "Wheel Down";
-
-                case InputKey.MouseWheelUp:
-                    return "Wheel Up";
-
-                case InputKey.MouseWheelLeft:
-                    return "Wheel Left";
-
-                case InputKey.MouseWheelRight:
-                    return "Wheel Right";
-
-                default:
-                    return key.ToString();
-            }
-        }
 
         /// <summary>
         /// Returns 1 or 2 <see cref="InputKey"/>s based on the <see cref="KeyboardKey"/>.
@@ -578,9 +304,6 @@
         }
 
         private static InputKey fromKey(Key key)
-=======
-        public static InputKey FromKey(Key key)
->>>>>>> 3f59b971
         {
             switch (key)
             {
