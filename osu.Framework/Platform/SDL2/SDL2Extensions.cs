--- conflicted
+++ resolved
@@ -1122,12 +1122,11 @@
             return error;
         }
 
-<<<<<<< HEAD
         /// <summary>
         /// Converts <see cref="DisplayIndex"/> to the appropriate display index for use in SDL display-related functions.
         /// </summary>
         public static int ToSDLDisplayIndex(this DisplayIndex index) => index == DisplayIndex.Primary ? 0 : (int)index;
-=======
+
         private static bool tryGetTouchDeviceIndex(long touchId, out int index)
         {
             int n = SDL.SDL_GetNumTouchDevices();
@@ -1164,6 +1163,5 @@
             name = null;
             return false;
         }
->>>>>>> 92db55a5
     }
 }