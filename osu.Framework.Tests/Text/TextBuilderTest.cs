// Copyright (c) ppy Pty Ltd <contact@ppy.sh>. Licensed under the MIT Licence.
// See the LICENCE file in the repository root for full licence text.

using System;
using System.Linq;
using System.Text;
using System.Threading.Tasks;
using NUnit.Framework;
using osu.Framework.Extensions.ObjectExtensions;
using osu.Framework.Graphics.Rendering.Dummy;
using osu.Framework.Graphics.Sprites;
using osu.Framework.Graphics.Textures;
using osu.Framework.IO.Stores;
using osu.Framework.Text;
using osuTK;

namespace osu.Framework.Tests.Text
{
    [TestFixture]
    public class TextBuilderTest
    {
        private const float font_size = 1;

        private static readonly Vector2 spacing = new Vector2(22, 23);

        private static readonly FontUsage normal_font = new FontUsage("Roboto", weight: "Regular", size: font_size);
        private static readonly FontUsage fixed_width_font = new FontUsage("Roboto", weight: "Regular", size: font_size, fixedWidth: true);

        private FontStore fontStore = null!;
        private ITexturedCharacterGlyph glyphA = null!;
        private ITexturedCharacterGlyph glyphB = null!;
        private ITexturedCharacterGlyph glyphM = null!;
        private ITexturedCharacterGlyph glyphIcon = null!;

        [SetUp]
        public void SetUp()
        {
            fontStore = new FontStore(new DummyRenderer(), useAtlas: false);
            fontStore.AddTextureSource(new GlyphStore(new NamespacedResourceStore<byte[]>(new DllResourceStore(typeof(Game).Assembly), @"Resources"), "Fonts/Roboto/Roboto-Regular"));
            fontStore.AddTextureSource(new GlyphStore(new NamespacedResourceStore<byte[]>(new DllResourceStore(typeof(Game).Assembly), @"Resources"), "Fonts/FontAwesome5/FontAwesome-Solid"));

<<<<<<< HEAD
            glyphA = fontStore.Get(null, 'a').AsNonNull();
            glyphB = fontStore.Get(null, 'b').AsNonNull();
            glyphM = fontStore.Get(null, 'm').AsNonNull();
            glyphIcon = fontStore.Get(null, FontAwesome.Solid.Smile.Icon).AsNonNull();
=======
            glyphA = fontStore.Get(null, new Rune('a'));
            glyphB = fontStore.Get(null, new Rune('b'));
            glyphM = fontStore.Get(null, new Rune('m'));
            glyphIcon = fontStore.Get(null, FontAwesome.Solid.Smile.Icon);
>>>>>>> 63705cea
        }

        /// <summary>
        /// Tests that the size of a fresh text builder is zero.
        /// </summary>
        [Test]
        public void TestInitialSizeIsZero()
        {
            var builder = new TextBuilder(fontStore, normal_font);

            Assert.That(builder.Bounds, Is.EqualTo(Vector2.Zero));
        }

        /// <summary>
        /// Tests that the first added character is correctly marked as being on a new line.
        /// </summary>
        [Test]
        public void TestFirstCharacterIsOnNewLine()
        {
            var builder = new TextBuilder(fontStore, normal_font);

            builder.AddText("a");

            Assert.That(builder.Characters[0].OnNewLine, Is.True);
        }

        /// <summary>
        /// Tests that the first added fixed-width character metrics match the glyph's.
        /// </summary>
        [Test]
        public void TestFirstCharacterRectangleIsCorrect()
        {
            var builder = new TextBuilder(fontStore, normal_font);

            builder.AddText("a");

            Assert.That(builder.Characters[0].DrawRectangle.Left, Is.EqualTo(glyphA.XOffset));
            Assert.That(builder.Characters[0].DrawRectangle.Top, Is.EqualTo(glyphA.YOffset));
            Assert.That(builder.Characters[0].DrawRectangle.Width, Is.EqualTo(glyphA.Width));
            Assert.That(builder.Characters[0].DrawRectangle.Height, Is.EqualTo(glyphA.Height));
        }

        /// <summary>
        /// Tests that the first added character metrics match the glyph's.
        /// </summary>
        [Test]
        public void TestFirstFixedWidthCharacterRectangleIsCorrect()
        {
            var builder = new TextBuilder(fontStore, fixed_width_font);

            builder.AddText("a");

            Assert.That(builder.Characters[0].DrawRectangle.Left, Is.EqualTo((glyphM.Width - glyphA.Width) / 2));
            Assert.That(builder.Characters[0].DrawRectangle.Top, Is.EqualTo(glyphA.YOffset));
            Assert.That(builder.Characters[0].DrawRectangle.Width, Is.EqualTo(glyphA.Width));
            Assert.That(builder.Characters[0].DrawRectangle.Height, Is.EqualTo(glyphA.Height));
        }

        /// <summary>
        /// Tests that the current position is advanced after a character is added.
        /// </summary>
        [Test]
        public void TestCurrentPositionAdvancedAfterCharacter()
        {
            var builder = new TextBuilder(fontStore, normal_font);

            builder.AddText("a");
            builder.AddText("a");

            Assert.That(builder.Characters[1].DrawRectangle.Left, Is.EqualTo(glyphA.XAdvance + glyphA.GetKerning(glyphA) + glyphA.XOffset));
            Assert.That(builder.Characters[1].DrawRectangle.Top, Is.EqualTo(glyphA.YOffset));
            Assert.That(builder.Characters[1].DrawRectangle.Width, Is.EqualTo(glyphA.Width));
            Assert.That(builder.Characters[1].DrawRectangle.Height, Is.EqualTo(glyphA.Height));
        }

        /// <summary>
        /// Tests that the current position is advanced after a fixed width character is added.
        /// </summary>
        [Test]
        public void TestCurrentPositionAdvancedAfterFixedWidthCharacter()
        {
            var builder = new TextBuilder(fontStore, fixed_width_font);

            builder.AddText("a");
            builder.AddText("a");

            Assert.That(builder.Characters[1].DrawRectangle.Left, Is.EqualTo(glyphM.Width + (glyphM.Width - glyphA.Width) / 2));
            Assert.That(builder.Characters[1].DrawRectangle.Top, Is.EqualTo(glyphA.YOffset));
            Assert.That(builder.Characters[1].DrawRectangle.Width, Is.EqualTo(glyphA.Width));
            Assert.That(builder.Characters[1].DrawRectangle.Height, Is.EqualTo(glyphA.Height));
        }

        /// <summary>
        /// Tests that a new line added to an empty builder always uses the font height.
        /// </summary>
        [Test]
        public void TestNewLineOnEmptyBuilderOffsetsPositionByFontSize()
        {
            var builder = new TextBuilder(fontStore, normal_font);

            builder.AddNewLine();
            builder.AddText("a");

            Assert.That(builder.Characters[0].DrawRectangle.Top, Is.EqualTo(font_size + glyphA.YOffset));
        }

        /// <summary>
        /// Tests that a new line added to an empty line always uses the font height.
        /// </summary>
        [Test]
        public void TestNewLineOnEmptyLineOffsetsPositionByFontSize()
        {
            var builder = new TextBuilder(fontStore, normal_font);

            builder.AddNewLine();
            builder.AddNewLine();
            builder.AddText("a");

            Assert.That(builder.Characters[0].DrawRectangle.Top, Is.EqualTo(font_size * 2 + glyphA.YOffset));
        }

        /// <summary>
        /// Tests that a new line added to a builder that is using the font height as size offsets the y-position by the font size and not the glyph size.
        /// </summary>
        [Test]
        public void TestNewLineUsesFontHeightWhenUsingFontHeightAsSize()
        {
            var builder = new TextBuilder(fontStore, normal_font);

            builder.AddText("a");
            builder.AddText("b");
            builder.AddNewLine();
            builder.AddText("a");

            Assert.That(builder.Characters[2].DrawRectangle.Top, Is.EqualTo(font_size + glyphA.YOffset));
        }

        /// <summary>
        /// Tests that a new line added to a builder that is not using the font height as size offsets the y-position by the glyph size and not the font size.
        /// </summary>
        [Test]
        public void TestNewLineUsesGlyphHeightWhenNotUsingFontHeightAsSize()
        {
            var builder = new TextBuilder(fontStore, normal_font, useFontSizeAsHeight: false);

            builder.AddText("a");
            builder.AddText("b");
            builder.AddNewLine();
            builder.AddText("a");

            // b is the larger glyph
            Assert.That(builder.Characters[2].DrawRectangle.Top, Is.EqualTo(glyphB.Height));
        }

        /// <summary>
        /// Tests positioning of glyphs and text builder bounds when not using font height as size.
        /// </summary>
        [Test]
        public void TestCharactersOffsetWhenNotUsingFontHeightAsSize()
        {
            var builder = new TextBuilder(fontStore, normal_font, useFontSizeAsHeight: false);

            var glyphQ = fontStore.Get(normal_font.FontName, new Rune('q')).AsNonNull();
            var glyphP = fontStore.Get(normal_font.FontName, new Rune('P')).AsNonNull();

            builder.AddText("q");
            Assert.That(builder.Characters[0].DrawRectangle.Top, Is.EqualTo(0));
            Assert.That(builder.Bounds.Y, Is.EqualTo(builder.Characters[0].DrawRectangle.Bottom));

            builder.AddText("P");
            Assert.That(builder.Characters[0].DrawRectangle.Top, Is.EqualTo(getTrimmedBaseline(glyphP) - getTrimmedBaseline(glyphQ)));
            Assert.That(builder.Characters[1].DrawRectangle.Top, Is.EqualTo(0));
            Assert.That(builder.Bounds.Y, Is.EqualTo(builder.Characters[0].DrawRectangle.Bottom));

            builder.AddNewLine();
            builder.AddText("P");
            Assert.That(builder.Characters[2].DrawRectangle.Top, Is.EqualTo(builder.Characters[0].DrawRectangle.Bottom));
            Assert.That(builder.Bounds.Y, Is.EqualTo(builder.Characters[2].DrawRectangle.Bottom));

            builder.AddText("q");
            Assert.That(builder.Characters[2].DrawRectangle.Top, Is.EqualTo(builder.Characters[0].DrawRectangle.Bottom));
            Assert.That(builder.Characters[3].DrawRectangle.Top, Is.EqualTo(builder.Characters[0].DrawRectangle.Bottom + (getTrimmedBaseline(glyphP) - getTrimmedBaseline(glyphQ))));
            Assert.That(builder.Bounds.Y, Is.EqualTo(builder.Characters[3].DrawRectangle.Bottom));
        }

        [Test]
        public void TestWhitespaceDoesNotAffectBaselineOrHeight()
        {
            var builder = new TextBuilder(fontStore, normal_font, useFontSizeAsHeight: false);

            builder.AddText("a b");
            Assert.That(builder.Characters[0].DrawRectangle.Top, Is.EqualTo(getTrimmedBaseline(glyphB) - getTrimmedBaseline(glyphA)));
            Assert.That(builder.Characters[2].DrawRectangle.Top, Is.Zero);
            Assert.That(builder.Bounds.Y, Is.EqualTo(glyphB.Height));

            // ensure both removing character doesn't break when a space is in text...
            builder.RemoveLastCharacter();

            // ...and also removing a space in a newline still correctly returns back to previous line.
            builder.AddNewLine();
            builder.AddText(" ");
            builder.RemoveLastCharacter();
            builder.AddText("b");

            Assert.That(builder.Characters[0].DrawRectangle.Top, Is.EqualTo(getTrimmedBaseline(glyphB) - getTrimmedBaseline(glyphA)));
            Assert.That(builder.Characters[2].DrawRectangle.Top, Is.Zero);
            Assert.That(builder.Bounds.Y, Is.EqualTo(glyphB.Height));
        }

        /// <summary>
        /// Tests that the first added character on a new line is correctly marked as being on a new line.
        /// </summary>
        [Test]
        public void TestFirstCharacterOnNewLineIsOnNewLine()
        {
            var builder = new TextBuilder(fontStore, normal_font);

            builder.AddText("a");
            builder.AddNewLine();
            builder.AddText("a");

            Assert.That(builder.Characters[1].OnNewLine, Is.True);
        }

        /// <summary>
        /// Tests that no kerning is added for the first character of a new line.
        /// </summary>
        [Test]
        public void TestFirstCharacterOnNewLineHasNoKerning()
        {
            var builder = new TextBuilder(fontStore, normal_font);

            builder.AddText("a");
            builder.AddNewLine();
            builder.AddText("a");

            Assert.That(builder.Characters[1].DrawRectangle.Left, Is.EqualTo(glyphA.XOffset));
        }

        /// <summary>
        /// Tests that a character with a lower baseline moves the previous character down to align with the new character.
        /// </summary>
        [Test]
        public void TestCharacterWithLowerBaselineOffsetsPreviousCharacters()
        {
            var builder = new TextBuilder(fontStore, normal_font);

            builder.AddText("a");

            Assert.That(builder.LineBaseHeight, Is.EqualTo(glyphA.Baseline));

            builder.AddText($"{glyphIcon.Character}");

            Assert.That(builder.LineBaseHeight, Is.EqualTo(glyphIcon.Baseline));
            Assert.That(builder.Characters[0].DrawRectangle.Top, Is.EqualTo(glyphA.YOffset + (glyphIcon.Baseline - glyphA.Baseline)));
        }

        /// <summary>
        /// Tests that a character with a higher (lesser in value) baseline gets moved down to align with the previous characters.
        /// </summary>
        [Test]
        public void TestCharacterWithHigherBaselineGetsOffset()
        {
            var builder = new TextBuilder(fontStore, normal_font);

            builder.AddText($"{glyphIcon.Character}");

            Assert.That(builder.LineBaseHeight, Is.EqualTo(glyphIcon.Baseline));

            builder.AddText("a");

            Assert.That(builder.LineBaseHeight, Is.EqualTo(glyphIcon.Baseline));
            Assert.That(builder.Characters[1].DrawRectangle.Top, Is.EqualTo(glyphA.YOffset + (glyphIcon.Baseline - glyphA.Baseline)));
        }

        /// <summary>
        /// Tests that baseline alignment adjustments only affect the line the new character was placed on.
        /// </summary>
        [Test]
        public void TestBaselineAdjustmentAffectsRelevantLineOnly()
        {
            var builder = new TextBuilder(fontStore, normal_font);

            builder.AddText("a");
            builder.AddNewLine();

            builder.AddText("a");

            Assert.That(builder.Characters[0].DrawRectangle.Top, Is.EqualTo(glyphA.YOffset));

            builder.AddText($"{glyphIcon.Character}");

            Assert.That(builder.Characters[0].DrawRectangle.Top, Is.EqualTo(glyphA.YOffset));
            Assert.That(builder.Characters[1].DrawRectangle.Top, Is.EqualTo(font_size + glyphA.YOffset + (glyphIcon.Baseline - glyphA.Baseline)));
            Assert.That(builder.Characters[2].DrawRectangle.Top, Is.EqualTo(font_size + glyphIcon.YOffset));
        }

        /// <summary>
        /// Tests that baseline alignment adjustments are done correctly on a builder which has TextBuilder.useFontSizeAsHeight disabled,
        /// and only affect the line the new character was placed on.
        /// </summary>
        [Test]
        public void TestBaselineAdjustmentWhenNotUsingFontSizeAsHeight()
        {
            var builder = new TextBuilder(fontStore, normal_font, useFontSizeAsHeight: false);

            // test baseline adjustment on the first line
            builder.AddText("a");
            builder.AddText($"{glyphIcon.Character}");
            Assert.That(builder.Characters[0].DrawRectangle.Top, Is.EqualTo(getTrimmedBaseline(glyphIcon) - getTrimmedBaseline(glyphA)));

            // test baseline adjustment affects relevant line only
            builder.AddNewLine();
            builder.AddText("a");
            builder.AddText($"{glyphIcon.Character}");
            Assert.That(builder.Characters[0].DrawRectangle.Top, Is.EqualTo(getTrimmedBaseline(glyphIcon) - getTrimmedBaseline(glyphA)));
            Assert.That(builder.Characters[2].DrawRectangle.Top, Is.EqualTo(glyphIcon.Height + (getTrimmedBaseline(glyphIcon) - getTrimmedBaseline(glyphA))));
        }

        /// <summary>
        /// Tests that accessing <see cref="TextBuilder.LineBaseHeight"/> while the builder has multiline text throws.
        /// </summary>
        [Test]
        public void TestLineBaseHeightThrowsOnMultiline()
        {
            var builder = new TextBuilder(fontStore, normal_font);

            builder.AddText("a");
            builder.AddNewLine();
            builder.AddText("b");

            Assert.Throws<InvalidOperationException>(() => _ = builder.LineBaseHeight);
        }

        /// <summary>
        /// Tests that the current position and "line base height" are correctly reset when the first character is removed.
        /// </summary>
        [Test]
        public void TestRemoveFirstCharacterResetsCurrentPositionAndLineBaseHeight()
        {
            var builder = new TextBuilder(fontStore, normal_font, spacing: spacing);

            builder.AddText("a");
            builder.RemoveLastCharacter();

            Assert.That(builder.LineBaseHeight, Is.EqualTo(0f));
            Assert.That(builder.Bounds, Is.EqualTo(Vector2.Zero));

            builder.AddText("a");

            Assert.That(builder.LineBaseHeight, Is.EqualTo(glyphA.Baseline));
            Assert.That(builder.Characters[0].DrawRectangle.Top, Is.EqualTo(glyphA.YOffset));
            Assert.That(builder.Characters[0].DrawRectangle.Left, Is.EqualTo(glyphA.XOffset));
        }

        /// <summary>
        /// Tests that the current position is moved backwards and the character is removed when a character is removed.
        /// </summary>
        [Test]
        public void TestRemoveCharacterOnSameLineRemovesCharacter()
        {
            var builder = new TextBuilder(fontStore, normal_font, spacing: spacing);

            builder.AddText("a");
            builder.AddText("a");
            builder.RemoveLastCharacter();

            Assert.That(builder.Bounds, Is.EqualTo(new Vector2(glyphA.XAdvance, font_size)));

            builder.AddText("a");

            Assert.That(builder.Characters[1].DrawRectangle.Top, Is.EqualTo(glyphA.YOffset));
            Assert.That(builder.Characters[1].DrawRectangle.Left, Is.EqualTo(glyphA.XAdvance + spacing.X + glyphA.GetKerning(glyphA) + glyphA.XOffset));
        }

        /// <summary>
        /// Tests that the current position is moved to the end of the previous line, and that the character + new line is removed when a character is removed.
        /// </summary>
        [Test]
        public void TestRemoveCharacterOnNewLineRemovesCharacterAndLine()
        {
            var builder = new TextBuilder(fontStore, normal_font, spacing: spacing);

            builder.AddText("a");
            builder.AddNewLine();
            builder.AddText("a");
            builder.RemoveLastCharacter();

            Assert.That(builder.Bounds, Is.EqualTo(new Vector2(glyphA.XAdvance, font_size)));

            builder.AddText("a");

            Assert.That(builder.Characters[1].DrawRectangle.TopLeft, Is.EqualTo(new Vector2(glyphA.XAdvance + spacing.X + glyphA.GetKerning(glyphA) + glyphA.XOffset, glyphA.YOffset)));
            Assert.That(builder.Bounds, Is.EqualTo(new Vector2(glyphA.XAdvance + spacing.X + glyphA.GetKerning(glyphA) + glyphA.XAdvance, font_size)));
        }

        /// <summary>
        /// Tests that removing a character adjusts the baseline of the relevant line.
        /// </summary>
        [Test]
        public void TestRemoveCharacterAdjustsCharactersBaselineOfRelevantLine()
        {
            var builder = new TextBuilder(fontStore, normal_font);

            builder.AddText("a");
            builder.AddNewLine();
            builder.AddText($"a{glyphIcon.Character}");
            builder.AddNewLine();
            builder.AddText($"a{glyphIcon.Character}");

            builder.RemoveLastCharacter();

            Assert.That(builder.Characters[0].DrawRectangle.Top, Is.EqualTo(glyphA.YOffset));
            Assert.That(builder.Characters[1].DrawRectangle.Top, Is.EqualTo(font_size + glyphA.YOffset + (glyphIcon.Baseline - glyphA.Baseline)));
            Assert.That(builder.Characters[2].DrawRectangle.Top, Is.EqualTo(font_size + glyphIcon.YOffset));
            Assert.That(builder.Characters[3].DrawRectangle.Top, Is.EqualTo(font_size * 2 + glyphA.YOffset));

            builder.RemoveLastCharacter();

            Assert.That(builder.Characters[0].DrawRectangle.Top, Is.EqualTo(glyphA.YOffset));
            Assert.That(builder.Characters[1].DrawRectangle.Top, Is.EqualTo(font_size + glyphA.YOffset + (glyphIcon.Baseline - glyphA.Baseline)));
            Assert.That(builder.Characters[2].DrawRectangle.Top, Is.EqualTo(font_size + glyphIcon.YOffset));
        }

        /// <summary>
        /// Tests that removing a character behaves correctly on a builder which has TextBuilder.useFontSizeAsHeight disabled.
        /// </summary>
        [Test]
        public void TestRemoveCharacterWhenNotUsingFontSizeAsHeight()
        {
            var builder = new TextBuilder(fontStore, normal_font, useFontSizeAsHeight: false);

            var glyphQ = fontStore.Get(normal_font.FontName, new Rune('q')).AsNonNull();
            var glyphP = fontStore.Get(normal_font.FontName, new Rune('P')).AsNonNull();

            builder.AddText("qP");
            builder.AddNewLine();
            builder.AddText("Pqq");

            Assert.That(builder.Characters[3].DrawRectangle.Top, Is.EqualTo(builder.Characters[0].DrawRectangle.Bottom + getTrimmedBaseline(glyphP) - getTrimmedBaseline(glyphQ)));
            Assert.That(builder.Bounds.Y, Is.EqualTo(builder.Characters[3].DrawRectangle.Bottom));

            builder.RemoveLastCharacter();

            Assert.That(builder.Characters[3].DrawRectangle.Top, Is.EqualTo(builder.Characters[0].DrawRectangle.Bottom + getTrimmedBaseline(glyphP) - getTrimmedBaseline(glyphQ)));
            Assert.That(builder.Bounds.Y, Is.EqualTo(builder.Characters[3].DrawRectangle.Bottom));

            // ensure line height is correct by checking position of a glyph in a new line
            builder.AddNewLine();
            builder.AddText("q");
            Assert.That(builder.Characters[4].DrawRectangle.Top, Is.EqualTo(builder.Characters[3].DrawRectangle.Bottom));

            builder.RemoveLastCharacter();
        }

        /// <summary>
        /// Tests that removing a character from a text that still has another character with the same baseline doesn't affect the alignment.
        /// </summary>
        [Test]
        public void TestRemoveSameBaselineCharacterDoesntAffectAlignment()
        {
            var builder = new TextBuilder(fontStore, normal_font);

            builder.AddText($"a{glyphIcon.Character}{glyphIcon.Character}");

            Assert.That(builder.Characters[0].DrawRectangle.Top, Is.EqualTo(glyphA.YOffset + (glyphIcon.Baseline - glyphA.Baseline)));

            builder.RemoveLastCharacter();

            Assert.That(builder.Characters[0].DrawRectangle.Top, Is.EqualTo(glyphA.YOffset + (glyphIcon.Baseline - glyphA.Baseline)));
        }

        /// <summary>
        /// Tests that removing the first character of a line doesn't affect the baseline alignment of the line above it.
        /// </summary>
        [Test]
        public void TestRemoveFirstCharacterOnNewlineDoesntAffectLastLineAlignment()
        {
            var builder = new TextBuilder(fontStore, normal_font);

            builder.AddText($"a{glyphIcon.Character}");
            builder.AddNewLine();
            builder.AddText($"{glyphIcon.Character}");
            builder.RemoveLastCharacter();

            Assert.That(builder.Characters[0].DrawRectangle.Top, Is.EqualTo(glyphA.YOffset + (glyphIcon.Baseline - glyphA.Baseline)));
            Assert.That(builder.Characters[1].DrawRectangle.Top, Is.EqualTo(glyphIcon.YOffset));
        }

        /// <summary>
        /// Tests that the custom user-provided spacing is added for a new character/line.
        /// </summary>
        [Test]
        public void TestSpacingAdded()
        {
            var builder = new TextBuilder(fontStore, normal_font, spacing: spacing);

            builder.AddText("a");
            builder.AddText("a");
            builder.AddNewLine();
            builder.AddText("a");

            Assert.That(builder.Characters[0].DrawRectangle.Left, Is.EqualTo(glyphA.XOffset));
            Assert.That(builder.Characters[1].DrawRectangle.Left, Is.EqualTo(glyphA.XAdvance + spacing.X + glyphA.GetKerning(glyphA) + glyphA.XOffset));
            Assert.That(builder.Characters[2].DrawRectangle.Left, Is.EqualTo(glyphA.XOffset));
            Assert.That(builder.Characters[2].DrawRectangle.Top, Is.EqualTo(font_size + spacing.Y + glyphA.YOffset));
        }

        /// <summary>
        /// Tests that glyph lookup falls back to using the same character with no font name.
        /// </summary>
        [Test]
        public void TestSameCharacterFallsBackWithNoFontName()
        {
            var font = new FontUsage("test", size: font_size);
            var nullFont = new FontUsage(null);
            var builder = new TextBuilder(new TestStore(
                new GlyphEntry(font, new TestGlyph('b')),
                new GlyphEntry(nullFont, new TestGlyph('a')),
                new GlyphEntry(font, new TestGlyph('?')),
                new GlyphEntry(nullFont, new TestGlyph('?'))
            ), font);

            builder.AddText("a");

            Assert.That(builder.Characters[0].Character, Is.EqualTo(new Rune('a')));
        }

        /// <summary>
        /// Tests that glyph lookup falls back to using the same character with a different font but same weight.
        /// </summary>
        [Test]
        public void TestSameCharacterFallsBackToDifferentFontWithSameWeight()
        {
            var font1B = new FontUsage("test1", weight: "Bold", size: font_size);
            var font2B = new FontUsage("test2", weight: "Bold", size: font_size);
            var font2R = new FontUsage("test2", weight: "Regular", size: font_size);

            var builder = new TextBuilder(new TestStore(
                new GlyphEntry(font1B, new TestGlyph('b', fontName: font1B.FontName)),
                new GlyphEntry(font2R, new TestGlyph('a', fontName: font2R.FontName)),
                new GlyphEntry(font2B, new TestGlyph('a', fontName: font2B.FontName))
            ), font1B);

            builder.AddText("a");

            Assert.That(builder.Characters[0].Character, Is.EqualTo('a'));
            Assert.That(((TestGlyph)builder.Characters[0].Glyph).FontName, Is.EqualTo("test2-Bold"));
        }

        /// <summary>
        /// Tests that glyph lookup falls back to using the same character with a different font but italics are preserved.
        /// </summary>
        [Test]
        public void TestSameCharacterFallsBackToDifferentFontWithItalics()
        {
            var font1I = new FontUsage("test1", italics: true, size: font_size);
            var font2I = new FontUsage("test2", italics: true, size: font_size);
            var font2R = new FontUsage("test2", italics: false, size: font_size);

            var builder = new TextBuilder(new TestStore(
                new GlyphEntry(font1I, new TestGlyph('b', fontName: font1I.FontName)),
                new GlyphEntry(font2R, new TestGlyph('a', fontName: font2R.FontName)),
                new GlyphEntry(font2I, new TestGlyph('a', fontName: font2I.FontName))
            ), font1I);

            builder.AddText("a");

            Assert.That(builder.Characters[0].Character, Is.EqualTo('a'));
            Assert.That(((TestGlyph)builder.Characters[0].Glyph).FontName, Is.EqualTo("test2-Italic"));
        }

        /// <summary>
        /// Tests that glyph lookup falls back to using the fallback character with the provided font name.
        /// </summary>
        [Test]
        public void TestFallBackCharacterFallsBackWithFontName()
        {
            var font = new FontUsage("test", size: font_size);
            var nullFont = new FontUsage(null);
            var builder = new TextBuilder(new TestStore(
                new GlyphEntry(font, new TestGlyph('b')),
                new GlyphEntry(nullFont, new TestGlyph('b')),
                new GlyphEntry(font, new TestGlyph('?')),
                new GlyphEntry(nullFont, new TestGlyph('?', 1))
            ), font);

            builder.AddText("a");

            Assert.That(builder.Characters[0].Character, Is.EqualTo(new Rune('?')));
            Assert.That(builder.Characters[0].XOffset, Is.EqualTo(0));
        }

        /// <summary>
        /// Tests that glyph lookup falls back to using the fallback character with no font name.
        /// </summary>
        [Test]
        public void TestFallBackCharacterFallsBackWithNoFontName()
        {
            var font = new FontUsage("test", size: font_size);
            var nullFont = new FontUsage(null);
            var builder = new TextBuilder(new TestStore(
                new GlyphEntry(font, new TestGlyph('b')),
                new GlyphEntry(nullFont, new TestGlyph('b')),
                new GlyphEntry(font, new TestGlyph('b')),
                new GlyphEntry(nullFont, new TestGlyph('?', 1))
            ), font);

            builder.AddText("a");

            Assert.That(builder.Characters[0].Character, Is.EqualTo(new Rune('?')));
            Assert.That(builder.Characters[0].XOffset, Is.EqualTo(1));
        }

        /// <summary>
        /// Tests that a null glyph is correctly handled.
        /// </summary>
        [Test]
        public void TestFailedCharacterLookup()
        {
            var font = new FontUsage("test", size: font_size);
            var builder = new TextBuilder(new TestStore(), font);

            builder.AddText("a");

            Assert.That(builder.Bounds, Is.EqualTo(Vector2.Zero));
        }

        [Test]
        public void TestSupplementaryCharactersAreOneCharacter()
        {
            var builder = new TextBuilder(fontStore, normal_font);

            builder.AddText("🙂"); // 🙂 is U+1F642, which is greater than char.MaxValue (0xFFFF)

            Assert.That(builder.Characters, Has.Count.EqualTo(1));
        }

        [Test]
        public void TestMalformedUtf16()
        {
            // surrogate character without a pair is invalid
            const string malformed_utf16 = "abc\uD800xyz";

            Assume.That(char.IsSurrogate(malformed_utf16, 3));

            var builder = new TextBuilder(fontStore, normal_font);
            builder.AddText(malformed_utf16);

            Assert.That(builder.Characters[3].Character, Is.EqualTo(new Rune('?')));
        }

        [TearDown]
        public void TearDown()
        {
            fontStore.Dispose();
            fontStore = null!;
        }

        /// <summary>
        /// Retrieves the baseline of a glyph when TextBuilder.useFontSizeAsHeight is turned off.
        /// </summary>
        /// <param name="glyph">The glyph to return the trimmed baseline for.</param>
        private float getTrimmedBaseline(ITexturedCharacterGlyph glyph) => glyph.Baseline - glyph.YOffset;

        private class TestStore : ITexturedGlyphLookupStore
        {
            private readonly GlyphEntry[] glyphs;

            public TestStore(params GlyphEntry[] glyphs)
            {
                this.glyphs = glyphs;
            }

<<<<<<< HEAD
            public ITexturedCharacterGlyph Get(string? fontName, char character)
=======
            public ITexturedCharacterGlyph Get(string fontName, Rune character)
>>>>>>> 63705cea
            {
                if (string.IsNullOrEmpty(fontName))
                    return glyphs.FirstOrDefault(g => g.Glyph.Character == character).Glyph;

                return glyphs.FirstOrDefault(g => g.Font.FontName.EndsWith(fontName, StringComparison.Ordinal) && g.Glyph.Character == character).Glyph;
            }

<<<<<<< HEAD
            public Task<ITexturedCharacterGlyph?> GetAsync(string fontName, char character) => throw new NotImplementedException();
=======
            public Task<ITexturedCharacterGlyph> GetAsync(string fontName, Rune character) => throw new NotImplementedException();
>>>>>>> 63705cea
        }

        private readonly struct GlyphEntry
        {
            public readonly FontUsage Font;
            public readonly ITexturedCharacterGlyph Glyph;

            public GlyphEntry(FontUsage font, ITexturedCharacterGlyph glyph)
            {
                Font = font;
                Glyph = glyph;
            }
        }

        private readonly struct TestGlyph : ITexturedCharacterGlyph
        {
            public Texture Texture => new DummyRenderer().CreateTexture(1, 1);
            public float XOffset { get; }
            public float YOffset { get; }
            public float XAdvance { get; }
            public float Width { get; }
            public float Baseline { get; }
            public float Height { get; }
<<<<<<< HEAD
            public char Character { get; }
            public string? FontName { get; }
=======
            public Rune Character { get; }
>>>>>>> 63705cea

            private readonly float glyphKerning;

            public TestGlyph(char character, float xOffset = 0, float yOffset = 0, float xAdvance = 0, float width = 0, float baseline = 0, float height = 0, float kerning = 0, string? fontName = null)
            {
                glyphKerning = kerning;
                Character = new Rune(character);
                XOffset = xOffset;
                YOffset = yOffset;
                XAdvance = xAdvance;
                Width = width;
                Baseline = baseline;
                Height = height;
                FontName = fontName;
            }

            public float GetKerning<T>(T lastGlyph)
                where T : ICharacterGlyph
                => glyphKerning;
        }
    }
}<|MERGE_RESOLUTION|>--- conflicted
+++ resolved
@@ -39,17 +39,10 @@
             fontStore.AddTextureSource(new GlyphStore(new NamespacedResourceStore<byte[]>(new DllResourceStore(typeof(Game).Assembly), @"Resources"), "Fonts/Roboto/Roboto-Regular"));
             fontStore.AddTextureSource(new GlyphStore(new NamespacedResourceStore<byte[]>(new DllResourceStore(typeof(Game).Assembly), @"Resources"), "Fonts/FontAwesome5/FontAwesome-Solid"));
 
-<<<<<<< HEAD
-            glyphA = fontStore.Get(null, 'a').AsNonNull();
-            glyphB = fontStore.Get(null, 'b').AsNonNull();
-            glyphM = fontStore.Get(null, 'm').AsNonNull();
+            glyphA = fontStore.Get(null, new Rune('a')).AsNonNull();
+            glyphB = fontStore.Get(null, new Rune('b')).AsNonNull();
+            glyphM = fontStore.Get(null, new Rune('m')).AsNonNull();
             glyphIcon = fontStore.Get(null, FontAwesome.Solid.Smile.Icon).AsNonNull();
-=======
-            glyphA = fontStore.Get(null, new Rune('a'));
-            glyphB = fontStore.Get(null, new Rune('b'));
-            glyphM = fontStore.Get(null, new Rune('m'));
-            glyphIcon = fontStore.Get(null, FontAwesome.Solid.Smile.Icon);
->>>>>>> 63705cea
         }
 
         /// <summary>
@@ -724,11 +717,7 @@
                 this.glyphs = glyphs;
             }
 
-<<<<<<< HEAD
-            public ITexturedCharacterGlyph Get(string? fontName, char character)
-=======
-            public ITexturedCharacterGlyph Get(string fontName, Rune character)
->>>>>>> 63705cea
+            public ITexturedCharacterGlyph Get(string? fontName, Rune character)
             {
                 if (string.IsNullOrEmpty(fontName))
                     return glyphs.FirstOrDefault(g => g.Glyph.Character == character).Glyph;
@@ -736,11 +725,7 @@
                 return glyphs.FirstOrDefault(g => g.Font.FontName.EndsWith(fontName, StringComparison.Ordinal) && g.Glyph.Character == character).Glyph;
             }
 
-<<<<<<< HEAD
-            public Task<ITexturedCharacterGlyph?> GetAsync(string fontName, char character) => throw new NotImplementedException();
-=======
             public Task<ITexturedCharacterGlyph> GetAsync(string fontName, Rune character) => throw new NotImplementedException();
->>>>>>> 63705cea
         }
 
         private readonly struct GlyphEntry
@@ -764,12 +749,8 @@
             public float Width { get; }
             public float Baseline { get; }
             public float Height { get; }
-<<<<<<< HEAD
-            public char Character { get; }
             public string? FontName { get; }
-=======
             public Rune Character { get; }
->>>>>>> 63705cea
 
             private readonly float glyphKerning;
 
@@ -783,7 +764,6 @@
                 Width = width;
                 Baseline = baseline;
                 Height = height;
-                FontName = fontName;
             }
 
             public float GetKerning<T>(T lastGlyph)
