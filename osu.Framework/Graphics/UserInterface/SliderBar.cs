--- conflicted
+++ resolved
@@ -1,4 +1,3 @@
-<<<<<<< HEAD
 ﻿// Copyright (c) 2007-2018 ppy Pty Ltd <contact@ppy.sh>.
 // Licensed under the MIT Licence - https://raw.githubusercontent.com/ppy/osu-framework/master/LICENCE
 
@@ -119,6 +118,7 @@
             Trace.Assert(state.Mouse.PositionMouseDown.HasValue,
                 $@"Can not start a {nameof(SliderBar<T>)} drag without knowing the mouse down position.");
 
+            // ReSharper disable once PossibleInvalidOperationException
             Vector2 posDiff = state.Mouse.PositionMouseDown.Value - state.Mouse.Position;
 
             return Math.Abs(posDiff.X) > Math.Abs(posDiff.Y);
@@ -188,156 +188,4 @@
         /// </summary>
         protected virtual void OnUserChange() { }
     }
-}
-=======
-﻿// Copyright (c) 2007-2018 ppy Pty Ltd <contact@ppy.sh>.
-// Licensed under the MIT Licence - https://raw.githubusercontent.com/ppy/osu-framework/master/LICENCE
-
-using System;
-using osu.Framework.Configuration;
-using osu.Framework.Graphics.Containers;
-using osu.Framework.Input;
-using OpenTK.Input;
-using OpenTK;
-using System.Diagnostics;
-
-namespace osu.Framework.Graphics.UserInterface
-{
-    public abstract class SliderBar<T> : Container, IHasCurrentValue<T>
-        where T : struct, IComparable, IConvertible
-    {
-        /// <summary>
-        /// Range padding reduces the range of movement a slider bar is allowed to have
-        /// while still receiving input in the padded region. This behavior is necessary
-        /// for finite-sized nubs and can not be achieved (currently) by existing
-        /// scene graph padding / margin functionality.
-        /// </summary>
-        public float RangePadding;
-
-        public float UsableWidth => DrawWidth - 2 * RangePadding;
-
-        /// <summary>
-        /// A custom step value for each key press which actuates a change on this control.
-        /// </summary>
-        public float KeyboardStep;
-
-        protected readonly BindableNumber<T> CurrentNumber;
-
-        public Bindable<T> Current => CurrentNumber;
-
-        protected SliderBar()
-        {
-            if (typeof(T) == typeof(int))
-                CurrentNumber = new BindableInt() as BindableNumber<T>;
-            else if (typeof(T) == typeof(long))
-                CurrentNumber = new BindableLong() as BindableNumber<T>;
-            else if (typeof(T) == typeof(double))
-                CurrentNumber = new BindableDouble() as BindableNumber<T>;
-            else if (typeof(T) == typeof(float))
-                CurrentNumber = new BindableFloat() as BindableNumber<T>;
-
-            if (CurrentNumber == null)
-                throw new NotSupportedException($"We don't support the generic type of {nameof(BindableNumber<T>)}.");
-
-            CurrentNumber.ValueChanged += v => UpdateValue(NormalizedValue);
-        }
-
-        protected float NormalizedValue
-        {
-            get
-            {
-                if (Current == null)
-                    return 0;
-
-                if (!CurrentNumber.HasDefinedRange)
-                    throw new InvalidOperationException($"A {nameof(SliderBar<T>)}'s {nameof(Current)} must have user-defined {nameof(BindableNumber<T>.MinValue)}"
-                                                        + $" and {nameof(BindableNumber<T>.MaxValue)} to produce a valid {nameof(NormalizedValue)}.");
-
-                var min = Convert.ToSingle(CurrentNumber.MinValue);
-                var max = Convert.ToSingle(CurrentNumber.MaxValue);
-
-                if (max - min == 0)
-                    return 1;
-
-                var val = Convert.ToSingle(CurrentNumber.Value);
-                return (val - min) / (max - min);
-            }
-        }
-
-        /// <summary>
-        /// Triggered when the <see cref="Current"/> value has changed. Used to update the displayed value.
-        /// </summary>
-        /// <param name="value">The normalized <see cref="Current"/> value.</param>
-        protected abstract void UpdateValue(float value);
-
-        protected override void LoadComplete()
-        {
-            base.LoadComplete();
-            UpdateValue(NormalizedValue);
-        }
-
-        protected override bool OnClick(InputState state)
-        {
-            handleMouseInput(state);
-            return true;
-        }
-
-        protected override bool OnDrag(InputState state)
-        {
-            handleMouseInput(state);
-            return true;
-        }
-
-        protected override bool OnDragStart(InputState state)
-        {
-            Trace.Assert(state.Mouse.PositionMouseDown.HasValue,
-                $@"Can not start a {nameof(SliderBar<T>)} drag without knowing the mouse down position.");
-
-            // ReSharper disable once PossibleInvalidOperationException
-            Vector2 posDiff = state.Mouse.PositionMouseDown.Value - state.Mouse.Position;
-
-            return Math.Abs(posDiff.X) > Math.Abs(posDiff.Y);
-        }
-
-        protected override bool OnDragEnd(InputState state) => true;
-
-        protected override bool OnKeyDown(InputState state, KeyDownEventArgs args)
-        {
-            if (!IsHovered || CurrentNumber.Disabled)
-                return false;
-
-            var step = KeyboardStep != 0 ? KeyboardStep : (Convert.ToSingle(CurrentNumber.MaxValue) - Convert.ToSingle(CurrentNumber.MinValue)) / 20;
-            if (CurrentNumber.IsInteger) step = (float)Math.Ceiling(step);
-
-            switch (args.Key)
-            {
-                case Key.Right:
-                    CurrentNumber.Add(step);
-                    OnUserChange();
-                    return true;
-                case Key.Left:
-                    CurrentNumber.Add(-step);
-                    OnUserChange();
-                    return true;
-                default:
-                    return false;
-            }
-        }
-
-        private void handleMouseInput(InputState state)
-        {
-            var xPosition = ToLocalSpace(state?.Mouse.NativeState.Position ?? Vector2.Zero).X - RangePadding;
-
-            if (!CurrentNumber.Disabled)
-                CurrentNumber.SetProportional(xPosition / UsableWidth, state != null && state.Keyboard.ShiftPressed ? KeyboardStep : 0);
-
-            OnUserChange();
-        }
-
-        /// <summary>
-        /// Triggered when the value is changed based on end-user input to this control.
-        /// </summary>
-        protected virtual void OnUserChange() { }
-    }
-}
->>>>>>> b210a4bd
+}