// Copyright (c) ppy Pty Ltd <contact@ppy.sh>. Licensed under the MIT Licence.
// See the LICENCE file in the repository root for full licence text.

using System;
using System.Collections.Generic;
using System.IO;
using System.Linq;
using System.Threading;
using System.Threading.Tasks;
using JetBrains.Annotations;
using NUnit.Framework;
using osu.Framework.Graphics.Sprites;
using osu.Framework.Graphics.Textures;
using osu.Framework.IO.Stores;
using osu.Framework.Text;
using osuTK;

namespace osu.Framework.Tests.Text
{
    [TestFixture]
    public class TextBuilderTest
    {
        private const float font_size = 1;

        private const float x_offset = 1;
        private const float y_offset = 2;
        private const float x_advance = 3;
        private const float width = 4;
        private const float baseline = 5;
        private const float height = 6;
        private const float kerning = -7;

        private static readonly FontMetrics metrics = new FontMetrics(1000, 2000, 1000);

        private const float b_x_offset = 8;
        private const float b_y_offset = 9;
        private const float b_x_advance = 10;
        private const float b_width = 11;
        private const float b_baseline = 12;
        private const float b_height = 13;
        private const float b_kerning = -14;

<<<<<<< HEAD
        private static readonly FontMetrics b_metrics = new FontMetrics(3000, 4000, 1000);
=======
#pragma warning disable IDE1006 // Naming style
        // m_ recognized as prefix instead of part of the name
>>>>>>> 2af84aea

        private const float m_x_offset = 15;
        private const float m_y_offset = 16;
        private const float m_x_advance = 17;
        private const float m_width = 18;
        private const float m_baseline = 19;
        private const float m_height = 20;
        private const float m_kerning = -21;

<<<<<<< HEAD
        private static readonly FontMetrics m_metrics = new FontMetrics(5000, 6000, 1000);
=======
#pragma warning restore IDE1006
>>>>>>> 2af84aea

        private static readonly Vector2 spacing = new Vector2(22, 23);

        private static readonly TestFontUsage normal_font = new TestFontUsage("test");
        private static readonly TestFontUsage fixed_width_font = new TestFontUsage("test-fixedwidth", fixedWidth: true);

        private readonly TestStore fontStore;

        public TextBuilderTest()
        {
            fontStore = new TestStore(null,
                new GlyphEntry(normal_font, new TestGlyph('a', metrics, x_offset, y_offset, x_advance, width, baseline, height, kerning)),
                new GlyphEntry(normal_font, new TestGlyph('b', b_metrics, b_x_offset, b_y_offset, b_x_advance, b_width, b_baseline, b_height, b_kerning)),
                new GlyphEntry(normal_font, new TestGlyph('m', m_metrics, m_x_offset, m_y_offset, m_x_advance, m_width, m_baseline, m_height, m_kerning)),
                new GlyphEntry(fixed_width_font, new TestGlyph('a', metrics, x_offset, y_offset, x_advance, width, baseline, height, kerning)),
                new GlyphEntry(fixed_width_font, new TestGlyph('b', b_metrics, b_x_offset, b_y_offset, b_x_advance, b_width, b_baseline, b_height, b_kerning)),
                new GlyphEntry(fixed_width_font, new TestGlyph('m', m_metrics, m_x_offset, m_y_offset, m_x_advance, m_width, m_baseline, m_height, m_kerning))
            );
        }

        /// <summary>
        /// Tests that the size of a fresh text builder is zero.
        /// </summary>
        [Test]
        public void TestInitialSizeIsZero()
        {
            var builder = new TextBuilder(fontStore, normal_font);

            Assert.That(builder.Bounds, Is.EqualTo(Vector2.Zero));
        }

        /// <summary>
        /// Tests that the first added character is correctly marked as being on a new line.
        /// </summary>
        [Test]
        public void TestFirstCharacterIsOnNewLine()
        {
            var builder = new TextBuilder(fontStore, normal_font);

            builder.AddText("a");

            Assert.That(builder.Characters[0].OnNewLine, Is.True);
        }

        /// <summary>
        /// Tests that the first added fixed-width character metrics match the glyph's.
        /// </summary>
        [Test]
        public void TestFirstCharacterRectangleIsCorrect()
        {
            var builder = new TextBuilder(fontStore, normal_font);

            builder.AddText("a");

            Assert.That(builder.Characters[0].DrawRectangle.Left, Is.EqualTo(x_offset));
            Assert.That(builder.Characters[0].DrawRectangle.Top, Is.EqualTo(y_offset));
            Assert.That(builder.Characters[0].DrawRectangle.Width, Is.EqualTo(width));
            Assert.That(builder.Characters[0].DrawRectangle.Height, Is.EqualTo(height));
        }

        /// <summary>
        /// Tests that the first added character metrics match the glyph's.
        /// </summary>
        [Test]
        public void TestFirstFixedWidthCharacterRectangleIsCorrect()
        {
            var builder = new TextBuilder(fontStore, fixed_width_font);

            builder.AddText("a");

            Assert.That(builder.Characters[0].DrawRectangle.Left, Is.EqualTo((m_width - width) / 2));
            Assert.That(builder.Characters[0].DrawRectangle.Top, Is.EqualTo(y_offset));
            Assert.That(builder.Characters[0].DrawRectangle.Width, Is.EqualTo(width));
            Assert.That(builder.Characters[0].DrawRectangle.Height, Is.EqualTo(height));
        }

        /// <summary>
        /// Tests that the current position is advanced after a character is added.
        /// </summary>
        [Test]
        public void TestCurrentPositionAdvancedAfterCharacter()
        {
            var builder = new TextBuilder(fontStore, normal_font);

            builder.AddText("a");
            builder.AddText("a");

            Assert.That(builder.Characters[1].DrawRectangle.Left, Is.EqualTo(x_advance + kerning + x_offset));
            Assert.That(builder.Characters[1].DrawRectangle.Top, Is.EqualTo(y_offset));
            Assert.That(builder.Characters[1].DrawRectangle.Width, Is.EqualTo(width));
            Assert.That(builder.Characters[1].DrawRectangle.Height, Is.EqualTo(height));
        }

        /// <summary>
        /// Tests that the current position is advanced after a fixed width character is added.
        /// </summary>
        [Test]
        public void TestCurrentPositionAdvancedAfterFixedWidthCharacter()
        {
            var builder = new TextBuilder(fontStore, fixed_width_font);

            builder.AddText("a");
            builder.AddText("a");

            Assert.That(builder.Characters[1].DrawRectangle.Left, Is.EqualTo(m_width + (m_width - width) / 2));
            Assert.That(builder.Characters[1].DrawRectangle.Top, Is.EqualTo(y_offset));
            Assert.That(builder.Characters[1].DrawRectangle.Width, Is.EqualTo(width));
            Assert.That(builder.Characters[1].DrawRectangle.Height, Is.EqualTo(height));
        }

        /// <summary>
        /// Tests that a new line added to an empty builder always uses the font height.
        /// </summary>
        [Test]
        public void TestNewLineOnEmptyBuilderOffsetsPositionByFontSize()
        {
            var builder = new TextBuilder(fontStore, normal_font);

            builder.AddNewLine();
            builder.AddText("a");

            Assert.That(builder.Characters[0].DrawRectangle.Top, Is.EqualTo(font_size + y_offset));
        }

        /// <summary>
        /// Tests that a new line added to an empty line always uses the font height.
        /// </summary>
        [Test]
        public void TestNewLineOnEmptyLineOffsetsPositionByFontSize()
        {
            var builder = new TextBuilder(fontStore, normal_font);

            builder.AddNewLine();
            builder.AddNewLine();
            builder.AddText("a");

            Assert.That(builder.Characters[0].DrawRectangle.Top, Is.EqualTo(y_offset + y_offset));
        }

        /// <summary>
        /// Tests that a new line added to a builder that is using the font height as size offsets the y-position by the font size and not the glyph size.
        /// </summary>
        [Test]
        public void TestNewLineUsesFontHeightWhenUsingFontHeightAsSize()
        {
            var builder = new TextBuilder(fontStore, normal_font);

            builder.AddText("a");
            builder.AddText("b");
            builder.AddNewLine();
            builder.AddText("a");

            Assert.That(builder.Characters[2].DrawRectangle.Top, Is.EqualTo(font_size + y_offset));
        }

        /// <summary>
        /// Tests that a new line added to a builder that is not using the font height as size offsets the y-position by the glyph size and not the font size.
        /// </summary>
        [Test]
        public void TestNewLineUsesGlyphHeightWhenNotUsingFontHeightAsSize()
        {
            var builder = new TextBuilder(fontStore, normal_font, useFullGlyphHeight: false);

            builder.AddText("a");
            builder.AddText("b");
            builder.AddNewLine();
            builder.AddText("a");

            // b is the larger glyph
            Assert.That(builder.Characters[2].DrawRectangle.Top, Is.EqualTo(b_y_offset + b_height + y_offset));
        }

        /// <summary>
        /// Tests that the first added character on a new line is correctly marked as being on a new line.
        /// </summary>
        [Test]
        public void TestFirstCharacterOnNewLineIsOnNewLine()
        {
            var builder = new TextBuilder(fontStore, normal_font);

            builder.AddText("a");
            builder.AddNewLine();
            builder.AddText("a");

            Assert.That(builder.Characters[1].OnNewLine, Is.True);
        }

        /// <summary>
        /// Tests that no kerning is added for the first character of a new line.
        /// </summary>
        [Test]
        public void TestFirstCharacterOnNewLineHasNoKerning()
        {
            var builder = new TextBuilder(fontStore, normal_font);

            builder.AddText("a");
            builder.AddNewLine();
            builder.AddText("a");

            Assert.That(builder.Characters[1].DrawRectangle.Left, Is.EqualTo(x_offset));
        }

        /// <summary>
        /// Tests that a character with a lower baseline moves the previous character down to align with the new character.
        /// </summary>
        [Test]
        public void TestCharacterWithLowerBaselineOffsetsPreviousCharacters()
        {
            var builder = new TextBuilder(fontStore, normal_font);

            builder.AddText("a");

            Assert.That(builder.LineBaseHeight, Is.EqualTo(baseline));

            builder.AddText("b");

            Assert.That(builder.LineBaseHeight, Is.EqualTo(b_baseline));
            Assert.That(builder.Characters[0].DrawRectangle.Top, Is.EqualTo(y_offset + (b_baseline - baseline)));

            builder.AddText("m");

            Assert.That(builder.LineBaseHeight, Is.EqualTo(m_baseline));
            Assert.That(builder.Characters[0].DrawRectangle.Top, Is.EqualTo(y_offset + (m_baseline - baseline)));
            Assert.That(builder.Characters[1].DrawRectangle.Top, Is.EqualTo(b_y_offset + (m_baseline - b_baseline)));
        }

        /// <summary>
        /// Tests that a character with a higher (lesser in value) baseline gets moved down to align with the previous characters.
        /// </summary>
        [Test]
        public void TestCharacterWithHigherBaselineGetsOffset()
        {
            var builder = new TextBuilder(fontStore, normal_font);

            builder.AddText("m");

            Assert.That(builder.LineBaseHeight, Is.EqualTo(m_baseline));

            builder.AddText("b");

            Assert.That(builder.LineBaseHeight, Is.EqualTo(m_baseline));
            Assert.That(builder.Characters[1].DrawRectangle.Top, Is.EqualTo(b_y_offset + (m_baseline - b_baseline)));

            builder.AddText("a");

            Assert.That(builder.LineBaseHeight, Is.EqualTo(m_baseline));
            Assert.That(builder.Characters[1].DrawRectangle.Top, Is.EqualTo(b_y_offset + (m_baseline - b_baseline)));
            Assert.That(builder.Characters[2].DrawRectangle.Top, Is.EqualTo(y_offset + (m_baseline - baseline)));
        }

        /// <summary>
        /// Tests that baseline alignment adjustments only affect the line the new character was placed on.
        /// </summary>
        [Test]
        public void TestBaselineAdjustmentAffectsRelevantLineOnly()
        {
            var builder = new TextBuilder(fontStore, normal_font);

            builder.AddText("a");
            builder.AddNewLine();
            builder.AddText("ab");
            builder.AddNewLine();

            builder.AddText("ab");

            assertOtherCharactersNotAffected();
            Assert.That(builder.Characters[3].DrawRectangle.Top, Is.EqualTo(font_size * 2 + y_offset + (b_baseline - baseline)));
            Assert.That(builder.Characters[4].DrawRectangle.Top, Is.EqualTo(font_size * 2 + b_y_offset));

            builder.AddText("m");

            assertOtherCharactersNotAffected();
            Assert.That(builder.Characters[3].DrawRectangle.Top, Is.EqualTo(font_size * 2 + y_offset + (m_baseline - baseline)));
            Assert.That(builder.Characters[4].DrawRectangle.Top, Is.EqualTo(font_size * 2 + b_y_offset + (b_baseline - baseline)));
            Assert.That(builder.Characters[5].DrawRectangle.Top, Is.EqualTo(font_size * 2 + m_y_offset));

            void assertOtherCharactersNotAffected()
            {
                Assert.That(builder.Characters[0].DrawRectangle.Top, Is.EqualTo(y_offset));
                Assert.That(builder.Characters[1].DrawRectangle.Top, Is.EqualTo(font_size + y_offset + (b_baseline - baseline)));
                Assert.That(builder.Characters[2].DrawRectangle.Top, Is.EqualTo(font_size + b_y_offset));
            }
        }

        /// <summary>
        /// Tests that accessing <see cref="TextBuilder.LineBaseHeight"/> while the builder has multiline text throws.
        /// </summary>
        [Test]
        public void TestLineBaseHeightThrowsOnMultiline()
        {
            var builder = new TextBuilder(fontStore, normal_font);

            builder.AddText("a");
            builder.AddNewLine();
            builder.AddText("b");

            Assert.Throws<InvalidOperationException>(() => _ = builder.LineBaseHeight);
        }

        /// <summary>
        /// Tests setting the <see cref="FontUsage.CssScaling"/> (i.e. metrics-based scaling) on a text builder.
        /// </summary>
        [Test]
        public void TestCssScaling()
        {
            var builder = new TextBuilder(fontStore, normal_font.WithCssScaling());

            builder.AddText("a");

            Assert.That(builder.Characters[0].Size, Is.EqualTo(font_size * metrics.GlyphScale));

            builder.AddNewLine();
            builder.AddText("b");

            Assert.That(builder.Characters[1].DrawRectangle.Top, Is.EqualTo(font_size * metrics.GlyphScale + b_y_offset * b_metrics.GlyphScale));
        }

        /// <summary>
        /// Tests that the current position and "line base height" are correctly reset when the first character is removed.
        /// </summary>
        [Test]
        public void TestRemoveFirstCharacterResetsCurrentPositionAndLineBaseHeight()
        {
            var builder = new TextBuilder(fontStore, normal_font, spacing: spacing);

            builder.AddText("a");
            builder.RemoveLastCharacter();

            Assert.That(builder.LineBaseHeight, Is.EqualTo(0f));
            Assert.That(builder.Bounds, Is.EqualTo(Vector2.Zero));

            builder.AddText("a");

            Assert.That(builder.LineBaseHeight, Is.EqualTo(baseline));
            Assert.That(builder.Characters[0].DrawRectangle.Top, Is.EqualTo(y_offset));
            Assert.That(builder.Characters[0].DrawRectangle.Left, Is.EqualTo(x_offset));
        }

        /// <summary>
        /// Tests that the current position is moved backwards and the character is removed when a character is removed.
        /// </summary>
        [Test]
        public void TestRemoveCharacterOnSameLineRemovesCharacter()
        {
            var builder = new TextBuilder(fontStore, normal_font, spacing: spacing);

            builder.AddText("a");
            builder.AddText("a");
            builder.RemoveLastCharacter();

            Assert.That(builder.Bounds, Is.EqualTo(new Vector2(x_advance, font_size)));

            builder.AddText("a");

            Assert.That(builder.Characters[1].DrawRectangle.Top, Is.EqualTo(y_offset));
            Assert.That(builder.Characters[1].DrawRectangle.Left, Is.EqualTo(x_advance + spacing.X + kerning + x_offset));
        }

        /// <summary>
        /// Tests that the current position is moved to the end of the previous line, and that the character + new line is removed when a character is removed.
        /// </summary>
        [Test]
        public void TestRemoveCharacterOnNewLineRemovesCharacterAndLine()
        {
            var builder = new TextBuilder(fontStore, normal_font, spacing: spacing);

            builder.AddText("a");
            builder.AddNewLine();
            builder.AddText("a");
            builder.RemoveLastCharacter();

            Assert.That(builder.Bounds, Is.EqualTo(new Vector2(x_advance, font_size)));

            builder.AddText("a");

            Assert.That(builder.Characters[1].DrawRectangle.TopLeft, Is.EqualTo(new Vector2(x_advance + spacing.X + kerning + x_offset, y_offset)));
            Assert.That(builder.Bounds, Is.EqualTo(new Vector2(x_advance + spacing.X + kerning + x_advance, font_size)));
        }

        /// <summary>
        /// Tests that removing a character adjusts the baseline of the relevant line.
        /// </summary>
        [Test]
        public void TestRemoveCharacterAdjustsCharactersBaselineOfRelevantLine()
        {
            var builder = new TextBuilder(fontStore, normal_font);

            builder.AddText("a");
            builder.AddNewLine();
            builder.AddText("ab");
            builder.AddNewLine();
            builder.AddText("abm");

            builder.RemoveLastCharacter();

            assertOtherCharactersNotAffected();
            Assert.That(builder.Characters[3].DrawRectangle.Top, Is.EqualTo(font_size * 2 + y_offset + (b_baseline - baseline)));
            Assert.That(builder.Characters[4].DrawRectangle.Top, Is.EqualTo(font_size * 2 + b_y_offset));

            builder.RemoveLastCharacter();

            assertOtherCharactersNotAffected();
            Assert.That(builder.Characters[3].DrawRectangle.Top, Is.EqualTo(font_size * 2 + y_offset));

            void assertOtherCharactersNotAffected()
            {
                Assert.That(builder.Characters[0].DrawRectangle.Top, Is.EqualTo(y_offset));
                Assert.That(builder.Characters[1].DrawRectangle.Top, Is.EqualTo(font_size + y_offset + (b_baseline - baseline)));
                Assert.That(builder.Characters[2].DrawRectangle.Top, Is.EqualTo(font_size + b_y_offset));
            }
        }

        /// <summary>
        /// Tests that removing a character from a text that still has another character with the same baseline doesn't affect the alignment.
        /// </summary>
        [Test]
        public void TestRemoveSameBaselineCharacterDoesntAffectAlignment()
        {
            var builder = new TextBuilder(fontStore, normal_font);

            builder.AddText("abb");

            Assert.That(builder.Characters[0].DrawRectangle.Top, Is.EqualTo(y_offset + (b_baseline - baseline)));

            builder.RemoveLastCharacter();

            Assert.That(builder.Characters[0].DrawRectangle.Top, Is.EqualTo(y_offset + (b_baseline - baseline)));
        }

        /// <summary>
        /// Tests that removing the first character of a line doesn't affect the baseline alignment of the line above it.
        /// </summary>
        [Test]
        public void TestRemoveFirstCharacterOnNewlineDoesntAffectLastLineAlignment()
        {
            var builder = new TextBuilder(fontStore, normal_font);

            builder.AddText("ab");
            builder.AddNewLine();
            builder.AddText("m");
            builder.RemoveLastCharacter();

            Assert.That(builder.Characters[0].DrawRectangle.Top, Is.EqualTo(y_offset + (b_baseline - baseline)));
            Assert.That(builder.Characters[1].DrawRectangle.Top, Is.EqualTo(b_y_offset));
        }

        /// <summary>
        /// Tests that the custom user-provided spacing is added for a new character/line.
        /// </summary>
        [Test]
        public void TestSpacingAdded()
        {
            var builder = new TextBuilder(fontStore, normal_font, spacing: spacing);

            builder.AddText("a");
            builder.AddText("a");
            builder.AddNewLine();
            builder.AddText("a");

            Assert.That(builder.Characters[0].DrawRectangle.Left, Is.EqualTo(x_offset));
            Assert.That(builder.Characters[1].DrawRectangle.Left, Is.EqualTo(x_advance + spacing.X + kerning + x_offset));
            Assert.That(builder.Characters[2].DrawRectangle.Left, Is.EqualTo(x_offset));
            Assert.That(builder.Characters[2].DrawRectangle.Top, Is.EqualTo(font_size + spacing.Y + y_offset));
        }

        /// <summary>
        /// Tests that glyph lookup falls back to using the same character with no font name.
        /// </summary>
        [Test]
        public void TestSameCharacterFallsBackWithNoFontName()
        {
            var font = new TestFontUsage("test");
            var nullFont = new TestFontUsage(null);
            var builder = new TextBuilder(new TestStore(null,
                new GlyphEntry(font, new TestGlyph('b', default, 0, 0, 0, 0, 0, 0, 0)),
                new GlyphEntry(nullFont, new TestGlyph('a', default, 0, 0, 0, 0, 0, 0, 0)),
                new GlyphEntry(font, new TestGlyph('?', default, 0, 0, 0, 0, 0, 0, 0)),
                new GlyphEntry(nullFont, new TestGlyph('?', default, 0, 0, 0, 0, 0, 0, 0))
            ), font);

            builder.AddText("a");

            Assert.That(builder.Characters[0].Character, Is.EqualTo('a'));
        }

        /// <summary>
        /// Tests that glyph lookup falls back to using the fallback character with the provided font name.
        /// </summary>
        [Test]
        public void TestFallBackCharacterFallsBackWithFontName()
        {
            var font = new TestFontUsage("test");
            var nullFont = new TestFontUsage(null);
            var builder = new TextBuilder(new TestStore(null,
                new GlyphEntry(font, new TestGlyph('b', default, 0, 0, 0, 0, 0, 0, 0)),
                new GlyphEntry(nullFont, new TestGlyph('b', default, 0, 0, 0, 0, 0, 0, 0)),
                new GlyphEntry(font, new TestGlyph('?', default, 0, 0, 0, 0, 0, 0, 0)),
                new GlyphEntry(nullFont, new TestGlyph('?', default, 1, 0, 0, 0, 0, 0, 0))
            ), font);

            builder.AddText("a");

            Assert.That(builder.Characters[0].Character, Is.EqualTo('?'));
            Assert.That(builder.Characters[0].XOffset, Is.EqualTo(0));
        }

        /// <summary>
        /// Tests that glyph lookup falls back to using the fallback character with no font name.
        /// </summary>
        [Test]
        public void TestFallBackCharacterFallsBackWithNoFontName()
        {
            var font = new TestFontUsage("test");
            var nullFont = new TestFontUsage(null);
            var builder = new TextBuilder(new TestStore(null,
                new GlyphEntry(font, new TestGlyph('b', default, 0, 0, 0, 0, 0, 0, 0)),
                new GlyphEntry(nullFont, new TestGlyph('b', default, 0, 0, 0, 0, 0, 0, 0)),
                new GlyphEntry(font, new TestGlyph('b', default, 0, 0, 0, 0, 0, 0, 0)),
                new GlyphEntry(nullFont, new TestGlyph('?', default, 1, 0, 0, 0, 0, 0, 0))
            ), font);

            builder.AddText("a");

            Assert.That(builder.Characters[0].Character, Is.EqualTo('?'));
            Assert.That(builder.Characters[0].XOffset, Is.EqualTo(1));
        }

        /// <summary>
        /// Tests that a null glyph is correctly handled.
        /// </summary>
        [Test]
        public void TestFailedCharacterLookup()
        {
            var font = new TestFontUsage("test");
            var builder = new TextBuilder(new TestStore(), font);

            builder.AddText("a");

            Assert.That(builder.Bounds, Is.EqualTo(Vector2.Zero));
        }

        /// <summary>
        /// Tests that adding a new line after an empty line has a height with the CSS scaling of the exact font specified in the <see cref="FontUsage"/> applied to it.
        /// </summary>
        [Test]
        public void TestNewLineAfterEmptyLineWithCssScaling()
        {
            var one = new FontMetrics(1000, 2000, 1000);
            var two = new FontMetrics(3000, 4000, 1000);
            var font = new TestFontUsage("one", css: true);

            var builder = new TextBuilder(new TestStore(new[]
                {
                    new TestStore.TestGlyphStore("one", one, 0),
                    new TestStore.TestGlyphStore("two", two, 0),
                },
                new GlyphEntry(new TestFontUsage("one"), new TestGlyph('1', one, 0, 0, 0, 0, 0, 0, 0)),
                new GlyphEntry(new TestFontUsage("two"), new TestGlyph('2', two, 0, 0, 0, 0, 0, 0, 0))
            ), font);

            builder.AddText("2");
            builder.AddNewLine();
            builder.AddNewLine();
            builder.AddText("2");

            // The first line would be font_size multiplied by the glyph scale of the glyph residing there ("two").
            // The second line would be font_size multiplied by the glyph scale of the font specified in the FontUsage ("one"), as the line doesn't have any glyphs.
            Assert.That(builder.Characters[1].DrawRectangle.Top, Is.EqualTo(font_size * two.GlyphScale +
                                                                            font_size * one.GlyphScale));
        }

        private readonly struct TestFontUsage
        {
            private readonly string family;
            private readonly string weight;
            private readonly bool italics;
            private readonly bool fixedWidth;
            private readonly bool css;

            public TestFontUsage(string family = null, string weight = null, bool italics = false, bool fixedWidth = false, bool css = false)
            {
                this.family = family;
                this.weight = weight;
                this.italics = italics;
                this.fixedWidth = fixedWidth;
                this.css = css;
            }

            public TestFontUsage WithCssScaling()
                => new TestFontUsage(family, weight, italics, fixedWidth, true);

            public static implicit operator FontUsage(TestFontUsage tfu)
                => new FontUsage(tfu.family, font_size, tfu.weight, tfu.italics, tfu.fixedWidth, tfu.css);
        }

        private class TestStore : ITexturedGlyphLookupStore, IHasGlyphStores
        {
            [CanBeNull]
            private readonly TestGlyphStore[] stores;

            private readonly GlyphEntry[] glyphs;

            public TestStore(TestGlyphStore[] stores = null, params GlyphEntry[] glyphs)
            {
                this.stores = stores;
                this.glyphs = glyphs;
            }

            public ITexturedCharacterGlyph Get(string fontName, char character)
            {
                if (string.IsNullOrEmpty(fontName))
                    return glyphs.FirstOrDefault(g => g.Glyph.Character == character).Glyph;

                return glyphs.FirstOrDefault(g => g.Font.FontName == fontName && g.Glyph.Character == character).Glyph;
            }

            public Task<ITexturedCharacterGlyph> GetAsync(string fontName, char character) => throw new NotImplementedException();

            public IGlyphStore GetFont(string name) => stores?.FirstOrDefault(s => s.FontName == name);

            public class TestGlyphStore : IGlyphStore
            {
                public string FontName { get; }

                public FontMetrics? Metrics { get; }

                public float? Baseline { get; }

                public TestGlyphStore(string name, FontMetrics metrics, float baseline)
                {
                    FontName = name;
                    Metrics = metrics;
                    Baseline = baseline;
                }

                public Task LoadFontAsync() => throw new NotImplementedException();
                public bool HasGlyph(char c) => throw new NotImplementedException();
                public CharacterGlyph Get(char character) => throw new NotImplementedException();
                public CharacterGlyph Get(string name) => throw new NotImplementedException();
                public Task<CharacterGlyph> GetAsync(string name, CancellationToken cancellationToken = default) => throw new NotImplementedException();
                public Stream GetStream(string name) => throw new NotImplementedException();
                public IEnumerable<string> GetAvailableResources() => throw new NotImplementedException();
                public int GetKerning(char left, char right) => throw new NotImplementedException();
                public void Dispose() => throw new NotImplementedException();
            }
        }

        private readonly struct GlyphEntry
        {
            public readonly FontUsage Font;
            public readonly ITexturedCharacterGlyph Glyph;

            public GlyphEntry(FontUsage font, ITexturedCharacterGlyph glyph)
            {
                Font = font;
                Glyph = glyph;
            }
        }

        private readonly struct TestGlyph : ITexturedCharacterGlyph
        {
            public Texture Texture => new Texture(1, 1);
            public float XOffset { get; }
            public float YOffset { get; }
            public float XAdvance { get; }
            public float Width { get; }
            public float Baseline { get; }
            public float Height { get; }
            public char Character { get; }
            public FontMetrics? Metrics { get; }

            private readonly float glyphKerning;

            public TestGlyph(char character, FontMetrics? metrics, float xOffset, float yOffset, float xAdvance, float width, float baseline, float height, float kerning)
            {
                glyphKerning = kerning;
                Character = character;
                Metrics = metrics;
                XOffset = xOffset;
                YOffset = yOffset;
                XAdvance = xAdvance;
                Width = width;
                Baseline = baseline;
                Height = height;
            }

            public float GetKerning<T>(T lastGlyph)
                where T : ICharacterGlyph
                => glyphKerning;
        }
    }
}<|MERGE_RESOLUTION|>--- conflicted
+++ resolved
@@ -40,12 +40,10 @@
         private const float b_height = 13;
         private const float b_kerning = -14;
 
-<<<<<<< HEAD
         private static readonly FontMetrics b_metrics = new FontMetrics(3000, 4000, 1000);
-=======
+
 #pragma warning disable IDE1006 // Naming style
         // m_ recognized as prefix instead of part of the name
->>>>>>> 2af84aea
 
         private const float m_x_offset = 15;
         private const float m_y_offset = 16;
@@ -55,11 +53,9 @@
         private const float m_height = 20;
         private const float m_kerning = -21;
 
-<<<<<<< HEAD
         private static readonly FontMetrics m_metrics = new FontMetrics(5000, 6000, 1000);
-=======
+
 #pragma warning restore IDE1006
->>>>>>> 2af84aea
 
         private static readonly Vector2 spacing = new Vector2(22, 23);
 
