﻿// Copyright (c) ppy Pty Ltd <contact@ppy.sh>. Licensed under the MIT Licence.
// See the LICENCE file in the repository root for full licence text.

<<<<<<< HEAD
using System.Collections.Generic;
using System.Linq;
=======
>>>>>>> 3408b3f0
using osu.Framework.Bindables;

namespace osu.Framework.Audio
{
<<<<<<< HEAD
    public abstract class AdjustableAudioComponent : AudioComponent, IAudioAdjustment
    {
        private readonly HashSet<BindableDouble> volumeAdjustments = new HashSet<BindableDouble>();
        private readonly HashSet<BindableDouble> balanceAdjustments = new HashSet<BindableDouble>();
        private readonly HashSet<BindableDouble> frequencyAdjustments = new HashSet<BindableDouble>();

        protected readonly BindableDouble VolumeCalculated = new BindableDouble(1)
=======
    /// <summary>
    /// An audio component which allows for basic bindable adjustments to be applied.
    /// </summary>
    public class AdjustableAudioComponent : AudioComponent
    {
        /// <summary>
        /// The volume of this component.
        /// </summary>
        public readonly BindableDouble Volume = new BindableDouble(1)
>>>>>>> 3408b3f0
        {
            MinValue = 0,
            MaxValue = 1
        };

<<<<<<< HEAD
        protected readonly BindableDouble BalanceCalculated = new BindableDouble
=======
        /// <summary>
        /// The playback balance of this sample (-1 .. 1 where 0 is centered)
        /// </summary>
        public readonly BindableDouble Balance = new BindableDouble
>>>>>>> 3408b3f0
        {
            MinValue = -1,
            MaxValue = 1
        };

<<<<<<< HEAD
        protected readonly BindableDouble FrequencyCalculated = new BindableDouble(1);

        internal virtual void OnStateChanged()
        {
            VolumeCalculated.Value = volumeAdjustments.Aggregate(Volume.Value, (current, adj) => current * adj.Value);
            BalanceCalculated.Value = balanceAdjustments.Aggregate(Balance.Value, (current, adj) => current + adj.Value);
            FrequencyCalculated.Value = frequencyAdjustments.Aggregate(Frequency.Value, (current, adj) => current * adj.Value);
        }
=======
        /// <summary>
        /// Rate at which the component is played back (affects pitch). 1 is 100% playback speed, or default frequency.
        /// </summary>
        public readonly BindableDouble Frequency = new BindableDouble(1);

        protected readonly AggregateBindable<double> VolumeAggregate;
        protected readonly AggregateBindable<double> BalanceAggregate;
        protected readonly AggregateBindable<double> FrequencyAggregate;

        protected AdjustableAudioComponent()
        {
            VolumeAggregate = new AggregateBindable<double>((a, b) => a * b, Volume.GetUnboundCopy());
            VolumeAggregate.AddSource(Volume);
            VolumeAggregate.Result.ValueChanged += InvalidateState;
>>>>>>> 3408b3f0

            BalanceAggregate = new AggregateBindable<double>((a, b) => a + b, Balance.GetUnboundCopy());
            BalanceAggregate.AddSource(Balance);
            BalanceAggregate.Result.ValueChanged += InvalidateState;

            FrequencyAggregate = new AggregateBindable<double>((a, b) => a * b, Frequency.GetUnboundCopy());
            FrequencyAggregate.AddSource(Frequency);
            FrequencyAggregate.Result.ValueChanged += InvalidateState;
        }

        public void AddAdjustment(AdjustableProperty type, BindableDouble adjustBindable) => EnqueueAction(() =>
        {
            switch (type)
            {
                case AdjustableProperty.Balance:
<<<<<<< HEAD
                    if (balanceAdjustments.Contains(adjustBindable))
                        return;

                    balanceAdjustments.Add(adjustBindable);
                    break;

                case AdjustableProperty.Frequency:
                    if (frequencyAdjustments.Contains(adjustBindable))
                        return;
=======
                    BalanceAggregate.AddSource(adjustBindable);
                    break;
>>>>>>> 3408b3f0

                case AdjustableProperty.Frequency:
                    FrequencyAggregate.AddSource(adjustBindable);
                    break;
<<<<<<< HEAD

                case AdjustableProperty.Volume:
                    if (volumeAdjustments.Contains(adjustBindable))
                        return;
=======
>>>>>>> 3408b3f0

                case AdjustableProperty.Volume:
                    VolumeAggregate.AddSource(adjustBindable);
                    break;
            }
        });

        public void RemoveAdjustment(AdjustableProperty type, BindableDouble adjustBindable) => EnqueueAction(() =>
        {
            switch (type)
            {
                case AdjustableProperty.Balance:
                    BalanceAggregate.RemoveSource(adjustBindable);
                    break;

                case AdjustableProperty.Frequency:
                    FrequencyAggregate.RemoveSource(adjustBindable);
                    break;

                case AdjustableProperty.Volume:
                    VolumeAggregate.RemoveSource(adjustBindable);
                    break;
            }
        });

        internal void InvalidateState(ValueChangedEvent<double> valueChangedEvent = null) => EnqueueAction(OnStateChanged);

        internal virtual void OnStateChanged()
        {
        }

        /// <summary>
        /// Bind all adjustments to another component's aggregated results.
        /// </summary>
        /// <param name="component">The other component (generally a direct parent).</param>
        internal void BindAdjustments(AdjustableAudioComponent component)
        {
            VolumeAggregate.AddSource(component.VolumeAggregate.Result);
            BalanceAggregate.AddSource(component.BalanceAggregate.Result);
            FrequencyAggregate.AddSource(component.FrequencyAggregate.Result);
        }

        /// <summary>
        /// Unbind all adjustments from another component's aggregated results.
        /// </summary>
        /// <param name="component">The other component (generally a direct parent).</param>
        internal void UnbindAdjustments(AdjustableAudioComponent component)
        {
            VolumeAggregate.RemoveSource(component.VolumeAggregate.Result);
            BalanceAggregate.RemoveSource(component.BalanceAggregate.Result);
            FrequencyAggregate.RemoveSource(component.FrequencyAggregate.Result);
        }

        /// <summary>
        /// Global volume of this component.
        /// </summary>
        public readonly BindableDouble Volume = new BindableDouble(1)
        {
            MinValue = 0,
            MaxValue = 1
        };

        /// <summary>
        /// Playback balance of this sample (-1 .. 1 where 0 is centered)
        /// </summary>
        public readonly BindableDouble Balance = new BindableDouble
        {
            MinValue = -1,
            MaxValue = 1
        };

        /// <summary>
        /// Rate at which the component is played back (affects pitch). 1 is 100% playback speed, or default frequency.
        /// </summary>
        public readonly BindableDouble Frequency = new BindableDouble(1);

        protected AdjustableAudioComponent()
        {
            Volume.ValueChanged += e => InvalidateState(e.NewValue);
            Balance.ValueChanged += e => InvalidateState(e.NewValue);
            Frequency.ValueChanged += e => InvalidateState(e.NewValue);
        }

        internal void InvalidateState(double newValue = 0) => EnqueueAction(OnStateChanged);

        IBindable<double> IAudioAdjustment.Volume => VolumeCalculated;
        IBindable<double> IAudioAdjustment.Balance => BalanceCalculated;
        IBindable<double> IAudioAdjustment.Frequency => FrequencyCalculated;
    }

    public enum AdjustableProperty
    {
        Volume,
        Balance,
        Frequency
    }
}<|MERGE_RESOLUTION|>--- conflicted
+++ resolved
@@ -1,24 +1,10 @@
 ﻿// Copyright (c) ppy Pty Ltd <contact@ppy.sh>. Licensed under the MIT Licence.
 // See the LICENCE file in the repository root for full licence text.
 
-<<<<<<< HEAD
-using System.Collections.Generic;
-using System.Linq;
-=======
->>>>>>> 3408b3f0
 using osu.Framework.Bindables;
 
 namespace osu.Framework.Audio
 {
-<<<<<<< HEAD
-    public abstract class AdjustableAudioComponent : AudioComponent, IAudioAdjustment
-    {
-        private readonly HashSet<BindableDouble> volumeAdjustments = new HashSet<BindableDouble>();
-        private readonly HashSet<BindableDouble> balanceAdjustments = new HashSet<BindableDouble>();
-        private readonly HashSet<BindableDouble> frequencyAdjustments = new HashSet<BindableDouble>();
-
-        protected readonly BindableDouble VolumeCalculated = new BindableDouble(1)
-=======
     /// <summary>
     /// An audio component which allows for basic bindable adjustments to be applied.
     /// </summary>
@@ -28,35 +14,20 @@
         /// The volume of this component.
         /// </summary>
         public readonly BindableDouble Volume = new BindableDouble(1)
->>>>>>> 3408b3f0
         {
             MinValue = 0,
             MaxValue = 1
         };
 
-<<<<<<< HEAD
-        protected readonly BindableDouble BalanceCalculated = new BindableDouble
-=======
         /// <summary>
         /// The playback balance of this sample (-1 .. 1 where 0 is centered)
         /// </summary>
         public readonly BindableDouble Balance = new BindableDouble
->>>>>>> 3408b3f0
         {
             MinValue = -1,
             MaxValue = 1
         };
 
-<<<<<<< HEAD
-        protected readonly BindableDouble FrequencyCalculated = new BindableDouble(1);
-
-        internal virtual void OnStateChanged()
-        {
-            VolumeCalculated.Value = volumeAdjustments.Aggregate(Volume.Value, (current, adj) => current * adj.Value);
-            BalanceCalculated.Value = balanceAdjustments.Aggregate(Balance.Value, (current, adj) => current + adj.Value);
-            FrequencyCalculated.Value = frequencyAdjustments.Aggregate(Frequency.Value, (current, adj) => current * adj.Value);
-        }
-=======
         /// <summary>
         /// Rate at which the component is played back (affects pitch). 1 is 100% playback speed, or default frequency.
         /// </summary>
@@ -71,7 +42,6 @@
             VolumeAggregate = new AggregateBindable<double>((a, b) => a * b, Volume.GetUnboundCopy());
             VolumeAggregate.AddSource(Volume);
             VolumeAggregate.Result.ValueChanged += InvalidateState;
->>>>>>> 3408b3f0
 
             BalanceAggregate = new AggregateBindable<double>((a, b) => a + b, Balance.GetUnboundCopy());
             BalanceAggregate.AddSource(Balance);
@@ -87,31 +57,12 @@
             switch (type)
             {
                 case AdjustableProperty.Balance:
-<<<<<<< HEAD
-                    if (balanceAdjustments.Contains(adjustBindable))
-                        return;
-
-                    balanceAdjustments.Add(adjustBindable);
-                    break;
-
-                case AdjustableProperty.Frequency:
-                    if (frequencyAdjustments.Contains(adjustBindable))
-                        return;
-=======
                     BalanceAggregate.AddSource(adjustBindable);
                     break;
->>>>>>> 3408b3f0
 
                 case AdjustableProperty.Frequency:
                     FrequencyAggregate.AddSource(adjustBindable);
                     break;
-<<<<<<< HEAD
-
-                case AdjustableProperty.Volume:
-                    if (volumeAdjustments.Contains(adjustBindable))
-                        return;
-=======
->>>>>>> 3408b3f0
 
                 case AdjustableProperty.Volume:
                     VolumeAggregate.AddSource(adjustBindable);
@@ -164,42 +115,6 @@
             BalanceAggregate.RemoveSource(component.BalanceAggregate.Result);
             FrequencyAggregate.RemoveSource(component.FrequencyAggregate.Result);
         }
-
-        /// <summary>
-        /// Global volume of this component.
-        /// </summary>
-        public readonly BindableDouble Volume = new BindableDouble(1)
-        {
-            MinValue = 0,
-            MaxValue = 1
-        };
-
-        /// <summary>
-        /// Playback balance of this sample (-1 .. 1 where 0 is centered)
-        /// </summary>
-        public readonly BindableDouble Balance = new BindableDouble
-        {
-            MinValue = -1,
-            MaxValue = 1
-        };
-
-        /// <summary>
-        /// Rate at which the component is played back (affects pitch). 1 is 100% playback speed, or default frequency.
-        /// </summary>
-        public readonly BindableDouble Frequency = new BindableDouble(1);
-
-        protected AdjustableAudioComponent()
-        {
-            Volume.ValueChanged += e => InvalidateState(e.NewValue);
-            Balance.ValueChanged += e => InvalidateState(e.NewValue);
-            Frequency.ValueChanged += e => InvalidateState(e.NewValue);
-        }
-
-        internal void InvalidateState(double newValue = 0) => EnqueueAction(OnStateChanged);
-
-        IBindable<double> IAudioAdjustment.Volume => VolumeCalculated;
-        IBindable<double> IAudioAdjustment.Balance => BalanceCalculated;
-        IBindable<double> IAudioAdjustment.Frequency => FrequencyCalculated;
     }
 
     public enum AdjustableProperty
