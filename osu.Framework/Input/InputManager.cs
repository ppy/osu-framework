﻿// Copyright (c) 2007-2018 ppy Pty Ltd <contact@ppy.sh>.
// Licensed under the MIT Licence - https://raw.githubusercontent.com/ppy/osu-framework/master/LICENCE

using System;
using System.Collections.Generic;
using System.Linq;
using osu.Framework.Allocation;
using osu.Framework.Graphics;
using osu.Framework.Graphics.Containers;
using osu.Framework.Input.EventArgs;
using osu.Framework.Input.Handlers;
using osu.Framework.Input.StateChanges;
using osu.Framework.Input.States;
using osu.Framework.Logging;
using osu.Framework.Platform;
using osu.Framework.Statistics;
using OpenTK;
using OpenTK.Input;
using JoystickEventArgs = osu.Framework.Input.EventArgs.JoystickEventArgs;
using JoystickState = osu.Framework.Input.States.JoystickState;
using KeyboardState = osu.Framework.Input.States.KeyboardState;
using MouseState = osu.Framework.Input.States.MouseState;

namespace osu.Framework.Input
{
    public abstract class InputManager : Container, IInputStateChangeHandler
    {
        /// <summary>
        /// The initial delay before key repeat begins.
        /// </summary>
        private const int repeat_initial_delay = 250;

        /// <summary>
        /// The delay between key repeats after the initial repeat.
        /// </summary>
        private const int repeat_tick_rate = 70;

        protected GameHost Host;

        internal Drawable FocusedDrawable;

        protected abstract IEnumerable<InputHandler> InputHandlers { get; }

        private double keyboardRepeatTime;
        private Key? keyboardRepeatKey;

        /// <summary>
        /// The initial input state. <see cref="CurrentState"/> is always equal (as a reference) to the value returned from this.
        /// <see cref="InputState.Mouse"/>, <see cref="InputState.Keyboard"/> and <see cref="InputState.Joystick"/> should be non-null.
        /// </summary>
        protected virtual InputState CreateInitialState() => new InputState
        {
            Mouse = new MouseState { IsPositionValid = false },
            Keyboard = new KeyboardState(),
            Joystick = new JoystickState(),
        };

        /// <summary>
        /// The last processed state.
        /// </summary>
        public readonly InputState CurrentState;

        /// <summary>
        /// The <see cref="Drawable"/> which is currently being dragged. null if none is.
        /// </summary>
        public Drawable DraggedDrawable
        {
            get
            {
                mouseButtonEventManagers.TryGetValue(MouseButton.Left, out var manager);
                return manager?.DraggedDrawable;
            }
        }

        /// <summary>
        /// Contains the previously hovered <see cref="Drawable"/>s prior to when
        /// <see cref="hoveredDrawables"/> got updated.
        /// </summary>
        private readonly List<Drawable> lastHoveredDrawables = new List<Drawable>();

        /// <summary>
        /// Contains all hovered <see cref="Drawable"/>s in top-down order up to the first
        /// which returned true in its <see cref="Drawable.OnHover(InputState)"/> method.
        /// Top-down in this case means reverse draw order, i.e. the front-most visible
        /// <see cref="Drawable"/> first, and <see cref="Container"/>s after their children.
        /// </summary>
        private readonly List<Drawable> hoveredDrawables = new List<Drawable>();

        /// <summary>
        /// The <see cref="Drawable"/> which returned true in its
        /// <see cref="Drawable.OnHover(InputState)"/> method, or null if none did so.
        /// </summary>
        private Drawable hoverHandledDrawable;

        /// <summary>
        /// Contains all hovered <see cref="Drawable"/>s in top-down order up to the first
        /// which returned true in its <see cref="Drawable.OnHover(InputState)"/> method.
        /// Top-down in this case means reverse draw order, i.e. the front-most visible
        /// <see cref="Drawable"/> first, and <see cref="Container"/>s after their children.
        /// </summary>
        public IReadOnlyList<Drawable> HoveredDrawables => hoveredDrawables;

        /// <summary>
        /// Contains all <see cref="Drawable"/>s in top-down order which are considered
        /// for positional input. This list is the same as <see cref="HoveredDrawables"/>, only
        /// that the return value of <see cref="Drawable.OnHover(InputState)"/> is not taken
        /// into account.
        /// </summary>
        public IEnumerable<Drawable> PositionalInputQueue => positionalInputQueue;

        private readonly List<Drawable> positionalInputQueue;

        /// <summary>
        /// Contains all <see cref="Drawable"/>s in top-down order which are considered
        /// for non-positional input.
        /// </summary>
        public IEnumerable<Drawable> InputQueue => inputQueue;

        private readonly List<Drawable> inputQueue;

        private readonly Dictionary<MouseButton, MouseButtonEventManager> mouseButtonEventManagers = new Dictionary<MouseButton, MouseButtonEventManager>();

        protected InputManager()
        {
            inputQueue = new List<Drawable>();
            positionalInputQueue = new List<Drawable>();

            CurrentState = CreateInitialState();
            RelativeSizeAxes = Axes.Both;

            foreach (var button in Enum.GetValues(typeof(MouseButton)).Cast<MouseButton>())
            {
                var manager = CreateButtonManagerFor(button);
                manager.RequestFocus = ChangeFocusFromClick;
                manager.GetPositionalInputQueue = () => buildMouseInputQueue(CurrentState);
                mouseButtonEventManagers.Add(button, manager);
            }
        }

        /// <summary>
        /// Create a <see cref="MouseButtonEventManager"/> for a specified mouse button.
        /// </summary>
        /// <param name="button">The button to be handled by the returned manager.</param>
        /// <returns>The <see cref="MouseButtonEventManager"/>.</returns>
        protected virtual MouseButtonEventManager CreateButtonManagerFor(MouseButton button)
        {
            switch (button)
            {
                case MouseButton.Left:
                    return new MouseLeftButtonEventManager(button);
                default:
                    return new MouseMinorButtonEventManager(button);
            }
        }

        [BackgroundDependencyLoader(permitNulls: true)]
        private void load(GameHost host)
        {
            Host = host;
        }

        /// <summary>
        /// Reset current focused drawable to the top-most drawable which is <see cref="Drawable.RequestsFocus"/>.
        /// </summary>
        /// <param name="triggerSource">The source which triggered this event.</param>
        public void TriggerFocusContention(Drawable triggerSource)
        {
            if (FocusedDrawable == null) return;

            Logger.Log($"Focus contention triggered by {triggerSource}.");
            ChangeFocus(null);
        }

        /// <summary>
        /// Changes the currently-focused drawable. First checks that <see cref="potentialFocusTarget"/> is in a valid state to receive focus,
        /// then unfocuses the current <see cref="FocusedDrawable"/> and focuses <see cref="potentialFocusTarget"/>.
        /// <see cref="potentialFocusTarget"/> can be null to reset focus.
        /// If the given drawable is already focused, nothing happens and no events are fired.
        /// </summary>
        /// <param name="potentialFocusTarget">The drawable to become focused.</param>
        /// <returns>True if the given drawable is now focused (or focus is dropped in the case of a null target).</returns>
        public bool ChangeFocus(Drawable potentialFocusTarget) => ChangeFocus(potentialFocusTarget, CurrentState);

        /// <summary>
        /// Changes the currently-focused drawable. First checks that <see cref="potentialFocusTarget"/> is in a valid state to receive focus,
        /// then unfocuses the current <see cref="FocusedDrawable"/> and focuses <see cref="potentialFocusTarget"/>.
        /// <see cref="potentialFocusTarget"/> can be null to reset focus.
        /// If the given drawable is already focused, nothing happens and no events are fired.
        /// </summary>
        /// <param name="potentialFocusTarget">The drawable to become focused.</param>
        /// <param name="state">The <see cref="InputState"/> associated with the focusing event.</param>
        /// <returns>True if the given drawable is now focused (or focus is dropped in the case of a null target).</returns>
        protected bool ChangeFocus(Drawable potentialFocusTarget, InputState state)
        {
            if (potentialFocusTarget == FocusedDrawable)
                return true;

            if (potentialFocusTarget != null && (!potentialFocusTarget.IsPresent || !potentialFocusTarget.AcceptsFocus))
                return false;

            var previousFocus = FocusedDrawable;

            FocusedDrawable = null;

            if (previousFocus != null)
            {
                previousFocus.HasFocus = false;
                previousFocus.TriggerOnFocusLost(state);

                if (FocusedDrawable != null) throw new InvalidOperationException($"Focus cannot be changed inside {nameof(OnFocusLost)}");
            }

            FocusedDrawable = potentialFocusTarget;

            Logger.Log($"Focus changed from {previousFocus?.ToString() ?? "nothing"} to {FocusedDrawable?.ToString() ?? "nothing"}.", LoggingTarget.Runtime, LogLevel.Debug);

            if (FocusedDrawable != null)
            {
                FocusedDrawable.HasFocus = true;
                FocusedDrawable.TriggerOnFocus(state);
            }

            return true;
        }

        internal override bool BuildKeyboardInputQueue(List<Drawable> queue, bool allowBlocking = true)
        {
            if (!allowBlocking)
                base.BuildKeyboardInputQueue(queue, false);

            return false;
        }

        internal override bool BuildMouseInputQueue(Vector2 screenSpaceMousePos, List<Drawable> queue) => false;

        protected override void Update()
        {
            unfocusIfNoLongerValid();

            foreach (var result in GetPendingInputs())
            {
                result.Apply(CurrentState, this);
            }

            if (CurrentState.Mouse.IsPositionValid)
            {
                foreach (var d in buildMouseInputQueue(CurrentState))
                    if (d is IRequireHighFrequencyMousePosition && d.TriggerOnMouseMove(CurrentState))
                        break;
            }

            updateKeyRepeat(CurrentState);

            updateHoverEvents(CurrentState);

            if (FocusedDrawable == null)
                focusTopMostRequestingDrawable();

            base.Update();
        }

        private void updateKeyRepeat(InputState state)
        {
            if (!(keyboardRepeatKey is Key key)) return;

            keyboardRepeatTime -= Time.Elapsed;
            while (keyboardRepeatTime < 0)
            {
                handleKeyDown(state, key, true);
                keyboardRepeatTime += repeat_tick_rate;
            }
        }

<<<<<<< HEAD
        protected virtual List<IInput> GetPendingInputs() => InputHandlers.Where(h => h.IsActive && h.Enabled).SelectMany(h => h.GetPendingInputs()).ToList();
=======
        protected virtual List<IInput> GetPendingInputs()
        {
            var inputs = new List<IInput>();

            foreach (var h in InputHandlers)
            {
                inputs.AddRange(h.GetPendingInputs());
            }

            return inputs;
        }
>>>>>>> 705abf33

        private IEnumerable<Drawable> buildInputQueue()
        {
            inputQueue.Clear();

            if (this is UserInputManager)
                FrameStatistics.Increment(StatisticsCounterType.KeyboardQueue);

            foreach (Drawable d in AliveInternalChildren)
                d.BuildKeyboardInputQueue(inputQueue);

            if (!unfocusIfNoLongerValid())
                inputQueue.Add(FocusedDrawable);

            // Keyboard and mouse queues were created in back-to-front order.
            // We want input to first reach front-most drawables, so the queues
            // need to be reversed.
            inputQueue.Reverse();

            return inputQueue;
        }

        private IEnumerable<Drawable> buildMouseInputQueue(InputState state)
        {
            positionalInputQueue.Clear();

            if (this is UserInputManager)
                FrameStatistics.Increment(StatisticsCounterType.MouseQueue);

            foreach (Drawable d in AliveInternalChildren)
                d.BuildMouseInputQueue(state.Mouse.Position, positionalInputQueue);

            positionalInputQueue.Reverse();
            return positionalInputQueue;
        }

        protected virtual bool HandleHoverEvents => true;

        private void updateHoverEvents(InputState state)
        {
            Drawable lastHoverHandledDrawable = hoverHandledDrawable;
            hoverHandledDrawable = null;

            lastHoveredDrawables.Clear();
            lastHoveredDrawables.AddRange(hoveredDrawables);
            hoveredDrawables.Clear();

            // New drawables shouldn't be hovered if the cursor isn't in the window
            if (HandleHoverEvents)
            {
                // First, we need to construct hoveredDrawables for the current frame
                foreach (Drawable d in buildMouseInputQueue(CurrentState))
                {
                    hoveredDrawables.Add(d);

                    // Don't need to re-hover those that are already hovered
                    if (d.IsHovered)
                    {
                        // Check if this drawable previously handled hover, and assume it would once more
                        if (d == lastHoverHandledDrawable)
                        {
                            hoverHandledDrawable = lastHoverHandledDrawable;
                            break;
                        }

                        continue;
                    }

                    d.IsHovered = true;
                    if (d.TriggerOnHover(state))
                    {
                        hoverHandledDrawable = d;
                        break;
                    }
                }
            }

            // Unhover all previously hovered drawables which are no longer hovered.
            foreach (Drawable d in lastHoveredDrawables.Except(hoveredDrawables))
            {
                d.IsHovered = false;
                d.TriggerOnHoverLost(state);
            }
        }

        private bool isModifierKey(Key k)
        {
            return k == Key.LControl || k == Key.RControl
                                     || k == Key.LAlt || k == Key.RAlt
                                     || k == Key.LShift || k == Key.RShift
                                     || k == Key.LWin || k == Key.RWin;
        }

        public virtual void HandleKeyboardKeyStateChange(InputState state, Key key, ButtonStateChangeKind kind)
        {
            if (kind == ButtonStateChangeKind.Pressed)
            {
                handleKeyDown(state, key, false);

                if (!isModifierKey(key))
                {
                    keyboardRepeatKey = key;
                    keyboardRepeatTime = repeat_initial_delay;
                }
            }
            else
            {
                handleKeyUp(state, key);

                keyboardRepeatKey = null;
                keyboardRepeatTime = 0;
            }
        }

        public virtual void HandleJoystickButtonStateChange(InputState state, JoystickButton button, ButtonStateChangeKind kind)
        {
            if (kind == ButtonStateChangeKind.Pressed)
            {
                handleJoystickPress(state, button);
            }
            else
            {
                handleJoystickRelease(state, button);
            }
        }

        public virtual void HandleMousePositionChange(InputState state)
        {
            var mouse = state.Mouse;

            foreach (var h in InputHandlers)
                if (h.Enabled && h is INeedsMousePositionFeedback handler)
                    handler.FeedbackMousePositionChange(mouse.Position);

            handleMouseMove(state);

            foreach (var manager in mouseButtonEventManagers.Values)
                manager.HandlePositionChange(state);
        }

        public virtual void HandleMouseScrollChange(InputState state)
        {
            handleScroll(state);
        }

        public void HandleMouseButtonStateChange(InputState state, MouseButton button, ButtonStateChangeKind kind)
        {
            if (mouseButtonEventManagers.TryGetValue(button, out var manager))
                manager.HandleButtonStateChange(state, kind, Time.Current);
        }

        public virtual void HandleCustomInput(InputState state, IInput input)
        {
        }

        private bool handleMouseMove(InputState state)
        {
            return buildMouseInputQueue(CurrentState).Any(target => target.TriggerOnMouseMove(state));
        }

        private bool handleScroll(InputState state)
        {
            return PropagateScroll(buildMouseInputQueue(CurrentState), state);
        }

        /// <summary>
        /// Triggers scroll events on drawables in <paramref cref="drawables"/> until it is handled.
        /// </summary>
        /// <param name="drawables">The drawables in the queue.</param>
        /// <param name="state">The input state.</param>
        /// <returns></returns>
        protected virtual bool PropagateScroll(IEnumerable<Drawable> drawables, InputState state)
        {
            var handledBy = drawables.FirstOrDefault(target => target.TriggerOnScroll(state));

            if (handledBy != null)
                Logger.Log($"Scroll ({state.Mouse.ScrollDelta.X:#,2},{state.Mouse.ScrollDelta.Y:#,2}) handled by {handledBy}.", LoggingTarget.Runtime, LogLevel.Debug);

            return handledBy != null;
        }

        private bool handleKeyDown(InputState state, Key key, bool repeat)
        {
            return PropagateKeyDown(buildInputQueue(), state, new KeyDownEventArgs { Key = key, Repeat = repeat });
        }

        /// <summary>
        /// Triggers key down events on drawables in <paramref cref="drawables"/> until it is handled.
        /// </summary>
        /// <param name="drawables">The drawables in the queue.</param>
        /// <param name="state">The input state.</param>
        /// <param name="args">The args.</param>
        /// <returns>Whether the key down event was handled.</returns>
        protected virtual bool PropagateKeyDown(IEnumerable<Drawable> drawables, InputState state, KeyDownEventArgs args)
        {
            var handledBy = drawables.FirstOrDefault(target => target.TriggerOnKeyDown(state, args));

            if (handledBy != null)
                Logger.Log($"KeyDown ({args.Key}) handled by {handledBy}.", LoggingTarget.Runtime, LogLevel.Debug);

            return handledBy != null;
        }

        private bool handleKeyUp(InputState state, Key key)
        {
            IEnumerable<Drawable> queue = buildInputQueue();
            if (!unfocusIfNoLongerValid())
                queue = queue.Prepend(FocusedDrawable);

            return PropagateKeyUp(queue, state, new KeyUpEventArgs { Key = key });
        }

        /// <summary>
        /// Triggers key up events on drawables in <paramref cref="drawables"/> until it is handled.
        /// </summary>
        /// <param name="drawables">The drawables in the queue.</param>
        /// <param name="state">The input state.</param>
        /// <param name="args">The args.</param>
        /// <returns>Whether the key up event was handled.</returns>
        protected virtual bool PropagateKeyUp(IEnumerable<Drawable> drawables, InputState state, KeyUpEventArgs args)
        {
            var handledBy = drawables.FirstOrDefault(target => target.TriggerOnKeyUp(state, args));

            if (handledBy != null)
                Logger.Log($"KeyUp ({args.Key}) handled by {handledBy}.", LoggingTarget.Runtime, LogLevel.Debug);

            return handledBy != null;
        }

        private bool handleJoystickPress(InputState state, JoystickButton button)
        {
            IEnumerable<Drawable> queue = buildInputQueue();
            if (!unfocusIfNoLongerValid())
                queue = queue.Prepend(FocusedDrawable);

            return PropagateJoystickPress(queue, state, new JoystickEventArgs { Button = button });
        }

        protected virtual bool PropagateJoystickPress(IEnumerable<Drawable> drawables, InputState state, JoystickEventArgs args)
        {
            var handledBy = drawables.FirstOrDefault(target => target.TriggerOnJoystickPress(state, args));

            if (handledBy != null)
                Logger.Log($"JoystickPress ({args.Button}) handled by {handledBy}.", LoggingTarget.Runtime, LogLevel.Debug);

            return handledBy != null;
        }

        private bool handleJoystickRelease(InputState state, JoystickButton button)
        {
            IEnumerable<Drawable> queue = buildInputQueue();
            if (!unfocusIfNoLongerValid())
                queue = queue.Prepend(FocusedDrawable);

            return PropagateJoystickRelease(queue, state, new JoystickEventArgs { Button = button });
        }

        protected virtual bool PropagateJoystickRelease(IEnumerable<Drawable> drawables, InputState state, JoystickEventArgs args)
        {
            var handledBy = drawables.FirstOrDefault(target => target.TriggerOnJoystickRelease(state, args));

            if (handledBy != null)
                Logger.Log($"JoystickRelease ({args.Button}) handled by {handledBy}.", LoggingTarget.Runtime, LogLevel.Debug);

            return handledBy != null;
        }

        /// <summary>
        /// Unfocus the current focused drawable if it is no longer in a valid state.
        /// </summary>
        /// <returns>true if there is no longer a focus.</returns>
        private bool unfocusIfNoLongerValid()
        {
            if (FocusedDrawable == null) return true;

            bool stillValid = FocusedDrawable.IsPresent && FocusedDrawable.Parent != null;

            if (stillValid)
            {
                //ensure we are visible
                CompositeDrawable d = FocusedDrawable.Parent;
                while (d != null)
                {
                    if (!d.IsPresent)
                    {
                        stillValid = false;
                        break;
                    }

                    d = d.Parent;
                }
            }

            if (stillValid)
                return false;

            Logger.Log($"Focus on \"{FocusedDrawable}\" no longer valid as a result of {nameof(unfocusIfNoLongerValid)}.", LoggingTarget.Runtime, LogLevel.Debug);
            ChangeFocus(null);
            return true;
        }

        protected virtual void ChangeFocusFromClick(Drawable clickedDrawable)
        {
            Drawable focusTarget = null;

            if (clickedDrawable != null)
            {
                focusTarget = clickedDrawable;

                if (!focusTarget.AcceptsFocus)
                {
                    // search upwards from the clicked drawable until we find something to handle focus.
                    Drawable previousFocused = FocusedDrawable;

                    while (focusTarget?.AcceptsFocus == false)
                        focusTarget = focusTarget.Parent;

                    if (focusTarget != null && previousFocused != null)
                    {
                        // we found a focusable target above us.
                        // now search upwards from previousFocused to check whether focusTarget is a common parent.
                        Drawable search = previousFocused;
                        while (search != null && search != focusTarget)
                            search = search.Parent;

                        if (focusTarget == search)
                            // we have a common parent, so let's keep focus on the previously focused target.
                            focusTarget = previousFocused;
                    }
                }
            }

            ChangeFocus(focusTarget);
        }

        private void focusTopMostRequestingDrawable()
        {
            // todo: don't rebuild input queue every frame
            ChangeFocus(buildInputQueue().FirstOrDefault(target => target.RequestsFocus));
        }

        private class MouseLeftButtonEventManager : MouseButtonEventManager
        {
            public MouseLeftButtonEventManager(MouseButton button)
                : base(button)
            {
            }

            public override bool EnableDrag => true;

            public override bool EnableClick => true;

            public override bool ChangeFocusOnClick => true;
        }

        private class MouseMinorButtonEventManager : MouseButtonEventManager
        {
            public MouseMinorButtonEventManager(MouseButton button)
                : base(button)
            {
            }

            public override bool EnableDrag => false;

            public override bool EnableClick => false;

            public override bool ChangeFocusOnClick => false;
        }
    }
}<|MERGE_RESOLUTION|>--- conflicted
+++ resolved
@@ -271,21 +271,7 @@
             }
         }
 
-<<<<<<< HEAD
-        protected virtual List<IInput> GetPendingInputs() => InputHandlers.Where(h => h.IsActive && h.Enabled).SelectMany(h => h.GetPendingInputs()).ToList();
-=======
-        protected virtual List<IInput> GetPendingInputs()
-        {
-            var inputs = new List<IInput>();
-
-            foreach (var h in InputHandlers)
-            {
-                inputs.AddRange(h.GetPendingInputs());
-            }
-
-            return inputs;
-        }
->>>>>>> 705abf33
+        protected virtual List<IInput> GetPendingInputs() => InputHandlers.SelectMany(h => h.GetPendingInputs()).ToList();
 
         private IEnumerable<Drawable> buildInputQueue()
         {
