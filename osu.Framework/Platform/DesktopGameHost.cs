--- conflicted
+++ resolved
@@ -35,7 +35,6 @@
 
         protected override void SetupForRun()
         {
-<<<<<<< HEAD
             var globalMutexName = $"Global\\{Name}";
 
             if (!allowMultipleInstances)
@@ -49,13 +48,6 @@
             else if (Mutex.TryOpenExisting(globalMutexName, out mutex))
                 throw new InvalidOperationException($"Only one instance of {Name} is allowed");
 
-            //todo: yeah.
-            Architecture.SetIncludePath();
-
-            Logger.Storage = Storage.GetStorageForDirectory("logs");
-
-=======
->>>>>>> bb87aa5f
             if (bindIPCPort)
                 startIPC();
 
