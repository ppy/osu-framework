﻿// Copyright (c) ppy Pty Ltd <contact@ppy.sh>. Licensed under the MIT Licence.
// See the LICENCE file in the repository root for full licence text.

#nullable disable

using System;
using System.Collections.Generic;
using System.Collections.Immutable;
using System.IO;
using System.Threading;
using osu.Framework.Audio.Mixing;
using osu.Framework.Audio.Sample;
using osu.Framework.Audio.Track;
using osu.Framework.Bindables;
using osu.Framework.IO.Stores;
using osu.Framework.Threading;

namespace osu.Framework.Audio
{
    public abstract class AudioManager : AudioCollectionManager<AudioComponent>
    {
        /// <summary>
        /// The thread audio operations (mainly Bass calls) are ran on.
        /// </summary>
        private readonly AudioThread audioThread;

        /// <summary>
        /// The manager component responsible for audio tracks (e.g. songs).
        /// </summary>
        public ITrackStore Tracks => AudioGlobalTrackStore.Value;

        /// <summary>
        /// The manager component responsible for audio samples (e.g. sound effects).
        /// </summary>
        public ISampleStore Samples => AudioGlobalSampleStore.Value;

        /// <summary>
        /// The global mixer which all tracks are routed into by default.
        /// </summary>
        public readonly AudioMixer TrackMixer;

        /// <summary>
        /// The global mixer which all samples are routed into by default.
        /// </summary>
        public readonly AudioMixer SampleMixer;

        /// <summary>
        /// The names of all available audio devices.
        /// </summary>
        /// <remarks>
        /// This property does not contain the names of disabled audio devices.
        /// </remarks>
        public IEnumerable<string> AudioDeviceNames => DeviceNames;

        /// <summary>
        /// Is fired whenever a new audio device is discovered and provides its name.
        /// </summary>
        public event Action<string> OnNewDevice;

        /// <summary>
        /// Is fired whenever an audio device is lost and provides its name.
        /// </summary>
        public event Action<string> OnLostDevice;

        /// <summary>
        /// The preferred audio device we should use. A value of
        /// <see cref="string.Empty"/> denotes the OS default.
        /// </summary>
        public readonly Bindable<string> AudioDevice = new Bindable<string>();

        /// <summary>
        /// Volume of all samples played game-wide.
        /// </summary>
        public readonly BindableDouble VolumeSample = new BindableDouble(1)
        {
            MinValue = 0,
            MaxValue = 1
        };

        /// <summary>
        /// Volume of all tracks played game-wide.
        /// </summary>
        public readonly BindableDouble VolumeTrack = new BindableDouble(1)
        {
            MinValue = 0,
            MaxValue = 1
        };

        // Mutated by multiple threads, must be thread safe.
        protected ImmutableList<string> DeviceNames = ImmutableList<string>.Empty;

        private Scheduler scheduler => audioThread.Scheduler;

        private Scheduler eventScheduler => EventScheduler ?? scheduler;

        private readonly CancellationTokenSource cancelSource = new CancellationTokenSource();

        /// <summary>
        /// The scheduler used for invoking publicly exposed delegate events.
        /// </summary>
        public Scheduler EventScheduler;

        internal IBindableList<AudioMixer> ActiveMixers => AudioActiveMixers;
        protected readonly BindableList<AudioMixer> AudioActiveMixers = new BindableList<AudioMixer>();

        private protected readonly Lazy<TrackStore> AudioGlobalTrackStore;
        private protected readonly Lazy<SampleStore> AudioGlobalSampleStore;

        /// <summary>
        /// Constructs an AudioStore given a track resource store, and a sample resource store.
        /// </summary>
        /// <param name="audioThread">The host's audio thread.</param>
        /// <param name="trackStore">The resource store containing all audio tracks to be used in the future.</param>
        /// <param name="sampleStore">The sample store containing all audio samples to be used in the future.</param>
        protected AudioManager(AudioThread audioThread, ResourceStore<byte[]> trackStore, ResourceStore<byte[]> sampleStore)
        {
            this.audioThread = audioThread;

            this.audioThread.RegisterManager(this);

            AudioDevice.ValueChanged += onDeviceChanged;

            AddItem(TrackMixer = AudioCreateAudioMixer(null, nameof(TrackMixer)));
            AddItem(SampleMixer = AudioCreateAudioMixer(null, nameof(SampleMixer)));

            AudioGlobalTrackStore = new Lazy<TrackStore>(() =>
            {
                var store = new TrackStore(trackStore, TrackMixer, GetNewTrack);
                AddItem(store);
                store.AddAdjustment(AdjustableProperty.Volume, VolumeTrack);
                return store;
            });

            AudioGlobalSampleStore = new Lazy<SampleStore>(() =>
            {
                var store = new SampleStore(sampleStore, SampleMixer, GetSampleFactory);
                AddItem(store);
                store.AddAdjustment(AdjustableProperty.Volume, VolumeSample);
                return store;
            });

            CancellationToken token = cancelSource.Token;

            syncAudioDevices();
            scheduler.AddDelayed(() =>
            {
                // sync audioDevices every 1000ms
                new Thread(() =>
                {
                    while (!token.IsCancellationRequested)
                    {
                        try
                        {
                            syncAudioDevices();
                            Thread.Sleep(1000);
                        }
                        catch
                        {
                        }
                    }
                })
                {
                    IsBackground = true
                }.Start();
            }, 1000);
        }

        internal abstract Track.Track GetNewTrack(Stream data, string name);

        internal abstract SampleFactory GetSampleFactory(Stream data, string name, AudioMixer mixer, int playbackConcurrency);

        protected override void Dispose(bool disposing)
        {
            cancelSource.Cancel();

            audioThread.UnregisterManager(this);

            OnNewDevice = null;
            OnLostDevice = null;

            base.Dispose(disposing);
        }

        private void onDeviceChanged(ValueChangedEvent<string> args)
        {
            scheduler.Add(() => SetAudioDevice(args.NewValue));
        }

        private void onDevicesChanged()
        {
            scheduler.Add(() =>
            {
                if (cancelSource.IsCancellationRequested)
                    return;

                if (!IsCurrentDeviceValid())
                    SetAudioDevice();
            });
        }

        private static int userMixerID;

        /// <summary>
        /// Creates a new <see cref="AudioMixer"/>.
        /// </summary>
        /// <remarks>
        /// Channels removed from this <see cref="AudioMixer"/> fall back to the global <see cref="SampleMixer"/>.
        /// </remarks>
        /// <param name="identifier">An identifier displayed on the audio mixer visualiser.</param>
        public AudioMixer CreateAudioMixer(string identifier = default) =>
            AudioCreateAudioMixer(SampleMixer, !string.IsNullOrEmpty(identifier) ? identifier : $"user #{Interlocked.Increment(ref userMixerID)}");

<<<<<<< HEAD
        protected abstract AudioMixer AudioCreateAudioMixer(AudioMixer globalMixer, string identifier);
=======
        private AudioMixer createAudioMixer(AudioMixer fallbackMixer, string identifier)
        {
            var mixer = new BassAudioMixer(fallbackMixer, identifier);
            AddItem(mixer);
            return mixer;
        }
>>>>>>> ba2f83fe

        protected override void ItemAdded(AudioComponent item)
        {
            base.ItemAdded(item);
            if (item is AudioMixer mixer)
                AudioActiveMixers.Add(mixer);
        }

        protected override void ItemRemoved(AudioComponent item)
        {
            base.ItemRemoved(item);
            if (item is AudioMixer mixer)
                AudioActiveMixers.Remove(mixer);
        }

        /// <summary>
        /// Obtains the <see cref="TrackStore"/> corresponding to a given resource store.
        /// Returns the global <see cref="TrackStore"/> if no resource store is passed.
        /// </summary>
        /// <param name="store">The <see cref="IResourceStore{T}"/> of which to retrieve the <see cref="TrackStore"/>.</param>
        /// <param name="mixer">The <see cref="AudioMixer"/> to use for tracks created by this store. Defaults to the global <see cref="TrackMixer"/>.</param>
        public ITrackStore GetTrackStore(IResourceStore<byte[]> store = null, AudioMixer mixer = null)
        {
            if (store == null) return AudioGlobalTrackStore.Value;

            TrackStore tm = new TrackStore(store, mixer ?? TrackMixer, GetNewTrack);
            AudioGlobalTrackStore.Value.AddItem(tm);
            return tm;
        }

        /// <summary>
        /// Obtains the <see cref="SampleStore"/> corresponding to a given resource store.
        /// Returns the global <see cref="SampleStore"/> if no resource store is passed.
        /// </summary>
        /// <remarks>
        /// By default, <c>.wav</c> and <c>.ogg</c> extensions will be automatically appended to lookups on the returned store
        /// if the lookup does not correspond directly to an existing filename.
        /// Additional extensions can be added via <see cref="ISampleStore.AddExtension"/>.
        /// </remarks>
        /// <param name="store">The <see cref="IResourceStore{T}"/> of which to retrieve the <see cref="SampleStore"/>.</param>
        /// <param name="mixer">The <see cref="AudioMixer"/> to use for samples created by this store. Defaults to the global <see cref="SampleMixer"/>.</param>
        public ISampleStore GetSampleStore(IResourceStore<byte[]> store = null, AudioMixer mixer = null)
        {
            if (store == null) return AudioGlobalSampleStore.Value;

            SampleStore sm = new SampleStore(store, mixer ?? SampleMixer, GetSampleFactory);
            AudioGlobalSampleStore.Value.AddItem(sm);
            return sm;
        }

        protected abstract bool SetAudioDevice(string deviceName = null);
        protected abstract bool SetAudioDevice(int deviceIndex);

        protected abstract bool IsDevicesUpdated(out ImmutableList<string> newDevices, out ImmutableList<string> lostDevices);

        private void syncAudioDevices()
        {
            if (IsDevicesUpdated(out ImmutableList<string> newDevices, out ImmutableList<string> lostDevices))
            {
                onDevicesChanged();

                if (newDevices.Count > 0 || lostDevices.Count > 0)
                {
                    eventScheduler.Add(delegate
                    {
                        foreach (string d in newDevices)
                            OnNewDevice?.Invoke(d);
                        foreach (string d in lostDevices)
                            OnLostDevice?.Invoke(d);
                    });
                }
            }
        }

        // The current device is considered valid if it is enabled, initialized, and not a fallback device.
        protected abstract bool IsCurrentDeviceValid();

        public abstract override string ToString();
    }
}<|MERGE_RESOLUTION|>--- conflicted
+++ resolved
@@ -210,16 +210,7 @@
         public AudioMixer CreateAudioMixer(string identifier = default) =>
             AudioCreateAudioMixer(SampleMixer, !string.IsNullOrEmpty(identifier) ? identifier : $"user #{Interlocked.Increment(ref userMixerID)}");
 
-<<<<<<< HEAD
-        protected abstract AudioMixer AudioCreateAudioMixer(AudioMixer globalMixer, string identifier);
-=======
-        private AudioMixer createAudioMixer(AudioMixer fallbackMixer, string identifier)
-        {
-            var mixer = new BassAudioMixer(fallbackMixer, identifier);
-            AddItem(mixer);
-            return mixer;
-        }
->>>>>>> ba2f83fe
+        protected abstract AudioMixer AudioCreateAudioMixer(AudioMixer fallbackMixer, string identifier);
 
         protected override void ItemAdded(AudioComponent item)
         {
