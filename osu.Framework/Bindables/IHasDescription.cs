--- conflicted
+++ resolved
@@ -1,11 +1,5 @@
 ﻿// Copyright (c) ppy Pty Ltd <contact@ppy.sh>. Licensed under the MIT Licence.
 // See the LICENCE file in the repository root for full licence text.
-
-<<<<<<< HEAD
-#nullable enable
-=======
-#nullable disable
->>>>>>> e53bbf85
 
 namespace osu.Framework.Bindables
 {
