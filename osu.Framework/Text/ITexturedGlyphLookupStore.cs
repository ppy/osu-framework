--- conflicted
+++ resolved
@@ -15,11 +15,7 @@
         /// This is used to look up a glyph in any font while requiring certain weight / italics specifications.</param>
         /// <param name="character">The character to retrieve.</param>
         /// <returns>The character glyph.</returns>
-<<<<<<< HEAD
-        ITexturedCharacterGlyph? Get(string? fontName, char character);
-=======
-        ITexturedCharacterGlyph? Get(string fontName, Rune character);
->>>>>>> 63705cea
+        ITexturedCharacterGlyph? Get(string? fontName, Rune character);
 
         /// <summary>
         /// Retrieves a glyph from the store asynchronously.
