﻿// Copyright (c) ppy Pty Ltd <contact@ppy.sh>. Licensed under the MIT Licence.
// See the LICENCE file in the repository root for full licence text.

using Android.App;
<<<<<<< HEAD
using Android.Content.PM;
=======
>>>>>>> 546fd1e4
using Android.OS;
using Android.Views;
using osu.Framework.Android;

namespace osu.Framework.Tests.Android
{
    [Activity(ConfigurationChanges = DEFAULT_CONFIG_CHANGES, LaunchMode = DEFAULT_LAUNCH_MODE, MainLauncher = true)]
    public class TestGameActivity : AndroidGameActivity
    {
        protected override Game CreateGame()
<<<<<<< HEAD
            => new AndroidVisualTestGame(this);
=======
            => new VisualTestGame();
>>>>>>> 546fd1e4

        protected override void OnCreate(Bundle savedInstanceState)
        {
            base.OnCreate(savedInstanceState);
<<<<<<< HEAD
=======

>>>>>>> 546fd1e4
            Window.AddFlags(WindowManagerFlags.Fullscreen);
        }
    }
}<|MERGE_RESOLUTION|>--- conflicted
+++ resolved
@@ -2,10 +2,7 @@
 // See the LICENCE file in the repository root for full licence text.
 
 using Android.App;
-<<<<<<< HEAD
 using Android.Content.PM;
-=======
->>>>>>> 546fd1e4
 using Android.OS;
 using Android.Views;
 using osu.Framework.Android;
@@ -16,19 +13,12 @@
     public class TestGameActivity : AndroidGameActivity
     {
         protected override Game CreateGame()
-<<<<<<< HEAD
             => new AndroidVisualTestGame(this);
-=======
-            => new VisualTestGame();
->>>>>>> 546fd1e4
 
         protected override void OnCreate(Bundle savedInstanceState)
         {
             base.OnCreate(savedInstanceState);
-<<<<<<< HEAD
-=======
 
->>>>>>> 546fd1e4
             Window.AddFlags(WindowManagerFlags.Fullscreen);
         }
     }
